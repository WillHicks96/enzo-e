#!/bin/bash
#
# Input environment variables [optional]
#
#   CELLO_ARCH
#   CELLO_PREC
#   [CELLO_BUILD_NCORE]
#
# Output status files for ./build.sh test
#
#   test/STATUS
#   test/DATE
#   test/START
#   test/STOP

arch=$CELLO_ARCH
prec=$CELLO_PREC

scons=`which scons`

# initialize time

H0=`date +"%H"`
M0=`date +"%M"`
S0=`date +"%S"`

log="log.build"

# Set to zero to use all avaiable cores.  To override, set to a non-zero value
# or use CELLO_BUILD_NCORE environment variable
proc=8
if [[ ! -z ${CELLO_BUILD_NCORE} ]]; then
    proc=${CELLO_BUILD_NCORE}
### JB: changing default to 8 to avoid using all cores on shared HPC's
### elif [[ ${proc} -eq 0 ]]; then
###    # first command: Linux. second command: macOS
###    proc=$(grep -c ^processor /proc/cpuinfo 2>/dev/null || sysctl -n hw.ncpu)
fi

# set default target

target="install-bin"
k_switch="-k"

if [ "$#" -ge 1 ]; then
   if [ "$1" == "clean" ]; then
       TMP=`mktemp -t build.sh.XXXXXX`
       trap "rm $TMP* 2>/dev/null" EXIT
       
       d=`date +"%Y-%m-%d %H:%M:%S"`
      printf "$d %-14s cleaning..."
      for prec in single double; do
         $scons arch=$arch -c >& /dev/null
         rm -rf bin >& /dev/null
         rm -rf lib >& /dev/null
      done
      rm -rf include >& /dev/null
      rm -f input/*.in.out >& /dev/null
      rm -rf build build-*
      rm -rf test/*.h5
      rm -rf test/runs_*
      rm -rf template_defs.def.h template_defs.decl.h
      rm -rf .sconf_temp/conftest_0.c .sconsign.dblite 
      rm -rf config.log diff.org log.org warnings.org errors.org log.build out.scons.*
      rm -rf config/*.pyc
      rm -rf test/fail.* test/pass.* test/incomplete.*
      rm -rf test/*.test-log
      rm -rf scons-local-2.2.0/SCons/*.pyc scons-local-2.2.0/SCons/*/*.pyc
      rm -rf charmrun parameters.out checkpoint_ppm* output-stride*.h5
      rm -rf cov-int.tgz cov-int
      rm -rf `find test -name "*.png"`
      rm -rf `find test -name "*.h5"`
      rm -rf src/.cccc
      printf "done\n"
      rm -rf test/out.scons
   fi
      if [ "$1" == "reset" -o "$1" == "clean" ]; then
	cd test
	rm -f STATUS DATE START STOP ARCH PREC
       exit
   elif [ "$1" == "compile" ]; then
      target=install-bin
   elif [ "$1" == "test" ]; then
      target="test"
      proc=1
      k_switch="-k"
   elif [ "$1" == "help" ]; then
      echo
      echo "Usage: $0 [clean|compile|test]"
      echo
      echo "       $0 bin/enzo-e"
      echo
      echo "       $0 bin/test_Foo"
      echo
      echo "       $0 test/test_Foo.unit"
      exit
   else
      k_switch=""
      target="$1"
#      rm -f $target
	echo "Remove $target"
   fi
else
   # assume enzo-e
   k_switch=""
   target="bin/enzo-e"
fi

if [ $target == "bin/enzo-e" ]; then
   if [ -e $target ]; then
       echo "Saving existing bin/enzo-e to bin/enzo-e.prev"
       mv bin/enzo-e bin/enzo-e.prev
   fi
fi
    

echo "Compiling" > test/STATUS

date=`date +"%Y-%m-%d"`
start=`date +"%H:%M:%S"`
echo "$date $start BEGIN"

echo "BEGIN enzo-e/Cello ${0}"
echo "arch=$arch"
echo "prec=$prec"
echo "target=$target"
echo "proc=$proc"

rm -f "test/*/running.$arch.$prec"

configure=$arch-$prec
configure_print=`printf "%s %s %s" $arch $prec`

# make output directory for compilation and tests

dir=test

# COMPILE

d=`date +"%Y-%m-%d %H:%M:%S"`

printf "$date $start %-14s %-14s" "compiling..."
printf "$date $start %-14s %-14s" "compiling..." >> $log

touch "$dir/running.$arch.$prec"

CELLO_ARCH=$arch; export $CELLO_ARCH
CELLO_PREC=$prec; export $CELLO_PREC

if [ $target == "test" ]; then

    echo "$date"     > test/DATE
    echo "$start"    > test/START
    echo "$arch"     > test/ARCH
    echo "$prec"     > test/PREC
fi    


$scons install-inc    &>  $dir/out.scons
$scons $k_switch -j $proc -Q $target  2>&1 | tee $dir/out.scons

./tools/awk/error-org.awk   < $dir/out.scons >  errors.org
./tools/awk/warning-org.awk < $dir/out.scons >  warnings.org

if [ -e $target ]; then
   echo "Success"
else
   echo "FAIL"
fi

rm -f "$dir/running.$arch.$prec"

printf "done\n"
printf "done\n" >> $log

# TESTS
count_test_crashes=0
if [ $target == "test" ]; then

    rm -f              test/STOP

   # count failures, incompletes, and passes
   subdir=test/*
   grep -rI "^ FAIL"       $subdir/*.unit > $dir/fail.$configure
   grep -rI "^ incomplete" $subdir/*.unit > $dir/incomplete.$configure
   grep -rI "^ pass"       $subdir/*.unit > $dir/pass.$configure
   f=`wc -l < $dir/fail.$configure`
   i=`wc -l < $dir/incomplete.$configure`
   p=`wc -l < $dir/pass.$configure`

    stop=`date +"%H:%M:%S"`

    line="$stop ${configure_print} FAIL: $f Incomplete: $i Pass: $p "

    printf "%s %s %-12s %-6s %-6s %s %-2s %s %-2s %s %-4s %s %-2s\n" \
           $line | tee $log

   for test in $subdir/*.unit; do
      test_begin=`grep "UNIT TEST BEGIN" $test | wc -l`
      test_end=`grep "UNIT TEST END"   $test | wc -l`

      crash=$((test_begin - $test_end))

      if [ $crash != 0 ]; then
<<<<<<< HEAD
	 let "count_test_crashes++"
=======
         let "count_test_crashes++"
>>>>>>> abeb5d73
         line="   CRASH: $test\n"
         printf "$line"
         printf "$line" >> $log
      fi
   done
   
   echo "$stop" > test/STOP

fi

cp test/out.scons out.scons.$arch-$prec

H1=`date +"%H"`
M1=`date +"%M"`
S1=`date +"%S"`

t=`echo "scale=2; (( $S1 - $S0 ) + 60 * ( ( $M1 - $M0 ) + 60 * ( $H1 - $H0) ))/60.0" | bc`

echo "END   enzo-e/Cello ${0}: arch = $arch  prec = $prec  target = $target time = ${t} min"

d=`date "+%H:%M:%S"`

rm -f test/STATUS

if [ ! -e $target ]; then
    exit 1
fi

# check for failures 
if [ $target == "test" ]; then

    file_attempted=test/runs_attempted.$configure
    file_started=test/runs_started.$configure
    file_completed=test/runs_completed.$configure

    ls test/*/test_*.unit                   > $file_attempted
    grep -l "BEGIN" test/*/test_*.unit      > $file_started
    grep -l "END CELLO"  test/*/test_*.unit > $file_completed


    count_attempted=`cat $file_attempted | wc -l `
    count_started=`cat $file_started | wc -l`
    count_completed=`cat $file_completed | wc -l`
    
    echo "Test run summary"
    echo
    echo "   Test runs crashed:   $count_test_crashes"
    echo "   Test runs attempted: $count_attempted"
    echo "   Test runs started:   $count_started"
    if [ $count_attempted -gt $count_started ]; then
	echo "   --------------------"
	sort $file_attempted $file_started | uniq -u | awk '{print "   *** failed in startup: "$1}'
	echo "   --------------------"
    fi
    echo "   Test runs completed: $count_completed"
    if [ $count_started -gt $count_completed ]; then
	echo "   --------------------"
        sort $file_started $file_completed | uniq -u | awk '{print "   *** incomplete output: "$1}'
	echo "   --------------------"
    fi
    echo

    if [ $f -gt 0 ] || [ $count_test_crashes -gt 0 ] ; then
	echo "Exiting testing with failures:"
	echo "@@@@@@@@@@@@@@@@@@@@@@@@@@@@@@@@@@@@@@@@@@@@@@@@@@"
	cat "$dir/fail.$configure"
	echo "@@@@@@@@@@@@@@@@@@@@@@@@@@@@@@@@@@@@@@@@@@@@@@@@@@"
	exit_status=1
    else
	echo "Exiting testing with success"
	exit_status=0
    fi
fi

if [ $target = "test" ] && [ "$CELLO_PREC" = "double" ]; then
    # the vl+ct tests should be consolidated with the rest of the tests
    echo ""
    echo "--------------------"
    echo "Attempting to run VL+CT tests (only defined for double Precision)"
    ./test/run_vlct_test.sh
    result_code=$?
    if [ $result_code -gt 0 ]; then
        exit_status=1
    fi
fi;

if [ $target = "test" ]; then
    echo ""
    echo "--------------------"
    echo "Attempting to run star merging tests."
    ./input/MergeStars/run.sh
    result_code=$?
    if [ $result_code -gt 0 ]; then
        exit_status=1
    fi
fi;
echo "Done."
exit $exit_status<|MERGE_RESOLUTION|>--- conflicted
+++ resolved
@@ -202,11 +202,7 @@
       crash=$((test_begin - $test_end))
 
       if [ $crash != 0 ]; then
-<<<<<<< HEAD
-	 let "count_test_crashes++"
-=======
          let "count_test_crashes++"
->>>>>>> abeb5d73
          line="   CRASH: $test\n"
          printf "$line"
          printf "$line" >> $log
