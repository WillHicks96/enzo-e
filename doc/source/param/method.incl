.. par:parameter:: Method:list

   :Summary: :s:`Sequence of numerical methods to apply.`
   :Type:    :par:typefmt:`list ( string )`
   :Default: :d:`none`
   :Scope:     :c:`Cello`

   :e:`This parameter specifies the list of numerical methods to use, and
   is analagous to "EvolveLevel" routine in ENZO.  Each method in the
   list is applied in the order specified.  Possible methods include:`

     * :t:`"comoving_expansion"` :e:`adds comoving expansion terms to the
       physical variables.`
     * :t:`"cosmology"` :e:`for writing redshift to monitor output.`
     * :t:`"flux_correct"` :e:`for performing flux corrections when using AMR.`
     * :t:`"grackle"` :e:`for heating and cooling methods in the Enzo
       Grackle library`
     * :t:`"gravity"` :e:`solves for the gravitational potential given gas
       and particle density fields.`
     * :t:`"heat"` :e:`for the forward-Euler heat-equation solver, which
       is used primarily for demonstrating how new Methods are
       implemented in Enzo-E`
     * :t:`"pm_deposit"` :e:`deposits "dark" particle density into
       "density_particle" field using CIC for "gravity" method.`
     * :t:`"pm_update"` :e:`moves cosmological "dark" particles based on
       positions, velocities, and accelerations.`  **This will be phased out
       in favor of a more general "move_particles" method.**
     * :t:`"ppm"` :e:`for Enzo-E's PPM hydrodynamics method.`  *This may be
       phased out in favor of using a more general "hydro" method
       instead, with a specific hydro solver specified.*
     * :t:`"ppml"` :e:`for the PPML ideal MHD solver.`  *This may be phased
       out in favor of using a more general "mhd" method instead, with a
       specific mhd solver specified.*
     * :t:`"mhd_vlct"` :e:`for the VL + CT (van Leer + Constrained Transport) MHD
       solver.`
     * :t:`"trace"` :e:`for moving tracer particles.`  **This will be phased
       out in favor of a more general "move_particles" method.**
     * :t:`"turbulence"` :e:`computes random forcing for turbulence
       simulations.`


   :e:`Parameters specific to individual methods are specified in subgroups, e.g.`::

        Method {
           list = ["ppm"];
           ppm {
              diffusion   = true;
              flattening  = 3;
              steepening  = true;
              dual_energy = false;
           }
        }

   :e:`There are a subset of parameters that can be specified for all
   methods.  For example, a` :ref:`schedule_param` :e:`subgroup can
   be defined for any method object (to dictate when the method is
   executed).`

   :e:`For more detailed documentation on Methods, see` :ref:`using-methods`

----

.. par:parameter:: Method:courant

   :Summary: :s:`Global Courant safety factor`
   :Type:    :par:typefmt:`float`
   :Default: :d:`1.0`
   :Scope:     :c:`Cello`

   :e:`The global Courant safety factor is a multiplication factor for
   the time step applied on top of any Field or Particle specific Courant
   safety factors.`

accretion
---------

.. par:parameter:: Method:accretion:accretion_radius_cells

   :Summary:    :s:`The radius of the spherical accretion zone around each sink particle, in
                    units of the minimum cell width.`
   :Type:       :par:typefmt:`float`
   :Default:    :d:`4.0`
   :Scope:     :z:`Enzo`

   :e:`The accretion radius (i.e., the radius of the spherical accretion zone) in units of the minimum cell width (i.e., if the cell width along all the x, y, and z-axes are hx, hy, and hz, then the minimum cell width is the minimum of hx, hy, and hz),, at the highest refinement level. Its value must be less than one fewer than the minimum ghost depth  for "flux" accretion, and less than the minimum ghost depth for other flavors of accretion. The ghost depth is 4 (along all axes) by default.`

----

.. par:parameter:: Method:accretion:flavor

   :Summary:    :s:`The flavor of accretion used.`
   :Type:       :par:typefmt:`string`
   :Default:    :d:`""`
   :Scope:     :z:`Enzo`

   :e:`The flavor of accretion used, which can be either "threshold", "bondi_hoyle", "flux", or "dummy". If this parameter is not set in the parameter file, or if some other string is provided, then Enzo-E will exit with an error message.`

----

.. par:parameter:: Method:accretion:physical_density_threshold_cgs

   :Summary:    :s:`The value of the accretion (physical) density threshold in cgs units.`
   :Type:       :par:typefmt:`float`
   :Default:    :d:`1.0e-24`
   :Scope:     :z:`Enzo`

   :e:`The value of the (physical) density threshold in cgs units. The density in each cell in the accretion zone cannot go below this value during the accretion process. The value of this parameter in code density units must be greater than or equal to the value of the density floor imposed by the hydro method (either "ppm" or "mhd_vlct". In cosmological simulations, the density unit is the
   mean matter density of the universe which decreases with time, which means that the value of a density quantity expressed in these units will increase with time, while the density floor is fixed
   in comoving units. The consequence is that is is sufficient for the density threshold to be above
   the density floor at the start of the simulation to guarantee that it will be above the floor
   at all subsequent times.`

----


.. par:parameter:: Method:accretion:max_mass_fraction

   :Summary:    :s:`The maximum fraction of mass which can be accreted from a cell in one timestep.`
   :Type:       :par:typefmt:`float`
   :Default:    :d:`0.25`
   :Scope:     :z:`Enzo`

   :e:`This parameter specifies the maximum fraction of mass which can be accreted from a cell in one timestep. This value of this parameter must be between 0 and 1.`


check
-----

.. include:: method_check.incl

feedback
--------

.. include:: method_feedback.incl

flux_correct
------------

.. par:parameter:: Method:flux_correct:group

   :Summary: :s:`Name of group of fields to apply flux correction to`
   :Type:    :par:typefmt:`string`
   :Default: :d:`"conserved"`
   :Scope:     :z:`Cello`

   :e:`Flux correction must be applied to conserved fields in AMR simulations to maintain conserved quantities across mesh resolution jumps.  This parameter selects the group of fields to which the "flux_correct" method will be applied.`

   :e:`Fields that store a conserved quantity divided by density`
   (e.g. ``"total_energy"``, ``"velocity_x"``) :e:`have special
   handling. Such fields must be included in both the group specified by
   this parameter AND the` ``"make_field_conservative"`` :e:`group. Flux
   corrections are applied to an element of such fields according to the
   following procedure:`

     1. :e:`The element is multiplied by the corresponding element of
        the` ``"density"`` :e:`field (before the flux corrections are
        applied to the` ``"density"`` :e:`field).`

     2. :e:`Flux corrections are applied to the product from step 1.`

     3. :e:`Finally, the element in the original field is assigned the
        value computed in step 2 divided by the corresponding element
        from the` ``"density"`` :e:`field (after flux corrections are
        applied to the` ``"density"`` :e:`field).`

   :e:`An error will be raised if these special fields are detected, and
   the` ``"density"`` :e:`field is not included in the group specified by
   this parameter.`

----

.. par:parameter:: Method:flux_correct:min_digits

   :Summary: :s:`Number of digits expected to be conserved by fields in tests`
   :Type:    :par:typefmt:`list`
   :Default: :d:`[]`
   :Scope:     :z:`Cello`

   :e:`Specifies the minimum number of digits that are expected to be conserved
   by fields. This is used for testing purposes (the simulation will
   check at each timestep whether this expectation has been met). Entries of this list should alternate between the name of fields (a string) and the expected number of conserved digits for that field (a float).`

   :e:`The example provided below indicates that the` ``"density"`` :e:`field and the product of the` ``"density"`` :e:`&` ``"velocity_x"`` :e:`fields are expected to be conserved to` ``7.1`` :e:`and` ``4.9`` :e:`digits, respectively`::

        Method {
           flux_correct {
              min_digits = ["density", 7.1,
                            "velocity_x", 4.9];
           }
        }

        Group {
           list = [ "conserved", "make_field_conservative" ];
           conserved {
              field_list = [ "density", "velocity_x"];
           }
           make_field_conservative {
              field_list = [ "velocity_x"];
           }
        }

   :e:`For the sake of backwards compatibility, this parameter can be
   assigned a single float (that is not in a list). In this case, the
   value is assumed to be the expected minimum number of digits conserved
   by the` ``"density"`` :e:`field.` *(Support for this type of parameter
   may be removed in the future)*

grackle
-------

"`Grackle <https://grackle.readthedocs.io/en/latest/>`_ is a chemistry and radiative cooling library for astrophysical
simulations. 
It is a generalized and updated version of the chemistry network of the Enzo simulation code."

While most of the parameters come directly from Grackle, there are a few notable exceptions.
These generally affect how Enzo-E uses Grackle and don't have direct counterparts listed on the `Grackle parameters section <https://grackle.readthedocs.io/en/latest/Parameters.html>`_ of the Grackle website.
These parameters include:

----

.. par:parameter:: Method:grackle:courant

   :Summary: :s:`Courant safety factor`
   :Type:    :par:typefmt:`float`
   :Default: :d:`1.0`
   :Scope:     :z:`Enzo`

   :e:`The method-specific courant safety factor. This is meaningless unless` :par:param:`~Method:grackle:use_cooling_timestep` :e:`has been set to` ``true``.
   :e:`In that case, the timestep associated with the Grackle method is this value mutliplied by the minimum timestep.`

----

.. par:parameter:: Method:grackle:use_cooling_timestep

   :Summary: :s:`Whether to limit the timestep by the minimum cooling time`
   :Type:    :par:typefmt:`logical`
   :Default: :d:`false`
   :Scope:   :z:`Enzo`

   :e:`By default, usage of Grackle does not limit the timestep. When this parameter is set to` ``true``, :e:`the timestep is limited by the product of the minimum cooling time and` :par:param:`Method:grackle:courant`.

----

.. par:parameter:: Method:grackle:radiation_redshift

   :Summary: :s:`redshift of the UV background in non-cosmological simulations`
   :Type:    :par:typefmt:`float`
   :Default: :d:`-1.0`
   :Scope:     :z:`Enzo`

   :e:`In non-cosmological simulations, this parameter is used to specify the redshift of the UV background.
   The default value,` ``-1.0``, :e:`is used to indicate that this parameter is unset.`

   * :e:`When this parameter has a value other than the default value in a cosmological simulation, the program will abort with an error message.`

   * :e:`When this parameter has a default value in a non-cosmological simulation, the radiation redshift is set to 0.0, internally.`

----

All of the other allowed parameters are used to directly configure the grackle parameters stored in Grackle's configuration object, which are each listed on the `Grackle parameters section <https://grackle.readthedocs.io/en/latest/Parameters.html>`_ of the Grackle website.
In general, to configure a given parameter on that page, ``<grackle-param>``, just assign your desired value to :par:param:`!Method:grackle:<grackle-param>`.
The primary exceptions to this guideline are for the following grackle parameters:

  * ``use_grackle``: when the grackle method is in use, this is always set to ``1``.
  * ``Gamma``: this grackle parameter is instead initialized by :par:param:`Physics:fluid_props:eos:gamma`
  * ``grackle_data_field``: this grackle parameter is initialized with the value of :par:param:`Method:grackle:data_file`

If you choose not to specify a value for a given grackle parameter, the default value is selected by the Grackle library.

For brevity (and to avoid having out-of-date documentation), we omit descriptions for the vast majority of recognized parameters that are directly used to initialize a corresponding grackle parameter.
With that said, we make exceptions for a small handful of these parameters (primarily in cases where a parameter's value may necessitate the existence of a field) and provide descriptions for them down below:

.. par:parameter:: Method:grackle:data_file

   :Summary:     :s:`Path to the data file containing the metal cooling and UV background tables.`
   :Type:        :par:typefmt:`string`
   :Default:     :d:`""`
   :Scope:     :z:`Enzo`

   :e:`Path to the data file containing the metal cooling and UV background tables. This parameter is directly used to initialize Grackle's` ``grackle_data_file`` :e:`parameter. The only reason this isn't called` :par:param:`!Method:grackle:grackle_data_file` :e:`is for the sake of maintaining backwards compatability`.

----

.. par:parameter:: Method:grackle:primordial_chemistry

   :Summary: :s:`Flag to control which primordial chemistry network is used`
   :Type:    :par:typefmt:`integer`
   :Default: :d:`0`
   :Scope:   :z:`Enzo`

   :e:`Flag to control which primordial chemistry network is used (this directly corresponds to Grackle's` ``primordial_chemistry`` :e:`parameter).`

     **0:** :e:`no chemistry network. Radiative cooling for primordial species is solved by interpolating from lookup tables calculated with Cloudy. A simplified set of functions are available (though not required) for use in this mode. For more information, see` `Pure Tabulated Mode <http://grackle.readthedocs.org/en/grackle-1.0/Integration.html#tabulated-mode>`_.

     **1:** :e:`6-species atomic H and He. Active species:` |H|, |H+|, |He|, |He+|, |++|, |e-|.

     **2:** :e:`9-species network including atomic species above and species for molecular hydrogen formation. This network includes formation from the` |H-| :e:`and` |H2+| :e:`channels, three-body formation` ( |H| + |H| + |H|  :e:`and`  |H| + |H| + |H2|), |H2| :e:`rotational transitions, chemical heating, and collision-induced emission (optional). Active species: above +` |H-|, |H2|, |H2+|.

     **3:** :e:`12-species network include all above plus HD rotation cooling. Active species: above plus D,` |D+|, :e:`HD.`

     **Note:** :e:`In order to make use of the non-equilibrium chemistry network (primordial_chemistry options 1-3), you must add and advect baryon fields for each of the species used by that particular option.`

----

.. par:parameter:: Method:grackle:metal_cooling

   :Summary:  :s:`Flag to enable metal cooling using the Cloudy tables`
   :Type:     :par:typefmt:`logical`
   :Default:  :d:`false`
   :Scope:     :z:`Enzo`

   :e:`Flag to enable metal cooling using the Cloudy tables. If enabled, the cooling table to be used must be specified within the table specified by the` ``Method:grackle:data_file`` :e:`parameter.`

   **Note:** :e:`In order to use the metal cooling, you must add and advect a metal density field.`

gravity
-------

.. par:parameter:: Method:gravity:solver

   :Summary: :s:`Name of the linear solver to use`
   :Type:    :par:typefmt:`string`
   :Default: :d:`"unknown"`
   :Scope:     :z:`Enzo`

   :e:`Identifier for the linear solver to use, which must be included in the "Solver:list" parameter.`

----

.. par:parameter:: Method:gravity:order

   :Summary: :s:`Order of accuracy discretization to use for the discrete Laplacian`
   :Type:    :par:typefmt:`integer`
   :Default: :d:`4`
   :Scope:     :z:`Enzo`

   :e:`Second, fourth, and sixth order discretizations of the Laplacian
   are available; valid values are 2, 4, or 6.`

----

.. par:parameter:: Method:gravity:accumulate

   :Summary: :s:`Whether to add one layer of ghost zones when refreshing particle density`
   :Type:    :par:typefmt:`logical`
   :Default: :d:`true`
   :Scope:     :z:`Enzo`

   :e:`This should be true for all runs with particles, since particle
   mass deposited in the "density_particle" field may bleed into the
   first layer of ghost zones.  This parameter ensures that that mass
   will be included in "density_total".`

----

.. par:parameter:: Method:gravity:dt_max

   :Summary: :s:`The maximum timestep returned by EnzoMethodGravity::timestep`
   :Type:    :par:typefmt:`float`
   :Default: :d:`1.0e10`
   :Scope:     :z:`Enzo`

   :e:`The timestep returned by EnzoMethodGravity::timestep (when called on a
   block) is calculated as follows. First, the geometric mean of the cell-widths
   in all dimensions is found, which we call the "mean cell width". Next, the
   quantity "epsilon" is calculated, as the mean cell width divided by the square
   of dt_max. Then, the maximum acceleration magnitude across all cells in the
   block is found, which we call "a_mag_max". We then calculate the
   mean cell width divided by the sum of a_mag_max and epsilon. The timestep is
   then the square root of this quantity. This means that if all the accelerations
   are zero (such as at the first time step), the timestep is equal to dt_max.
   Defining the timestep in this way also means that the value of the
   timestep is independent of how the acceleration vectors are oriented relative
   to the mesh.`

----

.. par:parameter:: Method:gravity:grav_const

   :Summary: :s:`Gravitational constant`
   :Type:    :par:typefmt:`float`
   :Default: :d:`none`
   :Scope:     :z:`Enzo`

   .. warning::

      This parameter is deprecated and will be removed in the future.
      The user should use :par:param:`Physics:gravity:grav_const_codeU`
<<<<<<< HEAD
      instead. Thesen 2 parameters have identical behavior when using
      the ``"gravity"`` method, but the new parameter influences other
      gravity-related methods.
=======
      instead. These 2 parameters have identical behavior when using
      the ``"gravity"`` method, but the new parameter influences other
      gravity-related calculations such as (but *NOT* limited to)

        - calculation of acceleration from a static potential
        - enforcement of minimum pressure support
        - star formation
        - certain initial conditions
>>>>>>> d33acc37

heat
----

.. par:parameter:: Method:heat:alpha

   :Summary:    :s:`Parameter for the forward euler heat equation solver`
   :Type:       :par:typefmt:`float`
   :Default:    :d:`1.0`
   :Scope:     :z:`Enzo`

   :e:`Thermal diffusivity parameter for the heat equation.`

merge_sinks
-----------

.. par:parameter:: Method:merge_sinks:merging_radius_cells

   :Summary:    :s:`The distance within which sink particles merge with
                    each other, in units of the minimum cell width`
   :Type:       :par:typefmt:`float`
   :Default:    :d:`8.0`
   :Scope:     :z:`Enzo`

   :e:`The distance within which sink particles merge with each other, in units of the minimum cell width, i.e., the minimum of the cell widths in all 3 dimensions, at the highest level of refinement.`

mhd_vlct
--------

.. include:: method_mhd_vlct.incl

m1_closure
----------

.. include:: method_m1_closure.incl

null
----

.. par:parameter:: Method:null:dt

   :Summary:    :s:`Set the time step for the "null" Method`
   :Type:       :par:typefmt:`float`
   :Default:    :d:`max (float)`
   :Scope:     :z:`Enzo`

   :e:`Sets the time step for the` :p:`null` :e:`Method.  This is typically used for testing the AMR meshing infrastructure without having to use any specific method.  It can also be used to add an additional maximal time step value for other methods.`

pm_deposit
----------

.. par:parameter:: Method:pm_deposit:alpha

   :Summary:    :s:`Compute the total gravitating density field at time t + alpha*dt`
   :Type:       :par:typefmt:`float`
   :Default:    :d:`0.5`
   :Scope:     :z:`Enzo`

   :e:`Sets the factor defining at what time to deposit mass into the
   density_total field.  The default is 0.5, meaning density_total is
   computed at t + 0.5*dt.`

ppm
---

.. include:: method_ppm.incl


sink_maker
----------

.. par:parameter:: Method:sink_maker:jeans_length_resolution_cells

   :Summary:    :s:`Determines how many cell widths are required to resolve the local Jeans length for a cell not to form a sink.`
   :Type:       :par:typefmt:`float`
   :Default:    :d:`4.0`
   :Scope:     :z:`Enzo`

   :e:`If the local Jeans length in a cell is less than this quantity multiplied by the maximum cell width, then the cell is a candidate for forming a sink. The maximum cell width is maximum value out of hx, hy, and hz, where hx, hy, and hz are the cell widths across the x-, y- and z-axes, respectively.`

----

.. par:parameter:: Method:sink_maker:physical_density_threshold_cgs

   :Summary:    :s:`The minimum physical density required for a cell to form a sink particle in cgs units.`
   :Type:       :par:typefmt:`float`
   :Default:    :d:`1.0e-24`
   :Scope:     :z:`Enzo`

   :e:`The value of the physical density threshold in cgs units. The density in a cell must be
   greater than the density threshold to be able to form a sink. The density in a cell after
   sink formation will be no less than the density threshold. The value of
   the density threshold in code units must be greater than or equal to the value of the
   density floor imposed by the hydro method.`

----

.. par:parameter:: Method:sink_maker:max_mass_fraction

   :Summary:    :s:`The maximum fraction of a cell's gas mass which can be turned into a sink particle in one timestep.`
   :Type:       :par:typefmt:`float`
   :Default:    :d:`0.25`
   :Scope:     :z:`Enzo`

   :e:`The mass of a newly-formed sink is bounded above by this parameter multiplied by the cell
   density multiplied by the cell volume. The value of this parameter must be between
   0 and 1.`

----

.. par:parameter:: Method:sink_maker:min_sink_mass_solar

   :Summary:    :s:`The minimum mass of a newly-formed sink particle, in solar mass units.`
   :Type:       :par:typefmt:`float`
   :Default:    :d:`0.0`
   :Scope:     :z:`Enzo`

   :e:`The minimum mass of a newly-formed sink particle, in solar mass units. If there is not enough
   gas mass in a cell to form a sink with at least this mass, no sink is formed.`

----

.. par:parameter:: Method:sink_maker:check_density_maximum

   :Summary:    :s:`Determines whether a cell is required to be a local density maximum in order to form a sink particle.`
   :Type:       :par:typefmt:`logical`
   :Default:    :d:`true`
   :Scope:     :z:`Enzo`

   :e:`If true, then a cell will only form a sink particle if its density is larger than the density in all 26 neighboring cells.`

----

.. par:parameter:: Method:sink_maker:max_offset_cell_fraction

   :Summary:    :s:`Controls the size of the random displacement of a sink particle's initial position relative to the center of the cell`
   :Type:       :par:typefmt:`float`
   :Default:    :d:`0.0`
   :Scope:     :z:`Enzo`

   :e:`When a cell creates a sink particle, the x/y/z coordinate of its initial position will be
   the x/y/z coordinate of the center of the cell, plus a random value generated from a
   uniform distribution on the interval [-A,A], where A is equal to
   this parameter multiplied by the cell width along the x/y/z axis.`


----

.. par:parameter:: Method:sink_maker:offset_seed_shift

   :Summary:    :s:`Seed used to generate the random displacement of a sink particle's initial position relative to the center of the cell`
   :Type:       :par:typefmt:`integer`
   :Default:    :d:`0`
   :Scope:     :z:`Enzo`

   :e:`When computing the random offset for the initial position of a sink particle, we compute
   an unsigned 64 bit integer value from the cycle number, the block index, and the cell
   index, and then add on this value to give the seed for the random number generator.`

star_maker
----------

.. include:: method_star_maker.incl


turbulence
----------

.. par:parameter:: Method:turbulence:edot

   :Summary: :s:`Initial value for edot for turbulence Method`
   :Type:    :par:typefmt:`float`
   :Default: :d:`-1.0`
   :Scope:     :z:`Enzo`
   :Todo: :o:`write`

----

.. par:parameter:: Method:turbulence:mach_number

   :Summary: :s:`Value for Mach number in turbulence problem`
   :Type:    :par:typefmt:`float`
   :Default: :d:`0.0`
   :Scope:     :z:`Enzo`
   :Todo: :o:`write`<|MERGE_RESOLUTION|>--- conflicted
+++ resolved
@@ -386,11 +386,6 @@
 
       This parameter is deprecated and will be removed in the future.
       The user should use :par:param:`Physics:gravity:grav_const_codeU`
-<<<<<<< HEAD
-      instead. Thesen 2 parameters have identical behavior when using
-      the ``"gravity"`` method, but the new parameter influences other
-      gravity-related methods.
-=======
       instead. These 2 parameters have identical behavior when using
       the ``"gravity"`` method, but the new parameter influences other
       gravity-related calculations such as (but *NOT* limited to)
@@ -399,7 +394,6 @@
         - enforcement of minimum pressure support
         - star formation
         - certain initial conditions
->>>>>>> d33acc37
 
 heat
 ----
