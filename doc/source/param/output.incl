--- conflicted
+++ resolved
@@ -34,30 +34,19 @@
 
 ----
 
-<<<<<<< HEAD
-:Parameter:  :p:`Output` : :g:`<file_set>` : :p:`colormap`
-:Summary: :s:`Color map for image output`
-:Type:    :t:`list` ( :t:`3*float` | :t:`string` )
-:Default: :d:`["black", "white"]`
-:Scope:     :c:`Cello`
-:Assumes:   :g:`<file_set>` is of :p:`type` :t:`"image"`
+.. par:parameter:: Output:<file_set>:colormap
+
+   :Summary: :s:`Color map for image output`
+   :Type:    :par:typefmt:`list` ( float | string )
+   :Default: :d:`["black", "white"]`
+   :Scope:     :c:`Cello`
+   :Assumes:   :g:`<file_set>` is of :p:`type` :t:`"image"`
 
 :e:`For the` :t:`"image"` :e:`output type, this parameter defines the colormap as a list of RGB values, such that the minimum field value is assigned the first color in the list, the maximum the last, and linear interpolated color values in between. If` :t:`image_min` :e:`or` :t:`image_max` :e:`parameters are defined, those are used instead for the respective min and max field values. The list must contain at least two colors, and the default is` :t:`"black"` :e:`and` :t:`"white".`
 
 :e:`RGB values are specified in one of several ways. The original (and depreciated) way is as a triad of floating point numbers between 0.0 and 1.0, such that` :t:`1.0, 0.0, 0.0` :e:`represents red,` :t:`0.5, 0.5, 0.5` :e:`represents gray, etc. Another preferred way is named colors, e.g.` :t:`"black"` :e:`,` :t:`"white"` :e:`,` :t:`"azure"`:e:`, etc. Any CSS3 extended color name should be accepted (lower-case).  See` `CSS3 Extended Color list <https://www.w3.org/wiki/CSS3/Color/Extended_color_keywords>`_ :e:`for a list of accepted color names. Also accepted are color specifications of the form #rrggbb, e.g.` :t:`"#000000"` :e:`for black,` :t:`"#ffffff"` :e:`for white, etc. (case independent).`
 
 :e:`RGB values in a given colormap can mix-and-match color representations; for example,` :t:`["black", 0.5, 0.5, 0.5, "#Abacab"]` :e:`is a valid colormap.`
-=======
-.. par:parameter:: Output:<file_set>:colormap
-
-   :Summary: :s:`Color map for image output`
-   :Type:    :par:typefmt:`list ( float )`
-   :Default: :d:`[]`
-   :Scope:     :c:`Cello`
-   :Assumes:   :g:`<file_set>` is of :p:`type` :t:`"image"`
-
-   :e:`For the "image" output type, a list of the form` [r\ :sub:`0`\, g\ :sub:`0`\, b\ :sub:`0`\, r\ :sub:`1`\, g\ :sub:`1`\, b\ :sub:`1`\, ...], :e:`where` 0.0 ≤ r\ :sub:`i`\,g\ :sub:`i`\,b\ :sub:`i`\ ≤ :e:`1.0 are RGB values.`
->>>>>>> 452505b7
 
 ----
 
