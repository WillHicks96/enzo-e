***************
Developer Guide
***************

*[ This page is under development ]*

This "Developing with Cello" section describes how to develop
applications to use Cello's scalable adaptive mesh refinement,
including adding new computational methods, initial conditions,
refinement criteria, etc.

.. toctree::
      
   coding-guidelines
   initial
   adapt
   method
<<<<<<< HEAD
   param
=======
   physics
>>>>>>> 98f0d820
   array
   hydro_infrastructure
   eos-fluidprops
   debugging
   cmake_primer
   writing-docs<|MERGE_RESOLUTION|>--- conflicted
+++ resolved
@@ -15,11 +15,8 @@
    initial
    adapt
    method
-<<<<<<< HEAD
    param
-=======
    physics
->>>>>>> 98f0d820
    array
    hydro_infrastructure
    eos-fluidprops
