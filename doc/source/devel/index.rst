***************
Developer Guide
***************

*[ This page is under development ]*

This "Developing with Cello" section describes how to develop
applications to use Cello's scalable adaptive mesh refinement,
including adding new computational methods, initial conditions,
refinement criteria, etc.

.. toctree::
      
   coding-guidelines
   initial
   adapt
   method
   physics
   array
   hydro_infrastructure
   eos-fluidprops
<<<<<<< HEAD
=======
   debugging
>>>>>>> 2203fa33
   cmake_primer
   writing-docs<|MERGE_RESOLUTION|>--- conflicted
+++ resolved
@@ -19,9 +19,6 @@
    array
    hydro_infrastructure
    eos-fluidprops
-<<<<<<< HEAD
-=======
    debugging
->>>>>>> 2203fa33
    cmake_primer
    writing-docs