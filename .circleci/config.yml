version: 2.1

commands:
  set-env:
    description: "Set environment variables."
    steps:
      - run:
          name: "Set environment variables."
          command: |
            echo 'export CHARM_VER=7.0.0' >> $BASH_ENV
            echo 'export LD_LIBRARY_PATH=$HOME/local/lib:$LD_LIBRARY_PATH' >> $BASH_ENV
            echo 'export HDF5_INC=/usr/include/hdf5/serial' >> $BASH_ENV
            echo 'export HDF5_LIB=/usr/lib/x86_64-linux-gnu' >> $BASH_ENV
            echo 'export CHARM_ROOT=$HOME/local/charm-v$CHARM_VER' >> $BASH_ENV
            echo 'export Grackle_ROOT=$HOME/local' >> $BASH_ENV
            # tag the tip so we can go back to it
            git tag tip

  install-dependencies:
    description: "Install dependencies."
    steps:
      - run:
          name: "Install dependencies."
          command: |
            source $BASH_ENV
            sudo apt-get update
            sudo apt-get install -y bc csh libhdf5-serial-dev gfortran libtool-bin libpapi-dev libpng-dev libboost-all-dev pandoc ninja-build cmake
            # apt-get installs hdf5 libraries with _serial
            sudo ln -s /usr/lib/x86_64-linux-gnu/libhdf5_serial.so /usr/lib/x86_64-linux-gnu/libhdf5.so
            # Install charm++
            mkdir -p $HOME/local
            if [ ! -f $HOME/local/charm-v$CHARM_VER/bin/charmrun ]; then
              cd $HOME/local
              wget http://charm.cs.illinois.edu/distrib/charm-$CHARM_VER.tar.gz
              tar xvfz charm-$CHARM_VER.tar.gz
              rm charm-$CHARM_VER.tar.gz
              cd charm-v$CHARM_VER
              ./build charm++ netlrts-linux-x86_64 -j4 --with-production
            fi
            # prepare testing dependencies
            # hdf5-tools is necessary for h5diff which is used by testing
            sudo apt-get install -y hdf5-tools
            python3 -m venv $HOME/venv
            source $HOME/venv/bin/activate
            pip install --upgrade pip
            pip install --upgrade wheel
            pip install --upgrade setuptools
            pip install Cython numpy h5py matplotlib==3.3.3 libconf yt

  install-grackle:
    description: "Install grackle."
    parameters:
      usedouble:
        type: boolean

    steps:
      - run:
          name: "Install grackle."
          command: |
            git clone -b master https://github.com/grackle-project/grackle $HOME/grackle
            cd $HOME/grackle
            ./configure
            cd src/clib
            make machine-linux-gnu
            # convert boolean parameter to an env var storing 0 or 1
            USE_DOUBLE=$(( 0 <<# parameters.usedouble >> + 1 <</ parameters.usedouble >> ))
            if [[ $USE_DOUBLE != 1 ]]; then
              make precision-32
            fi
            make
            make install
            # the grackle_data_files submodule is necessary for testing
            cd ../..
            git submodule update --init

  install-docs-dependencies:
    description: "Install dependencies for docs build."
    steps:
      - run:
          name: "Install dependencies for docs build."
          command: |
            sudo apt-get update
            sudo apt-get install doxygen
            python3 -m venv $HOME/venv
            source $HOME/venv/bin/activate
            pip install --upgrade pip
            pip install --upgrade wheel
            pip install --upgrade setuptools
            pip install sphinx sphinx_rtd_theme breathe

<<<<<<< HEAD

  configure-build-system:
    description: "Modifies the SConstruct file to use grackle or not."
    parameters:
      usegrackle:
        type: boolean
        default: true
    steps:
      - run:
          name: "Modify the use_grackle parameter in SConstruct."
          command: |
            # convert boolean parameter to an env var storing 0 or 1
            USE_GRACKLE=$(( 0 <<# parameters.usegrackle >> + 1 <</ parameters.usegrackle >> ))

            source $BASH_ENV
            # to help make sure that this doesn't fall through the cracks if
            # parts of the build system change, check the validity of the default
            # value of the use_grackle parameter
            DFLT_GRACKLE_VAL=$(sed -n 's/^use_grackle *= *//p' SConstruct)
            if [[ "$DFLT_GRACKLE_VAL" != "0" && "$DFLT_GRACKLE_VAL" != "1" ]];
            then
                echo "The \"use_grackle\" parameter in SConstruct has an unexpected value"
                exit 1;
            fi
            # now update SConstruct so that "use_grackle" is given the value of $USE_GRACKLE
            sed -i "s/^use_grackle *=.*/use_grackle = ${USE_GRACKLE}/" SConstruct

=======
>>>>>>> 8ec24aa2
  build-and-test:
    description: "Compile enzo-e and run tests."
    parameters:
      usedouble:
        type: boolean
      tag:
        type: string
        default: tip
      skipfile:
        type: string
        default: notafile
      usegrackle:
        type: boolean
        default: true
      skiptest:
        type: boolean
        default: false
    steps:
      - run:
          name: "Checkout target tag from enzo-e repository."
          command: |
            source $BASH_ENV
            source $HOME/venv/bin/activate
            if [ ! -f << parameters.skipfile >> ]; then
              git checkout << parameters.tag >>
            fi

      - run:
          name: "Compile enzo-e and run tests."
          command: |
            source $BASH_ENV
            source $HOME/venv/bin/activate

            # convert boolean parameter to an env var storing 0 or 1
            SKIP_TEST=$(( 0 <<# parameters.skiptest >> + 1 <</ parameters.skiptest >> ))
            USE_DOUBLE=$(( 0 <<# parameters.usedouble >> + 1 <</ parameters.usedouble >> ))
            USE_GRACKLE=$(( 0 <<# parameters.usegrackle >> + 1 <</ parameters.usegrackle >> ))

            # this is used for tests involving Grackle
            if [[ $USE_GRACKLE == 1 ]]; then
              GRACKLE_INPUT_DATA_DIR="$HOME/grackle/grackle_data_files/input/"
            else
              GRACKLE_INPUT_DATA_DIR=""
            fi

            if [ ! -f << parameters.skipfile >> ]; then
              cmake -DEnzo-E_CONFIG=linux_gcc \
                    -GNinja \
                    -DUSE_DOUBLE_PREC=<< parameters.usedouble >> \
                    -DUSE_GRACKLE=<< parameters.usegrackle >> \
                    -DGRACKLE_INPUT_DATA_DIR="$GRACKLE_INPUT_DATA_DIR" \
                    -Bbuild \
                    -DPARALLEL_LAUNCHER_NPROC_ARG="++local;+p" \
                    -DPython3_FIND_VIRTUALENV=ONLY
              cmake --build build -j 4
              source $HOME/venv/bin/activate
              if [[ $SKIP_TEST != 1 ]]; then
                cd build
                # Run all tests excluding VLCT
                ctest -E vlct --output-on-failure
                # Run VLCT tests if using double prec (currently required)
                if [[ $USE_DOUBLE == 1 ]]; then
                  ctest -R vlct --output-on-failure
                fi

                ninja process_test_results
              fi
            fi

  build-docs:
    description: "Test the docs build."
    steps:
      - run:
          name: "Test the docs build."
          command: |
            source $HOME/venv/bin/activate
            cd doc/source
            python -m sphinx -M html "." "_build" -W

jobs:
  test-suite:
    parameters:
      usedouble:
        type: boolean
      usegrackle:
        type: boolean
      skiptest:
        type: boolean

    docker:
      - image: cimg/python:3.7

    working_directory: ~/enzo-e

    steps:
      - checkout
      - set-env

      - restore_cache:
          name: "Restore dependencies cache."
          key: dependencies-v3

      - install-dependencies

      - save_cache:
          name: "Save dependencies cache"
          key: dependencies-v3
          paths:
            - ~/local

      - when:
          condition: << parameters.usegrackle >>
          steps:
            - install-grackle:
                usedouble: << parameters.usedouble >>

      - build-and-test:
          usedouble: << parameters.usedouble >>
          tag: tip
          skipfile: notafile
          usegrackle: << parameters.usegrackle >>
          skiptest: << parameters.skiptest >>

  docs-build:
    docker:
      - image: cimg/python:3.8.4

    working_directory: ~/enzo-e

    steps:
      - checkout
      - install-docs-dependencies
      - build-docs

workflows:
   tests:
     jobs:
       - test-suite:
           name: test-suite_single-prec
           usedouble: false
           usegrackle: true
           skiptest: false
       - test-suite:
           name: test-suite_double-prec
           usedouble: true
           usegrackle: true
           skiptest: false
       - docs-build
       - test-suite:
           name: build-no-grackle
           usedouble: true
           usegrackle: false
           skiptest: true<|MERGE_RESOLUTION|>--- conflicted
+++ resolved
@@ -88,36 +88,6 @@
             pip install --upgrade setuptools
             pip install sphinx sphinx_rtd_theme breathe
 
-<<<<<<< HEAD
-
-  configure-build-system:
-    description: "Modifies the SConstruct file to use grackle or not."
-    parameters:
-      usegrackle:
-        type: boolean
-        default: true
-    steps:
-      - run:
-          name: "Modify the use_grackle parameter in SConstruct."
-          command: |
-            # convert boolean parameter to an env var storing 0 or 1
-            USE_GRACKLE=$(( 0 <<# parameters.usegrackle >> + 1 <</ parameters.usegrackle >> ))
-
-            source $BASH_ENV
-            # to help make sure that this doesn't fall through the cracks if
-            # parts of the build system change, check the validity of the default
-            # value of the use_grackle parameter
-            DFLT_GRACKLE_VAL=$(sed -n 's/^use_grackle *= *//p' SConstruct)
-            if [[ "$DFLT_GRACKLE_VAL" != "0" && "$DFLT_GRACKLE_VAL" != "1" ]];
-            then
-                echo "The \"use_grackle\" parameter in SConstruct has an unexpected value"
-                exit 1;
-            fi
-            # now update SConstruct so that "use_grackle" is given the value of $USE_GRACKLE
-            sed -i "s/^use_grackle *=.*/use_grackle = ${USE_GRACKLE}/" SConstruct
-
-=======
->>>>>>> 8ec24aa2
   build-and-test:
     description: "Compile enzo-e and run tests."
     parameters:
