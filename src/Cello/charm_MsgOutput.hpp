--- conflicted
+++ resolved
@@ -41,11 +41,7 @@
   {
     ++counter[cello::index_static()];
     copy_(msg_output);
-<<<<<<< HEAD
-    cello::hex_string(tag_,TAG_LEN); // add new tag for new message 
-=======
     cello::hex_string(tag_,TAG_LEN); // add new tag for new message
->>>>>>> ded8a972
  };
 
   MsgOutput & operator = (const MsgOutput & msg_output)
