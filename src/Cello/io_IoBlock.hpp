--- conflicted
+++ resolved
@@ -48,14 +48,9 @@
     p | time_;
     p |  dt_;
     PUParray(p,array_,3);
-<<<<<<< HEAD
-    p | index_order_;
-    p | count_order_;
-=======
     p | order_index_;
     p | order_count_;
     PUParray(p,order_next_,3);
->>>>>>> a7929674
   }
 
   /// Set block
@@ -72,12 +67,6 @@
     upper[2]=upper_[2];
   }
 
-<<<<<<< HEAD
-  void get_order (long long * index_order, long long * count_order) const
-  { *index_order = index_order_; *count_order = count_order_; }
-
-  void index(int index3[3]) { index3[0]=index_[0]; index3[1]=index_[1]; index3[2]=index_[2]; }
-=======
   void get_order (long long * order_index, long long * order_count, Index * order_next) const
   { *order_index = order_index_;
     *order_count = order_count_;
@@ -90,7 +79,6 @@
     index3[1]=index_[1];
     index3[2]=index_[2];
   }
->>>>>>> a7929674
 
   /// PACKING / UNPACKING
 
@@ -127,15 +115,10 @@
     CkPrintf ("DEBUG_IO_BLOCK dt_             %g\n", dt_);
     CkPrintf ("DEBUG_IO_BLOCK array_          %d %d %d\n",
               array_[0], array_[1], array_[2]);
-<<<<<<< HEAD
-    CkPrintf ("DEBUG_IO_BLOCK index_order_    %lld\n", index_order_);
-    CkPrintf ("DEBUG_IO_BLOCK count_order_    %lld\n", count_order_);
-=======
     CkPrintf ("DEBUG_IO_BLOCK order_index_    %lld\n", order_index_);
     CkPrintf ("DEBUG_IO_BLOCK order_count_    %lld\n", order_count_);
     CkPrintf ("DEBUG_IO_BLOCK order_next_     %08x %08x %08x\n",
               order_next_[0],order_next_[1],order_next_[2]);
->>>>>>> a7929674
   }
 protected: // attributes
 
@@ -147,14 +130,9 @@
   double time_;
   double dt_;
   int array_[3];
-<<<<<<< HEAD
-  long long index_order_;
-  long long count_order_;
-=======
   long long order_index_;
   long long order_count_;
   int order_next_[3];
->>>>>>> a7929674
 
 };
 
