// See LICENSE_CELLO file for license and copyright information

/// @file     mesh_Index.cpp
/// @author   James Bordner (jobordner@ucsd.edu)
/// @date     2013-05-06
///
/// @brief Implementation of Index class for indexing an array of octrees

#include "mesh.hpp"

// #define DEBUG_INDEX

//----------------------------------------------------------------------

Index::Index() { clear(); }
//----------------------------------------------------------------------

Index::Index(int ix, int iy, int iz) 
{
  clear();
  set_array(ix,iy,iz);
}

//----------------------------------------------------------------------

bool Index::operator == (const Index & index) const
{
  return (v_[0] == index.v_[0] && 
	  v_[1] == index.v_[1] &&
	  v_[2] == index.v_[2]);
}

//----------------------------------------------------------------------

bool Index::operator != (const Index & index) const
{
  return ! (*this == index);
}

//----------------------------------------------------------------------

void Index::clear () 
{
  v_[0] = 0;
  v_[1] = 0;
  v_[2] = 0;
}

//----------------------------------------------------------------------

Index Index::index_parent (int min_level) const
{
  Index index = *this;
  int level = index.level();
  ASSERT2 ("Index::index_parent",
	  "level of parent %d is less than min_level %d",
	   level-1,min_level,
	   (level > min_level));

  index.set_child (level,0,0,0,min_level);
  index.set_level(level - 1);
  
  return index;
}

//----------------------------------------------------------------------

Index Index::index_ancestor (int level_ancestor, int min_level) const
{
  Index index = *this;
  int level_begin = index.level();
  ASSERT2 ("Index::index_ancestor_level",
	  "level %d is greater than ancestor level %d",
	   level_begin,level_ancestor,
	   (level_begin >= level_ancestor));
  ASSERT2 ("Index::index_ancestor_level",
	  "ancestor level %d is less than min_level %d",
	   level_ancestor,min_level,
	   (level_ancestor >= min_level));

  for (int level=level_begin; level>level_ancestor; level--) {
    index.set_child (level,0,0,0,min_level);
    index.set_level(level-1);
  }
  
  return index;
}

//----------------------------------------------------------------------

Index Index::index_child (int icx, int icy, int icz, int min_level) const
{
  Index index = *this;
  int level = index.level();
  index.set_level(level+1);
  index.set_child (level+1,icx,icy,icz,min_level);

  return index;
}

//----------------------------------------------------------------------

void Index::index_level (int i3[3], int level) const
{
  i3[0] = index_level(level,0);
  i3[1] = index_level(level,1);
  i3[2] = index_level(level,2);
}

//----------------------------------------------------------------------

int Index::index_level (int level, int axis) const
{
  return (a_[axis].array << level)
    +    (a_[axis].tree  >> (INDEX_BITS_TREE - level));
}

//----------------------------------------------------------------------

bool Index::is_on_boundary (int axis, int face, int narray) const
{

  int level = this->level();
 
  unsigned array = a_[axis].array;
  unsigned tree  = a_[axis].tree;
 
  // update tree bits
 
  unsigned shift_level = (1 << (INDEX_BITS_TREE - level));
 
  tree += face*shift_level; 
 
  unsigned shift_overflow = (1 << INDEX_BITS_TREE);
 
  bool retval = false;

  if (tree & shift_overflow) {

    const int i = array + face;

    retval = ! (0 <= i && i < narray);

  } else {
    
    retval = false;
  }
 
  return retval;
}
 
//----------------------------------------------------------------------

bool Index::is_on_boundary 
(
 const int if3[3],
 const int n3[3]
 ) const
{
  return is_on_boundary(0,if3[0],n3[0]) 
    ||   is_on_boundary(1,if3[1],n3[1])
    ||   is_on_boundary(2,if3[2],n3[2]);
}

//----------------------------------------------------------------------

bool Index::is_in_same_subtree (Index index, int min_level, int root_level)
{
  return (index.index_ancestor (root_level,min_level)
	  ==    index_ancestor (root_level,min_level));
}

//----------------------------------------------------------------------

Index Index::index_neighbor (const int if3[3], const int n3[3]) const
{

  Index index = *this;

  const int level = index.level();

  for (int axis = 0; axis < 3; axis++) {

    int64_t array = index.a_[axis].array;
    int64_t tree  = index.a_[axis].tree;

    // create unified bit mask

    int64_t array_tree = (array << INDEX_BITS_TREE) + tree;

    // add or subtract one in that level

    int64_t shift_level = (1 << (INDEX_BITS_TREE - level));

    array_tree += if3[axis]*shift_level;

    // recover new array and tree values

    int array_bits = 0;
    int count = n3[axis];
    while (count/=2) array_bits++;

    int64_t tree_mask = ~((~0 >> INDEX_BITS_TREE) << INDEX_BITS_TREE);
    int64_t array_mask = ~((~0 >> array_bits)     << array_bits);

    index.a_[axis].array = (array_tree >> INDEX_BITS_TREE) & array_mask;
    index.a_[axis].tree  = array_tree & tree_mask;

  }

  return index;
}

//----------------------------------------------------------------------

void Index::child 
(int level, int * icx, int * icy, int * icz, int min_level) const
{
  if (level > 0) {
    unsigned shift = INDEX_BITS_TREE - level;
    if (icx) (*icx) = (a_[0].tree >> shift) & 1;
    if (icy) (*icy) = (a_[1].tree >> shift) & 1;
    if (icz) (*icz) = (a_[2].tree >> shift) & 1;
  } else if (level > min_level) {
    unsigned shift = - level;
    if (icx) (*icx) = (a_[0].array >> shift) & 1;
    if (icy) (*icy) = (a_[1].array >> shift) & 1;
    if (icz) (*icz) = (a_[2].array >> shift) & 1;
  }
}

//----------------------------------------------------------------------

bool Index::is_root() const
{ return (v_[0]==0 && v_[1]==0 && v_[2]==0); }

//----------------------------------------------------------------------

void Index::array (int * ix, int *iy, int *iz) const
{ 
  if (ix) (*ix) = a_[0].array;
  if (iy) (*iy) = a_[1].array;
  if (iz) (*iz) = a_[2].array;
  const int level = this->level();
  if (level < 0) {
    // adjust array index if level < 0
    int shift = - level;
    if (ix) (*ix) = (*ix) >> shift;
    if (iy) (*iy) = (*iy) >> shift;
    if (iz) (*iz) = (*iz) >> shift;
  }
}

//----------------------------------------------------------------------

int Index::adjacency (Index index, int rank, const int p3[3]) const
{
  const int L1 = level();
  const int L2 = index.level();
  const int LM = std::max(L1,L2);

  int left1[3],left2[3];
  index_level      (left1,LM);
  index.index_level(left2,LM);
  const int s1 = 1<<(LM-L1);
  const int s2 = 1<<(LM-L2);

  const size_t shift = (1<<LM);
  const int ip3[3] = {p3[0]*shift,p3[1]*shift,p3[2]*shift};

  int la3[3]={0},ra3[3]={0},lb3[3]={0},rb3[3]={0};
  int a = false;
  int ic = 0;
  for (int axis=0; axis<rank; axis++) {
    const int l1 = left1[axis];
    const int l2 = left2[axis];
    const int r1 = left1[axis]+s1;
    const int r2 = left2[axis]+s2;

    la3[axis]=l1;
    ra3[axis]=r1;
    lb3[axis]=l2;
    rb3[axis]=r2;
    const bool in1 = (l1 <= l2 && r2 <= r1);
    const bool in2 = (l2 <= l1 && r1 <= r2);
    const int in = (in1 || in2) ? 1 : 0;

    int p = ip3[axis];
    const bool it = (r1 == l2 || l1 == r2
                     || (p && ((r1%p == l2) || (l1 == r2%p))));

    const bool ie = (it + in == 0);

    a = a || ie; // adjacent
    ic += in;    // count
  }
#ifdef DEBUG_INDEX
  CkPrintf ("DEBUG_INDEX [%d:%d) [%d:%d) [%d:%d) - [%d:%d) [%d:%d) [%d:%d)  (%d %d %d) : %d\n",
            la3[0],ra3[0],
            la3[1],ra3[1],
            la3[2],ra3[2],
            lb3[0],rb3[0],
            lb3[1],rb3[1],
            lb3[2],rb3[2],
            ip3[0],ip3[1],ip3[2],(a ? -1 : ic));
#endif
  return (a ? -1 : ic);
}

//----------------------------------------------------------------------

<<<<<<< HEAD
void Index::categorize (Index index, int rank, int im3[3], int ip3[3])
{
  int a1[3];
  int t1[3];
  array (a1,a1+1,a1+2);
  tree  (t1,t1+1,t1+2);
  int a2[3];
  int t2[3];
  index.array (a2,a2+1,a2+2);
  index.tree  (t2,t2+1,t2+2);

  int L1 = this->level();
  int L2 = index.level();
  const int LM = std::max(L1,L2);
  int i1[3],i2[3];
  for (int i=0; i<rank; i++) {
    t1[i] = (t1[i] >> (INDEX_BITS_TREE - L1));
    t2[i] = (t2[i] >> (INDEX_BITS_TREE - L2));

    i1[i] = (a1[i] << LM) + t1[i];
    i2[i] = (a2[i] << LM) + t2[i];

    if (L1 >= L2) {
      i1[i] *= 2;
      i2[i] *= 2;
    }
    im3[i] = i2[i] - i1[i] + 1;
    if (L2 == L1) {
      ip3[i] = im3[i] + 2;
    } else if (L2 == L1 + 1) {
      ip3[i] = im3[i] + 1;
    } else if (L2 == L1 - 1) {
      ip3[i] = im3[i] + 4;
    }
    im3[i] = std::max(0,im3[i]);
    ip3[i] = std::min(4,ip3[i]);
  }
}

//----------------------------------------------------------------------

=======
>>>>>>> ded8a972
int Index::level () const
{
  const unsigned nb = 1 << INDEX_BITS_LEVEL;
  int lx = a_[0].level;
  int ly = a_[1].level;
  int lz = a_[2].level >> 1;
  int sign = (a_[2].level & 1);
  int level = lx + nb*(ly + nb*lz);
  return sign ? -level : level;
}

//----------------------------------------------------------------------

void Index::set_level(int level)
{ 
  unsigned shift = INDEX_BITS_LEVEL;
  unsigned mask  = ~(1 << shift);
  unsigned sign_mask = level < 0 ? 1 : 0;
  int      sign      = level < 0 ? -1 : 1;
  int      abs_level = level*sign;

  a_[0].level = (abs_level >> (0*shift)) & mask;
  a_[1].level = (abs_level >> (1*shift)) & mask;
  a_[2].level = ((abs_level >> (2*shift-1)) & (mask-1)) | sign_mask;
  clean_();
  
  ASSERT3 ("Index::set_level",
	   "%s set_level() failed: level %d != level() %d",
	   bit_string(5,3,0).c_str(),level,this->level(),
	   level == this->level());
  
}

//----------------------------------------------------------------------

void Index::set_array(int ix, int iy, int iz)
{ 
  // right-bits = array
  ASSERT4 ("Index::set_array",
	   "Array size (%d %d %d) out of range (maximum %d)",
	   ix,iy,iz,(1<<INDEX_BITS_ARRAY) - 1,
	   ( (ix >> INDEX_BITS_ARRAY) == 0 && 
	     (iy >> INDEX_BITS_ARRAY) == 0 && 
	     (iz >> INDEX_BITS_ARRAY) == 0));

  a_[0].array = ix;
  a_[1].array = iy;
  a_[2].array = iz;
}

//----------------------------------------------------------------------

void Index::tree (int * bx, int * by, int *bz, int level) const
{
  if (level == INDEX_UNDEFINED_LEVEL) {
    if (bx) (*bx) = a_[0].tree; 
    if (by) (*by) = a_[1].tree; 
    if (bz) (*bz) = a_[2].tree;
  } else {
    int shift = INDEX_BITS_TREE - level;
    if (bx) (*bx) = a_[0].tree >> shift; 
    if (by) (*by) = a_[1].tree >> shift; 
    if (bz) (*bz) = a_[2].tree >> shift;
  }
}
  
//----------------------------------------------------------------------

void Index::set_child(int level, int ix, int iy, int iz, int min_level)
{
  if (level > 0) {
    unsigned shift = (INDEX_BITS_TREE - level);
    unsigned mask  = ~(1 << shift);
    a_[0].tree = (a_[0].tree & mask) | (ix<<shift);
    a_[1].tree = (a_[1].tree & mask) | (iy<<shift);
    a_[2].tree = (a_[2].tree & mask) | (iz<<shift);
  } else if (level > min_level) {
    // switch to array bits if tree bits exhausted (subroot blocks only)
    unsigned shift = - level;
    unsigned mask  = ~(1 << shift);
    a_[0].array = (a_[0].array & mask) | (ix<<shift);
    a_[1].array = (a_[1].array & mask) | (iy<<shift);
    a_[2].array = (a_[2].array & mask) | (iz<<shift);
  }
}

//----------------------------------------------------------------------

<<<<<<< HEAD
Index Index::next (int rank, const int na3[3], bool is_leaf, int min_level) const
{
  // make a copy
  Index index_next = *this;

  if (! is_leaf) {

    index_next.push_child(0,0,0,min_level);

  } else { // is_leaf
    // find the first ancestor (including self) that has child[k]=0 for
    // some k
    int ia3[3], ic3[3] = {0,0,0};
    int level=index_next.level();
    index_next.array (ia3,ia3+1,ia3+2);
    if (level>min_level) {
      index_next.child (level,ic3,ic3+1,ic3+2,min_level);
    }
    bool last = (level==min_level) ||
      (ic3[0] && (rank<2 || ic3[1]) && (rank<3 || ic3[2]));
    while (level > min_level && last) {
      index_next = index_next.index_parent(min_level);
      level=index_next.level();
      index_next.array (ia3,ia3+1,ia3+2);
      ic3[0]=ic3[1]=ic3[2]=0;
      if (level>min_level) {
        index_next.child (level,ic3,ic3+1,ic3+2,min_level);
      }
      last = (level==min_level) ||
        (ic3[0] && (rank<2 || ic3[1]) && (rank<3 || ic3[2]));
    }
    if (level==min_level && last) {
      // if in root level and last, go to next octree root
      // (wraps around to 0 if at end)
      ia3[0] = (ia3[0]+1) % na3[0]; 
      if (rank >= 2 && !ia3[0]) {
        ia3[1] = (ia3[1]+1) % na3[1];
        if (rank >= 3 && !ia3[1]) {
          ia3[2] = (ia3[2]+1) % na3[2];
        }
      }
      index_next.set_array(ia3[0],ia3[1],ia3[2]);
    } else {
      // ASSERT (! last) [since ((level == 0) || (! last)) and
      // ((level != 0) || (! last)) ]
      ic3[0] = (ic3[0]+1) % 2;
      if (rank >= 2 && !ic3[0]) {
        ic3[1] = (ic3[1]+1) % 2;
        if (rank >= 3 && !ic3[1]) {
          ic3[2] = (ic3[2]+1) % 2;
        }
      }
      index_next.set_child(level,ic3[0],ic3[1],ic3[2],min_level);
    }
  }
  return index_next;
}

//----------------------------------------------------------------------

=======
>>>>>>> ded8a972
void Index::print (std::string msg,int level) const
{
  int ia3[3],it3[3],il3[3];
  
  array(ia3,ia3+1,ia3+2);
  tree(it3,it3+1,it3+2);
  index_level (il3,level);
  int r = 1 << (level - this->level());
  CkPrintf ("INDEX_PRINT %s L%d A %d %d %d tree %X %X %X  [%d %d %d] - [%d %d %d]\n",
            msg.c_str(),this->level(),
            ia3[0],ia3[1],ia3[2],it3[0],it3[1],it3[2],
            il3[0],il3[1],il3[2],il3[0]+r,il3[1]+r,il3[2]+r);
}

//----------------------------------------------------------------------

void Index::print (const char * msg,
		   int max_level,
		   int rank,
		   const int nb3[3],
		   bool no_nl,
		   void * simulation ) const
{
  print_(stdout,msg,max_level,rank,nb3,no_nl);

#ifdef CELLO_DEBUG
  FILE * fp_debug = ((Simulation *)simulation)->fp_debug();
  print_(fp_debug,msg,max_level,rank,nb3,no_nl);
#endif
}

//----------------------------------------------------------------------

void Index::print_ (FILE * fp,
		    const char * msg,
		    int max_level,
		    int rank,
		    const int nb3[3],
		    bool no_nl) const
{
  if (fp != NULL) {
    fprintf (fp,"[%s] %s",this->bit_string (max_level,rank,nb3).c_str(),msg);
    if (! no_nl) fprintf (fp,"\n");
    fflush(fp);
  }
}

//----------------------------------------------------------------------

void Index::write (int ip,
		   const char * msg,
		   int max_level,
		   int rank,
		   const int nb3[3]) const
{
  char filename[80];
  sprintf (filename,"index.%s.%d",msg,ip);
  FILE * fp = fopen(filename,"a");

  print_(fp,msg,max_level,rank,nb3,false);

  fflush(fp);

  fclose(fp);
  
}

//----------------------------------------------------------------------

std::string Index::bit_string(int max_level,int rank, const int nb3[3]) const
{
  const int level = this->level();

  if (max_level < 0 ) max_level = this->level();

  std::string bits = "";
  const std::string separator = "_";

  for (int axis=0; axis<rank; axis++) {

      for (int i=nb3[axis]-1; i>=0; i--) {
        int shift = (level >= 0) ? i : i-level;
        int bit = (a_[axis].array & ( 1 << shift));
        bits = bits + (bit?"1":"0");
      }

    for (int i=0; i<max_level; i++) {

      if (i == 0) bits = bits + ":";
      if (i < level) {
	int ic3[3];
	child (i+1, &ic3[0], &ic3[1], &ic3[2]);
	bits = bits + (ic3[axis]?"1":"0");
      } else 
	bits = bits + separator;
    }
    if (axis<rank-1) bits = bits + separator;
      
  }
  return bits;
}

// ----------------------------------------------------------------------

int Index::data_size () const
{
  int size = 0;
  SIZE_ARRAY_TYPE(size,int,v_,3);
  return size;
}

// ----------------------------------------------------------------------

char * Index::save_data (char * buffer) const
{
  char * pc = buffer;
  SAVE_ARRAY_TYPE(pc,int,v_,3);
  return pc;
}

// ----------------------------------------------------------------------

char * Index::load_data (char * buffer)
{
  char * pc = buffer;
  LOAD_ARRAY_TYPE(pc,int,v_,3);
  return pc;
}

//======================================================================

int Index::num_bits_(int value) const
{
  int nb = 32;
  while ( --nb >= 0 && ! (value & (1 << nb))) 
    ;
  return (std::max(nb,0));

}

//----------------------------------------------------------------------

void Index::clean_ ()
{
  for (int level = this->level()+1; level<INDEX_BITS_TREE; level++) {
    set_child(level,0,0,0);
  }
}

<|MERGE_RESOLUTION|>--- conflicted
+++ resolved
@@ -309,50 +309,6 @@
 
 //----------------------------------------------------------------------
 
-<<<<<<< HEAD
-void Index::categorize (Index index, int rank, int im3[3], int ip3[3])
-{
-  int a1[3];
-  int t1[3];
-  array (a1,a1+1,a1+2);
-  tree  (t1,t1+1,t1+2);
-  int a2[3];
-  int t2[3];
-  index.array (a2,a2+1,a2+2);
-  index.tree  (t2,t2+1,t2+2);
-
-  int L1 = this->level();
-  int L2 = index.level();
-  const int LM = std::max(L1,L2);
-  int i1[3],i2[3];
-  for (int i=0; i<rank; i++) {
-    t1[i] = (t1[i] >> (INDEX_BITS_TREE - L1));
-    t2[i] = (t2[i] >> (INDEX_BITS_TREE - L2));
-
-    i1[i] = (a1[i] << LM) + t1[i];
-    i2[i] = (a2[i] << LM) + t2[i];
-
-    if (L1 >= L2) {
-      i1[i] *= 2;
-      i2[i] *= 2;
-    }
-    im3[i] = i2[i] - i1[i] + 1;
-    if (L2 == L1) {
-      ip3[i] = im3[i] + 2;
-    } else if (L2 == L1 + 1) {
-      ip3[i] = im3[i] + 1;
-    } else if (L2 == L1 - 1) {
-      ip3[i] = im3[i] + 4;
-    }
-    im3[i] = std::max(0,im3[i]);
-    ip3[i] = std::min(4,ip3[i]);
-  }
-}
-
-//----------------------------------------------------------------------
-
-=======
->>>>>>> ded8a972
 int Index::level () const
 {
   const unsigned nb = 1 << INDEX_BITS_LEVEL;
@@ -441,7 +397,6 @@
 
 //----------------------------------------------------------------------
 
-<<<<<<< HEAD
 Index Index::next (int rank, const int na3[3], bool is_leaf, int min_level) const
 {
   // make a copy
@@ -502,8 +457,6 @@
 
 //----------------------------------------------------------------------
 
-=======
->>>>>>> ded8a972
 void Index::print (std::string msg,int level) const
 {
   int ia3[3],it3[3],il3[3];
