--- conflicted
+++ resolved
@@ -1456,10 +1456,7 @@
 (const FieldDescr * field_descr,
  int id_field, ghost_choice choice,
  int index_history, bool coarse) throw();
-<<<<<<< HEAD
-=======
-
->>>>>>> 2203fa33
+
 template CelloView<long double, 3> FieldData::make_view_
 (const FieldDescr * field_descr,
  int id_field, ghost_choice choice,
