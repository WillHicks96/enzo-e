// See LICENSE_CELLO file for license and copyright information

/// @file     control_refresh.cpp
/// @author   James Bordner (jobordner@ucsd.edu)
/// @date     2019-05-23
/// @brief    Charm-related functions associated with refreshing ghost zones
/// @ingroup  Control

// #define TRACE_LOAD_FACE
// #define TRACE_PROLONG

// #define PRINT_COARSE_FIELD
// #define DEBUG_ARRAY
// #define DEBUG_ARRAY_CYCLE 0
// #define DEBUG_PRINT true
// #define DEBUG_PRINT_BLOCK "B1:0_1:1"
// #define DEBUG_BOX

#include "simulation.hpp"
#include "mesh.hpp"
#include "control.hpp"

#include "charm_simulation.hpp"
#include "charm_mesh.hpp"

#define CHECK_ID(ID) ASSERT1 ("CHECK_ID","Invalid id %d",ID,(ID>=0));

#ifdef TRACE_PROLONG
#  undef TRACE_PROLONG
#  define TRACE_PROLONG(MSG,PROLONG,mf3,if3,nf3,mc3,ic3,nc3)            \
  CkPrintf ("TRACE_PROLONG %s:%d %s %s mf %d %d %d nf %d %d %d if %d %d %d\n",__FILE__,__LINE__,MSG, PROLONG->name().c_str(), \
            mf3[0],mf3[1],mf3[2],nf3[0],nf3[1],nf3[2],if3[0],if3[1],if3[2]); \
  CkPrintf ("TRACE_PROLONG %s:%d %s %s mc %d %d %d nc %d %d %d ic %d %d %d\n",__FILE__,__LINE__,MSG, PROLONG->name().c_str(), \
    mc3[0],mc3[1],mc3[2],nc3[0],nc3[1],nc3[2],ic3[0],ic3[1],ic3[2]);    \
  
#else
#  undef TRACE_PROLONG
#  define TRACE_PROLONG(MSG,PROLONG,mf3,if3,nf3,mc3,ic3,nc3) /* ... */
#endif

//======================================================================

void Block::refresh_start (int id_refresh, int callback)
{
  CHECK_ID(id_refresh);
  Refresh * refresh = cello::refresh(id_refresh);
  Sync * sync = sync_(id_refresh);

  // Send field and/or particle data associated with the given refresh
  // object to corresponding neighbors
  if ( refresh->is_active() ) {

    ASSERT1 ("Block::refresh_start()",
	     "refresh[%d] state is not inactive",
	     id_refresh,
	     (sync->state() == RefreshState::INACTIVE));

    sync->set_state(RefreshState::ACTIVE);

    // send Field face data

    int count_field=0;
    if (refresh->any_fields()) {
      count_field = refresh_load_field_faces_ (*refresh);
    }

    // send Particle face data
    int count_particle=0;
    if (refresh->any_particles()){
      count_particle = refresh_load_particle_faces_(*refresh,
						    refresh->particles_are_copied());
    }

    // send Flux face data
    int count_flux=0;
    if (refresh->any_fluxes()){
      count_flux = refresh_load_flux_faces_(*refresh);
    }

    const int count = count_field + count_particle + count_flux;

    // Make sure sync counter is not active
    ASSERT4 ("Block::refresh_start()",
	     "refresh[%d] sync object %p is active (%d/%d)",
	     id_refresh, sync, sync->value(), sync->stop(),
	     (sync->value() == 0 && sync->stop() == 0));

    // Initialize sync counter
    sync->set_stop(count);

    refresh_wait(id_refresh,callback);

  } else {

    refresh_exit(*refresh);

  }
}

//----------------------------------------------------------------------
void Block::refresh_wait (int id_refresh, int callback)
{
  CHECK_ID(id_refresh);

  Refresh * refresh = cello::refresh(id_refresh);
  Sync * sync = sync_(id_refresh);

  ASSERT1("Block::refresh_wait()",
          "Wait called with inactive Refresh[%d]",
          id_refresh,
          (refresh->is_active()));

  // make sure the callback parameter matches that in the refresh object

  ASSERT3("Block::refresh_wait()",
          "Refresh[%d] mismatch between refresh %d and parameter %d callbacks",
          id_refresh,callback, refresh->callback(),
          (callback == refresh->callback()) );

  // make sure we aren't already in a "ready" state

  ASSERT1("Block::refresh_wait()",
          "Refresh[%d] not in 'active' state",
          id_refresh,
          (sync->state() == RefreshState::ACTIVE) );

  // tell refresh we're ready to start processing messages

  sync->set_state(RefreshState::READY);

  // process any existing messages in the refresh message list

  for (size_t id_msg=0;
       id_msg<refresh_msg_list_[id_refresh].size();
       id_msg++) {

    MsgRefresh * msg = refresh_msg_list_[id_refresh][id_msg];

    // unpack message data into Block data
    msg->update(data());

    delete msg;
    sync->advance();
  }

  // clear the message queue

  refresh_msg_list_[id_refresh].resize(0);

  // and check if we're finished

  refresh_check_done(id_refresh);
}

//----------------------------------------------------------------------

void Block::refresh_check_done (int id_refresh)
{
  CHECK_ID(id_refresh);

  Refresh * refresh = cello::refresh(id_refresh);
  Sync * sync = sync_(id_refresh);

  ASSERT1("Block::refresh_check_done()",
	  "Refresh[%d] must not be in inactive state",
	  id_refresh,
	  (sync->state() != RefreshState::INACTIVE) );

  if ( (sync->stop()==0) ||
      (sync->is_done() && (sync->state() == RefreshState::READY))) {

    // Make sure incoming message queue is empty

    ASSERT2("Block::refresh_wait()",
	   "Refresh %d message list has size %lu instead of 0",
	    id_refresh,refresh_msg_list_[id_refresh].size(),
	    (refresh_msg_list_[id_refresh].size() == 0));

    // reset sync counter
    sync->reset();
    sync->set_stop(0);

    // reset refresh state to inactive

    sync->set_state(RefreshState::INACTIVE);

    // complete any outstanding data operations (e.g. multi-block
    // interpolations)

    refresh_coarse_apply_(refresh);

    // Call callback

    refresh_exit(*refresh);
  }
}

//----------------------------------------------------------------------

void Block::p_refresh_recv (MsgRefresh * msg_refresh)
{
  const int id_refresh = msg_refresh->id_refresh();
  CHECK_ID(id_refresh);

  Sync * sync = sync_(id_refresh);

  if (sync->state() == RefreshState::READY) {

    // unpack message data into Block data if ready
    msg_refresh->update(data());

    delete msg_refresh;

    sync->advance();

    // check if it's the last message processed
    refresh_check_done(id_refresh);

  } else {

    // save message if not ready
    refresh_msg_list_[id_refresh].push_back(msg_refresh);

  }

}

//----------------------------------------------------------------------

void Block::refresh_exit (Refresh & refresh)
{
  CHECK_ID(refresh.id());
  update_boundary_();
  control_sync (refresh.callback(),
  		refresh.sync_type(),
  		refresh.sync_exit(),
  		refresh.min_face_rank(),
  		refresh.neighbor_type(),
  		refresh.root_level());
}

//----------------------------------------------------------------------

int Block::refresh_load_field_faces_ (Refresh & refresh)
{
  int count = 0;

  const int min_face_rank = refresh.min_face_rank();
  const int neighbor_type = refresh.neighbor_type();

  if (neighbor_type == neighbor_leaf ||
      neighbor_type == neighbor_tree) {

    // Loop over neighbor leaf Blocks (not necessarily same level)

    const int min_level = cello::config()->mesh_min_level;

    ItNeighbor it_neighbor =
      this->it_neighbor(index_,min_face_rank,
			neighbor_type,min_level,refresh.root_level());

    int if3[3];
    while (it_neighbor.next(if3)) {

      Index index_neighbor = it_neighbor.index();

      int ic3[3];
      it_neighbor.child(ic3);

      const int level = this->level();
      const int level_face = it_neighbor.face_level();

      const int refresh_type =
	(level_face == level - 1) ? refresh_coarse :
	(level_face == level)     ? refresh_same :
	(level_face == level + 1) ? refresh_fine : refresh_unknown;

      // handle padded interpolation special case if needed
      Prolong * prolong = refresh.prolong();
      int pad = refresh.coarse_padding(prolong);

      if (pad == 0) {
        refresh_load_field_face_
          (refresh,refresh_type,index_neighbor,if3,ic3);
        ++count;
      } else {
        if (level_face == level) {
          refresh_load_field_face_
            (refresh,refresh_type,index_neighbor,if3,ic3);
          ++count;
        } else {
          count += refresh_load_coarse_face_
            (refresh,refresh_type,index_neighbor,if3,ic3);
        }
        if (level_face < level) {
          refresh_load_field_face_
            (refresh,refresh_type,index_neighbor,if3,ic3);
        } else if (level_face > level) {
          count ++;
        }

      }
    }

  } else if (neighbor_type == neighbor_level) {

    // Loop over neighbor Blocks in same level (not necessarily leaves)

    ItFace it_face = this->it_face(min_face_rank,index_);

    int if3[3];
    while (it_face.next(if3)) {

      // count all faces if not a leaf, else don't count if face level
      // is less than this block's level

      Index index_face = it_face.index();
      if ( ! is_leaf() || face_level(index_face,if3) >= level()) {
	Index index_face = it_face.index();
	int ic3[3] = {0,0,0};
	refresh_load_field_face_ (refresh,refresh_same,index_face,if3,ic3);
	++count;

      }

    }
  }
  return count;
}

//----------------------------------------------------------------------

void Block::refresh_load_field_face_
( Refresh & refresh,  int refresh_type,
  Index index_neighbor,  int if3[3], int ic3[3])
{
  // create refresh message

  MsgRefresh * msg_refresh = new MsgRefresh;

  // create field face
  if (refresh_type == refresh_coarse) {
    index_.child(index_.level(),ic3,ic3+1,ic3+2);
  }
  int g3[3] = {0,0,0};
  FieldFace * field_face = create_face
    (if3, ic3, g3, refresh_type, &refresh,false);

  // create data message
  DataMsg * data_msg = new DataMsg;
  // initialize data message
  data_msg -> set_field_face (field_face,true);
  data_msg -> set_field_data (data()->field_data(),false);

  // initialize refresh message
  msg_refresh->set_refresh_id (refresh.id());
  msg_refresh->set_data_msg (data_msg);

  thisProxy[index_neighbor].p_refresh_recv (msg_refresh);

}

//----------------------------------------------------------------------

int Block::refresh_load_coarse_face_
(Refresh refresh, int refresh_type,
 Index index_neighbor, int if3[3], int ic3[3])
{
  const int level_face = index_neighbor.level();
  const int level = index_.level();
  int count = 0;

  Prolong * prolong = refresh.prolong();
  const int pad = refresh.coarse_padding(prolong);

  if ((pad > 0) && (level != level_face)) {

    // Create box_face

    const int rank = cello::rank();
    int n3[3];
    data()->field().size(n3,n3+1,n3+2);
    const int g = refresh.ghost_depth();
    int g3[3] = {(rank >= 1) ? g : 0,
                 (rank >= 2) ? g : 0,
                 (rank >= 3) ? g : 0};

    // Boxes used Bs -> br, Be -> br, Bs -> be
    // (s send, r receive, e extra)
    Box box_sr (rank,n3,g3);
    Box box_se (rank,n3,g3);
    Box box_er (rank,n3,g3);

    // Create iterator over extra blocks

    ItNeighbor it_extra =
      this->it_neighbor(index_,refresh.min_face_rank(),
                        refresh.neighbor_type(),
                        cello::config()->mesh_min_level,
                        refresh.root_level());

      // ... determine intersection region

    const bool l_send = (level < level_face);
    const bool l_recv = (level > level_face);

    int jf3[3] = { l_send ? if3[0] : -if3[0],
                   l_send ? if3[1] : -if3[1],
                   l_send ? if3[2] : -if3[2] };

    box_sr.set_block(BoxType_receive,+1,jf3,ic3);
    box_sr.set_padding(pad);

    // ... adjust send-ghost depth for accumulate

    refresh.box_accumulate_adjust(&box_sr,if3,g3);

    box_sr.compute_region();

    // SEND MAIN SEND->RECV VIA COARSE ARRAY

    int iam3[3],iap3[3];
    int ifms3[3],ifps3[3];
    int ifmr3[3],ifpr3[3];

    if (l_send) {

      bool lpad;

      box_sr.get_start_stop
        (iam3,iap3,BlockType::extra,BlockType::receive_coarse,lpad=true);
      box_sr.get_start_stop
        (ifms3,ifps3,BlockType::extra,BlockType::send,lpad=true);
      box_sr.get_start_stop
        (ifmr3,ifpr3,BlockType::extra,BlockType::receive,lpad=false);

      refresh_coarse_send_
        (index_neighbor,
         data()->field(), refresh,
         iam3,iap3,ifms3,ifps3,ifmr3,ifpr3,"SR");

    } else if (l_recv) {

      // only count receives
      count ++;

    }

    if (l_send) {

      // SENDER LOOP OVER EXTRA BLOCKS

      int ef3[3];
      while (it_extra.next(ef3)) {

        const Index index_extra = it_extra.index();
        const int   level_extra = it_extra.face_level();

        int ec3[3] = {0,0,0};
        if (level_extra > level) {
          index_extra.child(level_extra,ec3,ec3+1,ec3+2);
        }

        // ... skip extra block if it's the same as the neighbor

        bool l_valid_level = (std::abs(level_extra - level) <= 1);

        if (index_extra != index_neighbor && l_valid_level) {

          // ... determine overlap of extra block with intersection region
          const int level_send = level;
          box_sr.set_block (BoxType_extra,(level_extra-level_send), ef3,ec3);
          int tm3[3],tp3[3];
          bool lpad;

          bool overlap = box_sr.get_start_stop
            (tm3,tp3,BlockType::extra,BlockType::extra,lpad=true);
          if (overlap) {

          if (level_extra == level) {

              // this block sends; extra block is coarse

              // handle contribution of this block Bs to Be -> br

              int if3_er[3] = { if3[0]-ef3[0], if3[1]-ef3[1], if3[2]-ef3[2] };


              // Box Bs | Be -> br
              box_er.set_block(BoxType_receive,+1,if3_er,ic3);
              box_er.set_padding(pad);

              // ... adjust send-ghost depth for accumulate
              refresh.box_accumulate_adjust(&box_er,if3_er,g3);

              box_er.compute_region();


              int if3_es[3] = {-ef3[0], -ef3[1], -ef3[2] };

              box_er.set_block(BoxType_extra,0,if3_es,ic3); // ic3 ignored

              bool lpad;

              box_er.get_start_stop
                (iam3,iap3,BlockType::extra,BlockType::receive_coarse,lpad=true);
              box_er.get_start_stop
                (ifms3,ifps3,BlockType::extra,BlockType::extra,lpad=true);
              box_er.get_start_stop
                (ifmr3,ifpr3,BlockType::extra,BlockType::receive,lpad=false);

              refresh_coarse_send_
                (index_neighbor,
                 data()->field(), refresh,
                 iam3,iap3,ifms3,ifps3,ifmr3,ifpr3,"ER");

              ASSERT3 ("Block::refresh_load_coarse_face_",
                       "Face if3_er %d %d %d out of bounds",
                       if3_er[0],if3_er[1],if3_er[2],
                       (-1 <= if3_er[0] && if3_er[0] <= 1) &&
                       (-1 <= if3_er[1] && if3_er[1] <= 1) &&
                       (-1 <= if3_er[2] && if3_er[2] <= 1));

            } // level_extra == level
          } // overlap
        } // ! match
      } // while (it_extra.next())

    } else if (l_recv) {

      // RECEIVER LOOP OVER EXTRA BLOCKS

      int ef3[3];
      while (it_extra.next(ef3)) {

        const Index index_extra = it_extra.index();
        const int   level_extra = it_extra.face_level();

        int ec3[3] = {0,0,0};
        if (level_extra > level_face) {
          index_extra.child(level_extra,ec3,ec3+1,ec3+2);
        }

        // ... skip extra block if it's the same as the neighbor

        bool l_valid_level = (std::abs(level_extra - level_face) <= 1);

        if (index_extra != index_neighbor && l_valid_level) {


          // *** count expected receive from Be or be ***

          // ... determine overlap of extra block with intersection region
          const int level_send = level_face;
          int if3_se[3] = {ef3[0]-if3[0],ef3[1]-if3[1],ef3[2]-if3[2] };
          // adjust for fine blocks pointing to neighboring fine block in same parent
          for (int i=0; i<3; i++) {
            if (if3[i] == 0) {
              if (ef3[i] == -1 && ec3[i] == 0) if3_se[i] = 0;
              if (ef3[i] == +1 && ec3[i] == 1) if3_se[i] = 0;
            }
          }
          box_sr.set_block (BoxType_extra,(level_extra-level_send), if3_se,ec3);

          int tm3[3],tp3[3];
          bool lpad;

          bool overlap = box_sr.get_start_stop
            (tm3,tp3,BlockType::extra,BlockType::extra,lpad = true);
          if (overlap) {

            ++count;

            if (level_extra == level) {

              // handle contribution of this block br to Bs -> be
              // Box br | Bs -> be
              box_se.set_block(BoxType_receive,+1,if3_se,ec3);
              box_se.set_padding(pad);

              // ... adjust send-ghost depth for accumulate
              refresh.box_accumulate_adjust(&box_se,if3_se,g3);

              box_se.compute_region();

              int if3_sr[3] = { -if3[0], -if3[1], -if3[2] };
              box_se.set_block(BoxType_extra,+1,if3_sr,ic3);

              int iam3[3],iap3[3];
              int ifms3[3],ifps3[3];
              int ifmr3[3],ifpr3[3];
              bool lpad;

              box_se.get_start_stop
                (iam3,iap3,BlockType::extra,BlockType::receive_coarse,lpad=true);
              box_se.get_start_stop
                (ifms3,ifps3,BlockType::extra,BlockType::extra,lpad=true);
              box_se.get_start_stop
                (ifmr3,ifpr3,BlockType::extra,BlockType::receive,lpad=false);

              int ma3[3];
              box_se.get_region_size(ma3);

              refresh_coarse_send_
                (index_extra,
                 data()->field(),refresh,
                 iam3,iap3, ifms3,ifps3, ifmr3,ifpr3,"SE");

              ASSERT3 ("Block::refresh_load_coarse_face_",
                       "Face if3_se %d %d %d out of bounds",
                       if3_se[0],if3_se[1],if3_se[2],
                       ((-1 <= if3_se[0] && if3_se[0] <= 1) &&
                        (-1 <= if3_se[1] && if3_se[1] <= 1) &&
                        (-1 <= if3_se[2] && if3_se[2] <= 1)));

            } // level_extra == level
          } // if (overlap)
        } // if (! match)
      } // while (it_extra.next())
    } // (level > level_face)
  } // (level != level_face)

  return count;
}

//----------------------------------------------------------------------


int Block::delete_non_local_particles_(int it){

  Particle particle (cello::particle_descr(),
		     data()->particle_data());

  ASSERT1("Block::clean_up_particles_",
	  "This function has been called for particle type"
	  " %s, which has no is_copy attribute",
	  particle.type_name(it),
	  particle.is_attribute(it,"is_copy"));

  const int rank = cello::rank();

  // Get Block bounds
  double xm,ym,zm;
  double xp,yp,zp;
  lower(&xm,&ym,&zm);
  upper(&xp,&yp,&zp);
  
  // find block center (x0,y0,z0) and width (xl,yl,zl)
  const double x0 = 0.5*(xm+xp);
  const double y0 = 0.5*(ym+yp);
  const double z0 = 0.5*(zm+zp);
  const double xl = xp-xm;
  const double yl = yp-ym;
  const double zl = zp-zm;
  
  int count = 0;

  const int ia_x  = particle.attribute_position(it,0);

  // (...positions may use absolute coordinates (float) or
  // block-local coordinates (int))
  const bool is_float =
    (cello::type_is_float(particle.attribute_type(it,ia_x)));
  
  // (...stride may be != 1 if particle attributes are interleaved)
  const int d  = particle.stride(it,ia_x);

  // Need pointer to is_copy attribute
  const int ia_copy = particle.attribute_index(it,"is_copy");
  const int d_copy   = particle.stride(it, ia_copy);
  int64_t * is_copy=0;

  // Loop over batches
  const int nb = particle.num_batches(it);
  for (int ib = 0; ib<nb; ib++){
    const int np = particle.num_particles(it,ib);

    if (np == 0) continue;

    // ...extract particle position arrays
	
    std::vector<double> xa(np,0.0);
    std::vector<double> ya(np,0.0);
    std::vector<double> za(np,0.0);

    particle.position(it,ib,xa.data(),ya.data(),za.data());
	
    is_copy = (int64_t *) particle.attribute_array(it, ia_copy, ib);

    // Mask will be used to delete particles
    bool * mask = new bool[np];
    for( int ip=0; ip<np; ip++){

      // We check if particles are within the bounds of the block
      // look at block scatter children for help?
      double x = is_float ? 2.0*(xa[ip*d]-x0)/xl : xa[ip*d];
      double y = is_float ? 2.0*(ya[ip*d]-y0)/yl : ya[ip*d];
      double z = is_float ? 2.0*(za[ip*d]-z0)/zl : za[ip*d];
      
      int ix = (rank >= 1) ? (x + 2) : 0;
      int iy = (rank >= 2) ? (y + 2) : 0;
      int iz = (rank >= 3) ? (z + 2) : 0;

      bool in_block = true;

      // If particle is not in block, it is tagged for deletion
      in_block = in_block && (!(rank >= 1) || (1 <= ix && ix <= 2));
      in_block = in_block && (!(rank >= 2) || (1 <= iy && iy <= 2));
      in_block = in_block && (!(rank >= 3) || (1 <= iz && iz <= 2));
      mask[ip] = ! in_block;

      // Also, we set is_copy = false for particles left behind, for which
      // in_block = true.
      is_copy[ip*d_copy] = !in_block;
    }

    count += particle.delete_particles(it,ib,mask);

    delete [] mask;
  }

  return count;
}

//----------------------------------------------------------------------

void Block::refresh_coarse_send_
(Index index_neighbor,
 Field field,Refresh & refresh,
 int iam3[3], int iap3[3],
 int ifms3[3], int ifps3[3],
 int ifmr3[3], int ifpr3[3],
 std::string debug)
{
  MsgRefresh * msg_refresh = new MsgRefresh;

  DataMsg * data_msg = new DataMsg;

  const int id_refresh = refresh.id();
  CHECK_ID(id_refresh);
  data_msg->set_coarse_array
    (field, iam3,iap3,ifms3,ifps3,ifmr3,ifpr3,
     refresh.field_list_src(),
     refresh.field_list_dst(),
     name(index_neighbor));

  msg_refresh->set_refresh_id (id_refresh);
  msg_refresh->set_data_msg (data_msg);

  thisProxy[index_neighbor].p_refresh_recv (msg_refresh);
}

//----------------------------------------------------------------------

void Block::refresh_coarse_apply_ (Refresh * refresh)
{
  Prolong * prolong = refresh->prolong();

  const int pad = refresh->coarse_padding(prolong);

  if (pad > 0) {

    const int min_face_rank = refresh->min_face_rank();
    const int neighbor_type = refresh->neighbor_type();
    const int root_level    = refresh->root_level();
    const int min_level     = cello::config()->mesh_min_level;

    if (neighbor_type == neighbor_leaf ||
        neighbor_type == neighbor_tree) {

      ItNeighbor it_neighbor =
        this->it_neighbor(index_,min_face_rank,neighbor_type,
                          min_level,root_level);

      const int level = this->level();

      int if3[3];
      while (it_neighbor.next(if3)) {

        int of3[3] = {-if3[0],-if3[1],-if3[2]};

        const int level_face = it_neighbor.face_level();

        if (level == level_face + 1) {

          const auto & field_list_src = refresh->field_list_src();
          const auto & field_list_dst = refresh->field_list_dst();
          const int nf = field_list_src.size();

          // Create Box to find loop limits for copying own values
          int n3[3];
          Field field = this->data()->field();
          field.size(n3,n3+1,n3+2);
          const int g = refresh->ghost_depth();
          const int rank = cello::rank();
          int g3[3] = {(rank >= 1) ? g : 0,
                       (rank >= 2) ? g : 0,
                       (rank >= 3) ? g : 0};
          Box box_r (rank,n3,g3);
          int ic3[3];
          index_.child(level,ic3,ic3+1,ic3+2);
          box_r.set_block (BoxType_receive,+1, of3,ic3);
          box_r.set_padding(pad);
          int gr3[3] = {0,0,0};
          box_r.set_recv_ghosts(gr3); // non-ghost block values only
          refresh->box_accumulate_adjust(&box_r,of3,g3);
          box_r.compute_region();

          for (int i_f=0; i_f<nf; i_f++) {

            // ... adjust send-ghost depth for accumulate
            int i3_c[3], n3_c[3];
            int i3_f[3], n3_f[3];
            bool lpad;

            box_r.get_start_size
              (i3_f,n3_f,BlockType::receive,BlockType::receive,lpad=false);
            box_r.get_start_size
              (i3_c,n3_c,BlockType::receive,BlockType::receive_coarse,lpad=true);
            const int index_field_src = field_list_src[i_f];
            const int index_field_dst = field_list_dst[i_f];

            int m3_c[3];
            int m3_f[3];
            field.coarse_dimensions(i_f,m3_c,m3_c+1,m3_c+2);
            field.dimensions(index_field_src,&m3_f[0],&m3_f[1],&m3_f[2]);

            cello_float * field_values_src =
              (cello_float *) field.values(index_field_src);
            cello_float * field_values_dst =
              (cello_float *) field.values(index_field_dst);
            cello_float * coarse_field_src =
              (cello_float *) field.coarse_values(index_field_src);

            const float r = n3_f[0] / n3_c[0];
            const cello_float rr = (r == 1) ? 1.0 : 1.0/cello::num_children();

#ifdef CHECK
            ASSERT1 ("Block::refresh_coarse_apply",
                     "Field-to-coarse array axis ratio r=%g is not 1.0 or 2.0",
                     r, (r==1.0 || r==2.0));
#endif

            const int if0 = i3_f[0] + m3_f[0]*(i3_f[1] + m3_f[1]*i3_f[2]);
            const int ic0 = i3_c[0] + m3_c[0]*(i3_c[1] + m3_c[1]*i3_c[2]);

            // clear first to avoid double-counting overlapped subregions
            for (int kz=0; kz<n3_f[2]; kz++) {
              const int kzr=kz/r;
              for (int ky=0; ky<n3_f[1]; ky++) {
                const int kyr=ky/r;
                for (int kx=0; kx<n3_f[0]; kx++) {
                  const int kxr=kx/r;
                  int kc = ic0 + kxr + m3_c[0]*(kyr + m3_c[1]*kzr);
                  coarse_field_src[kc] = 0;
                }
              }
            }
            for (int kz=0; kz<n3_f[2]; kz++) {
              const int kzr=kz/r;
              for (int ky=0; ky<n3_f[1]; ky++) {
                const int kyr=ky/r;
                for (int kx=0; kx<n3_f[0]; kx++) {
                  const int kxr=kx/r;
                  int kc = ic0 + kxr + m3_c[0]*(kyr + m3_c[1]*kzr);
                  int kf = if0 + kx + m3_f[0]*(ky + m3_f[1]*kz);
                  coarse_field_src[kc] += rr*field_values_src[kf];
                }
              }
            }

            int ip3_c[3],np3_c[3];
            int ip3_f[3],np3_f[3];

            Box box_p (rank,n3,g3);
            int ic3[3];
            index_.child(level,ic3,ic3+1,ic3+2);
            box_p.set_block (BoxType_receive,+1, of3,ic3);
            box_p.set_padding(pad);
            box_p.set_recv_ghosts(g3); // reset recv ghosts to default
            refresh->box_accumulate_adjust(&box_p,of3,g3);

            box_p.compute_region();

            box_p.get_start_size
              (ip3_c,np3_c,BlockType::none,BlockType::receive_coarse,lpad=true);
            box_p.get_start_size
              (ip3_f,np3_f,BlockType::none,BlockType::receive,lpad=false);

            prolong->array_sizes_valid (n3_f,n3_c);
            const bool accumulate = refresh->accumulate(i_f);
            TRACE_PROLONG("coarse_apply",prolong, m3_f,ip3_f,np3_f, m3_c,ip3_c,np3_c);
            prolong->apply(default_precision,
                           field_values_dst, m3_f, ip3_f, np3_f,
                           coarse_field_src, m3_c, ip3_c, np3_c,
                           accumulate);

            if (accumulate) {
              DEBUG_PRINT_ARRAY0("refresh_coarse_apply coarse_field",coarse_field,m3_c,np3_c,ip3_c);
              DEBUG_PRINT_ARRAY0("refresh_field_apply field_values",field_values_dst,m3_f,np3_f,ip3_f);
            }
          }
        }
      }
    }
  }
}

//----------------------------------------------------------------------

int Block::refresh_load_particle_faces_ (Refresh & refresh, const bool copy)
{
  const int rank = cello::rank();

  const int npa3[3] = { 4, 4*4, 4*4*4 };
  const int npa = npa3[rank-1];

  ParticleData ** particle_array = new ParticleData*[npa];
  ParticleData ** particle_list = new ParticleData*[npa];
  std::fill_n (particle_array,npa,nullptr);
  std::fill_n (particle_list,npa,nullptr);

  Index * index_list = new Index[npa];

  // Sort particles that have left the Block into 4x4x4 array
  // corresponding to neighbors

  int nl = particle_load_faces_
    (npa,particle_list,particle_array, index_list, &refresh, copy);

  // Send particle data to neighbors

  particle_send_(refresh,nl,index_list,particle_list);

  delete [] particle_array;
  delete [] particle_list;
  delete [] index_list;

  return nl;
}

//----------------------------------------------------------------------

void Block::particle_send_
(Refresh & refresh, int nl,Index index_list[], ParticleData * particle_list[])
{

  ParticleDescr * p_descr = cello::particle_descr();

  for (int il=0; il<nl; il++) {

    Index index           = index_list[il];
    ParticleData * p_data = particle_list[il];
    Particle particle_send (p_descr,p_data);

    const int id_refresh = refresh.id();
    CHECK_ID(id_refresh);

    ASSERT1 ("Block::particle_send_()",
	     "id_refresh %d of refresh object is out of range",
	     id_refresh,
	     (0 <= id_refresh));

    if (p_data && p_data->num_particles(p_descr)>0) {

      DataMsg * data_msg = new DataMsg;
      data_msg ->set_particle_data(p_data,true);

      MsgRefresh * msg_refresh = new MsgRefresh;
      msg_refresh->set_data_msg (data_msg);
      msg_refresh->set_refresh_id (id_refresh);

      thisProxy[index].p_refresh_recv (msg_refresh);

    } else if (p_data) {

      MsgRefresh * msg_refresh = new MsgRefresh;
      msg_refresh->set_data_msg (nullptr);
      msg_refresh->set_refresh_id (id_refresh);

      thisProxy[index].p_refresh_recv (msg_refresh);

      // assert ParticleData object exits but has no particles
      delete p_data;

    }

  }
}

//----------------------------------------------------------------------

int Block::particle_load_faces_ (int npa,
				 ParticleData * particle_list[],
				 ParticleData * particle_array[],
				 Index index_list[],
				 Refresh *refresh,
                                 const bool copy)
{
  // Array elements correspond to child-sized blocks to
  // the left, inside, and right of the main Block.  Particles
  // are assumed to be (well) within this area.
  //
  //     +---+---+---+---+
  //     | 03| 13| 23| 33|
  //     +---+===+===+---+
  //     | 02||  :  || 32|
  //     +---+ - + - +---+
  //     | 01||  :  || 31|
  //     +---+=======+---+
  //     | 00| 10| 20| 30|
  //     +---+---+---+---+
  //
  // Actual neighbors may overlap multiple child-sized blocks.  In
  // that case, we have one ParticleData object per neighbor, but
  // with pointer duplicated.   So if neighbor configuration is:
  //
  //     +---+   5   +---+
  //     | 4 |       | 6 |
  // +---+---+===+===+---+
  // |       ||     ||
  // |   2   +       +   3
  // |       ||     ||
  // +-------+=======+-------+
  //         |
  //     0   |
  //                 1
  //
  // Then the particle data array will be:
  //
  //     +---+---+---+---+
  //     | 4 | 5 | 5 | 6 |
  //     +---+===+===+---+
  //     | 2 ||  :  || 3 |
  //     +---+ - + - +---+
  //     | 2 ||  :  || 3 |
  //     +---+=======+---+
  //     | 0 | 1 | 1 | 1 |
  //     +---+---+---+---+

  // ... arrays for updating positions of particles that cross
  // periodic boundaries

  int nl = particle_create_array_neighbors_
    (refresh, particle_array,particle_list,index_list);

  // Scatter particles among particle_data array

  Particle particle (cello::particle_descr(),
		     data()->particle_data());

  std::vector<int> type_list;
  if (refresh->all_particles()) {
    const int nt = particle.num_types();
    type_list.resize(nt);
    for (int i=0; i<nt; i++) type_list[i] = i;
  } else {
    type_list = refresh->particle_list();
  }

  particle_scatter_neighbors_(npa,particle_array,type_list, particle, copy);

  // Update positions particles crossing periodic boundaries

  particle_apply_periodic_update_  (nl,particle_list,refresh);

  return nl;
}

//----------------------------------------------------------------------

int Block::particle_create_array_neighbors_
(Refresh * refresh,
 ParticleData * particle_array[],
 ParticleData * particle_list[],
<<<<<<< HEAD
 Index index_list[],
 const bool copy)
{
=======
 Index index_list[])
{ 
>>>>>>> 329a398c
  const int rank = cello::rank();
  const int level = this->level();

  const int min_face_rank = refresh->min_face_rank();

  ItNeighbor it_neighbor =
    this->it_neighbor(index_, min_face_rank,neighbor_leaf,0,0);

  int il = 0;

  int if3[3];
  for (il=0; it_neighbor.next(if3); il++) {

    const int level_face = it_neighbor.face_level();

    int ic3[3] = {0,0,0};

    const int refresh_type =
      (level_face == level - 1) ? refresh_coarse :
      (level_face == level)     ? refresh_same :
      (level_face == level + 1) ? refresh_fine : refresh_unknown;

    if (refresh_type==refresh_coarse) {
      // coarse neighbor: need index of self in parent
      index_.child(index_.level(),ic3,ic3+1,ic3+2);
    } else if (refresh_type==refresh_fine) {
      // fine neighbor: need index of child in self
      it_neighbor.child(ic3);
    }
    // (else same-level neighbor: don't need child)

    int index_lower[3] = {0,0,0};
    int index_upper[3] = {1,1,1};
    refresh->get_particle_bin_limits
      (rank,refresh_type,if3,ic3,index_lower,index_upper);

    ParticleData * pd = new ParticleData;

    ParticleDescr * p_descr = cello::particle_descr();

    pd->allocate(p_descr);

    particle_list[il] = pd;

    index_list[il] = it_neighbor.index();

    for (int iz=index_lower[2]; iz<index_upper[2]; iz++) {
      for (int iy=index_lower[1]; iy<index_upper[1]; iy++) {
	      for (int ix=index_lower[0]; ix<index_upper[0]; ix++) {
	        int i=ix + 4*(iy + 4*iz);
	        particle_array[i] = pd;
	      }
      }
    }
  }

  return il;
}

//----------------------------------------------------------------------

void Block::particle_determine_periodic_update_
(int * index_lower, int * index_upper,
 double *dpx, double *dpy, double *dpz)
{
  //     ... domain extents
  double dxm,dym,dzm;
  double dxp,dyp,dzp;

  cello::hierarchy()->lower(&dxm,&dym,&dzm);
  cello::hierarchy()->upper(&dxp,&dyp,&dzp);

  //     ... periodicity
  int p3[3];
  //  cello::hierarchy()->get_periodicity(p3);
//  int p3[3];
  cello::hierarchy()->periodicity(p3,p3+1,p3+2);

  //     ... boundary
  bool b32[3][2];
  is_on_boundary (b32);

  const int rank = cello::rank();

  // Update (dpx,dpy,dpz) position correction if periodic domain
  // boundary is crossed

  if (rank >= 1) {
    if (index_lower[0]==0 && b32[0][0] && p3[0]) (*dpx) = +(dxp - dxm);
    if (index_upper[0]==4 && b32[0][1] && p3[0]) (*dpx) = -(dxp - dxm);
  }
  if (rank >= 2) {
    if (index_lower[1]==0 && b32[1][0] && p3[1]) (*dpy) = +(dyp - dym);
    if (index_upper[1]==4 && b32[1][1] && p3[1]) (*dpy) = -(dyp - dym);
  }
  if (rank >= 3) {
    if (index_lower[2]==0 && b32[2][0] && p3[2]) (*dpz) = +(dzp - dzm);
    if (index_upper[2]==4 && b32[2][1] && p3[2]) (*dpz) = -(dzp - dzm);
  }
}

//----------------------------------------------------------------------

void Block::particle_apply_periodic_update_
(int nl, ParticleData * particle_list[], Refresh * refresh)
{

  const int rank = cello::rank();
  const int level = this->level();
  const int min_face_rank = refresh->min_face_rank();

  std::vector<double> dpx(nl,0.0);
  std::vector<double> dpy(nl,0.0);
  std::vector<double> dpz(nl,0.0);

  // Compute position updates for particles crossing periodic boundaries

  ItNeighbor it_neighbor =
    this->it_neighbor(index_, min_face_rank,neighbor_leaf,0,0);

  int il=0;

  int if3[3];
  while (it_neighbor.next(if3)) {

    const int level_face = it_neighbor.face_level();

    int ic3[3];
    it_neighbor.child(ic3);

    const int refresh_type =
      (level_face == level - 1) ? refresh_coarse :
      (level_face == level)     ? refresh_same :
      (level_face == level + 1) ? refresh_fine : refresh_unknown;

    int index_lower[3] = {0,0,0};
    int index_upper[3] = {1,1,1};
    refresh->get_particle_bin_limits
      (rank,refresh_type,if3,ic3,index_lower,index_upper);

    particle_determine_periodic_update_
      (index_lower,index_upper,&dpx[il],&dpy[il],&dpz[il]);

    il++;

  }

  ParticleDescr * p_descr = cello::particle_descr();

  // Apply the updates to the list of particles

  for (int il=0; il<nl; il++) {

    ParticleData * p_data = particle_list[il];
    Particle particle_neighbor (p_descr,p_data);

    if ( ((rank >= 1) && dpx[il] != 0.0) ||
	 ((rank >= 2) && dpy[il] != 0.0) ||
	 ((rank >= 3) && dpz[il] != 0.0) ) {
	
      // ... for each particle type
      const int nt = particle_neighbor.num_types();
      for (int it=0; it<nt; it++) {

	// ... for each batch of particles
	const int nb = particle_neighbor.num_batches(it);
	for (int ib=0; ib<nb; ib++) {

	  particle_neighbor.position_update (it,ib,dpx[il],dpy[il],dpz[il]);

	}
      }
    }
  }
}
//----------------------------------------------------------------------

void Block::particle_scatter_neighbors_
(int npa,
 ParticleData * particle_array[],
 std::vector<int> & type_list,
 Particle particle,
 const bool copy)
{
<<<<<<< HEAD
  const int rank = cello::rank();

  //     ... get Block bounds
  double xm,ym,zm;
  double xp,yp,zp;
  lower(&xm,&ym,&zm);
  upper(&xp,&yp,&zp);

  // find block center (x0,y0,z0) and width (xl,yl,zl)
  const double x0 = 0.5*(xm+xp);
  const double y0 = 0.5*(ym+yp);
  const double z0 = 0.5*(zm+zp);
  const double xl = xp-xm;
  const double yl = yp-ym;
  const double zl = zp-zm;

  int count = 0;
  // ...for each particle type to be moved

  for (auto it_type=type_list.begin(); it_type!=type_list.end(); it_type++) {

    int it = *it_type;

    const int ia_x  = particle.attribute_position(it,0);

    // (...positions may use absolute coordinates (float) or
    // block-local coordinates (int))
    const bool is_float =
      (cello::type_is_float(particle.attribute_type(it,ia_x)));

    // (...stride may be != 1 if particle attributes are interleaved)
    const int d  = particle.stride(it,ia_x);

    // ...for each batch of particles

    const int nb = particle.num_batches(it);

    for (int ib=0; ib<nb; ib++) {

      const int np = particle.num_particles(it,ib);

      // ...extract particle position arrays
=======
  
  if (copy){

     // Loop over particle types
     for (auto it_type=type_list.begin(); it_type!=type_list.end(); it_type++) {

       int it = *it_type;
       
       ASSERT1("Block::particle_scatter_neighbors_",
	       "Trying to copy particle type %s, but it has no"
	       "is_copy attribute",
	       particle.type_name(it),
	       particle.is_attribute(it,"is_copy"));

       int ia_copy = particle.attribute_index(it, "is_copy");
       int d_copy = particle.stride(it,ia_copy);
       int64_t * is_copy;
       
       const int nb = particle.num_batches(it);

       // Loop over batches
       for (int ib=0; ib<nb; ib++) {

	 const int np = particle.num_particles(it,ib);

	 if (np == 0) continue;

	 is_copy = (int64_t *) particle.attribute_array(it, ia_copy, ib);

	 // ...initialize mask used for copying
	 bool * mask = new bool[np];
	 // Index array not needed for copying
	 int * index = nullptr;

	 // Loop over particles in this batch and fill in the mask
	 for (int ip=0; ip<np; ip++) mask[ip] = !is_copy[ip*d_copy];
	 
	 // ...scatter particles to particle array
	 particle.scatter  (it,ib,np,mask,index,npa,particle_array, copy);
	 
	 delete [] mask;
       } // Loop over batches
     } // Loop over particle types
  } // if (copy)

  else {
    const int rank = cello::rank();
    
    //     ... get Block bounds
    double xm,ym,zm;
    double xp,yp,zp;
    lower(&xm,&ym,&zm);
    upper(&xp,&yp,&zp);
    
    // find block center (x0,y0,z0) and width (xl,yl,zl)
    const double x0 = 0.5*(xm+xp);
    const double y0 = 0.5*(ym+yp);
    const double z0 = 0.5*(zm+zp);
    const double xl = xp-xm;
    const double yl = yp-ym;
    const double zl = zp-zm;
    
    int count = 0;
    // ...for each particle type to be moved
>>>>>>> 329a398c

    
    for (auto it_type=type_list.begin(); it_type!=type_list.end(); it_type++) {

      int it = *it_type;

      const int ia_x  = particle.attribute_position(it,0);

<<<<<<< HEAD
      bool * mask = new bool[np];
      int * index = new int[np];

      for (int ip=0; ip<np; ip++) {

	double x = is_float ? 2.0*(xa[ip*d]-x0)/xl : xa[ip*d];
	double y = is_float ? 2.0*(ya[ip*d]-y0)/yl : ya[ip*d];
	double z = is_float ? 2.0*(za[ip*d]-z0)/zl : za[ip*d];

	int ix = (rank >= 1) ? (x + 2) : 0;
	int iy = (rank >= 2) ? (y + 2) : 0;
	int iz = (rank >= 3) ? (z + 2) : 0;

	if (! (0 <= ix && ix < 4) ||
	    ! (0 <= iy && iy < 4) ||
	    ! (0 <= iz && iz < 4)) {
	
	  CkPrintf ("%d ix iy iz %d %d %d\n",CkMyPe(),ix,iy,iz);
	  CkPrintf ("%d x y z %f %f %f\n",CkMyPe(),x,y,z);
	  CkPrintf ("%d xa ya za %f %f %f\n",CkMyPe(),xa[ip*d],ya[ip*d],za[ip*d]);
	  CkPrintf ("%d xm ym zm %f %f %f\n",CkMyPe(),xm,ym,zm);
	  CkPrintf ("%d xp yp zp %f %f %f\n",CkMyPe(),xp,yp,zp);
	  ERROR3 ("Block::particle_scatter_neighbors_",
		  "particle indices (ix,iy,iz) = (%d,%d,%d) out of bounds",
		  ix,iy,iz);
=======
      // (...positions may use absolute coordinates (float) or
      // block-local coordinates (int))
      const bool is_float =
	(cello::type_is_float(particle.attribute_type(it,ia_x)));
      
      // (...stride may be != 1 if particle attributes are interleaved)
      const int d  = particle.stride(it,ia_x);
      
      // ...for each batch of particles
      
      const int nb = particle.num_batches(it);
      
      for (int ib=0; ib<nb; ib++) {
	
	const int np = particle.num_particles(it,ib);
	
	if (np == 0) continue;
	
	// ...extract particle position arrays
	
	std::vector<double> xa(np,0.0);
	std::vector<double> ya(np,0.0);
	std::vector<double> za(np,0.0);
	
	particle.position(it,ib,xa.data(),ya.data(),za.data());
	
	// ...initialize mask used for scatter and delete
	// ...and corresponding particle indices
	
	bool * mask = new bool[np];
	int * index = new int[np];
      
	for (int ip=0; ip<np; ip++) {

	  // look at block scatter children for help?
	  double x = is_float ? 2.0*(xa[ip*d]-x0)/xl : xa[ip*d];
	  double y = is_float ? 2.0*(ya[ip*d]-y0)/yl : ya[ip*d];
	  double z = is_float ? 2.0*(za[ip*d]-z0)/zl : za[ip*d];
	  
	  int ix = (rank >= 1) ? (x + 2) : 0;
	  int iy = (rank >= 2) ? (y + 2) : 0;
	  int iz = (rank >= 3) ? (z + 2) : 0;
	
	  if (! (0 <= ix && ix < 4) ||
	      ! (0 <= iy && iy < 4) ||
	      ! (0 <= iz && iz < 4)) {

	    CkPrintf ("%d ix iy iz %d %d %d\n",CkMyPe(),ix,iy,iz);
	    CkPrintf ("%d x y z %f %f %f\n",CkMyPe(),x,y,z);
	    CkPrintf ("%d xa ya za %f %f %f\n",CkMyPe(),xa[ip*d],ya[ip*d],za[ip*d]);
	    CkPrintf ("%d xm ym zm %f %f %f\n",CkMyPe(),xm,ym,zm);
	    CkPrintf ("%d xp yp zp %f %f %f\n",CkMyPe(),xp,yp,zp);
	    ERROR3 ("Block::particle_scatter_neighbors_",
		    "particle indices (ix,iy,iz) = (%d,%d,%d) out of bounds",
		    ix,iy,iz);
	  }

	  const int i = ix + 4*(iy + 4*iz);
	  index[ip] = i;
	  bool in_block = true;
	  in_block = in_block && (!(rank >= 1) || (1 <= ix && ix <= 2));
	  in_block = in_block && (!(rank >= 2) || (1 <= iy && iy <= 2));
	  in_block = in_block && (!(rank >= 3) || (1 <= iz && iz <= 2));
	  mask[ip] = ! in_block;
>>>>>>> 329a398c
	}

	// ...scatter particles to particle array
	particle.scatter  (it,ib,np,mask,index,npa,particle_array, copy);
	
	// ... delete scattered particles if moved
	count += particle.delete_particles (it,ib,mask);
	
	delete [] mask;
	delete [] index;
      } // Loop over batches
    } // Loop over particle types
    
    cello::simulation()->data_delete_particles(count);

  } // else
  return;
}

//----------------------------------------------------------------------

int Block::refresh_load_flux_faces_ (Refresh & refresh)
{
  int count = 0;

  const int min_face_rank = cello::rank() - 1;
  const int neighbor_type = neighbor_leaf;

  // Loop over neighbor leaf Blocks (not necessarily same level)

  const int min_level = cello::config()->mesh_min_level;

  ItNeighbor it_neighbor =
    this->it_neighbor(index_,min_face_rank,
                      neighbor_type,min_level,refresh.root_level());

  int if3[3];
  while (it_neighbor.next(if3)) {

    Index index_neighbor = it_neighbor.index();

    int ic3[3];
    it_neighbor.child(ic3);

    const int level = this->level();
    const int level_face = it_neighbor.face_level();

    const int refresh_type =
      (level_face < level) ? refresh_coarse :
      (level_face > level) ? refresh_fine : refresh_same;

    refresh_load_flux_face_
      (refresh,refresh_type,index_neighbor,if3,ic3);

    ++count;

  }

  return count;
}

//----------------------------------------------------------------------

void Block::refresh_load_flux_face_
( Refresh & refresh,
  int refresh_type,
  Index index_neighbor,
  int if3[3],
  int ic3[3])
{
  // ... coarse neighbor requires child index of self in parent
  if (refresh_type == refresh_coarse) {
    index_.child(index_.level(),ic3,ic3+1,ic3+2);
  }

  // ... copy field ghosts to array using FieldFace object

  const int axis = (if3[0]!=0) ? 0 : (if3[1]!=0) ? 1 : 2;
  const int face = (if3[axis]==-1) ? 0 : 1;

  // neighbor is coarser
  DataMsg * data_msg = new DataMsg;
  FluxData * flux_data = data()->flux_data();

  const bool is_new = true;
  if (refresh_type == refresh_coarse) {
    // neighbor is coarser
    const int nf = flux_data->num_fields();
    data_msg -> set_num_face_fluxes(nf);
    for (int i=0; i<nf; i++) {
      FaceFluxes * face_fluxes = new FaceFluxes
        (*flux_data->block_fluxes(axis,face,i));
      face_fluxes->coarsen(ic3[0],ic3[1],ic3[2],cello::rank());
      data_msg -> set_face_fluxes (i,face_fluxes, is_new);
    }
  } else {
    data_msg -> set_num_face_fluxes(0);
  }

  const int id_refresh = refresh.id();
  CHECK_ID(id_refresh);

  ASSERT1 ("Block::refresh_load_flux_face_()",
           "id_refresh %d of refresh object is out of range",
           id_refresh,
           (0 <= id_refresh));

  MsgRefresh * msg_refresh = new MsgRefresh;
  msg_refresh->set_data_msg (data_msg);
  msg_refresh->set_refresh_id (id_refresh);

  thisProxy[index_neighbor].p_refresh_recv (msg_refresh);

}<|MERGE_RESOLUTION|>--- conflicted
+++ resolved
@@ -1073,14 +1073,8 @@
 (Refresh * refresh,
  ParticleData * particle_array[],
  ParticleData * particle_list[],
-<<<<<<< HEAD
- Index index_list[],
- const bool copy)
-{
-=======
  Index index_list[])
 { 
->>>>>>> 329a398c
   const int rank = cello::rank();
   const int level = this->level();
 
@@ -1157,7 +1151,7 @@
   int p3[3];
   //  cello::hierarchy()->get_periodicity(p3);
 //  int p3[3];
-  cello::hierarchy()->periodicity(p3,p3+1,p3+2);
+  cello::hierarchy()->get_periodicity(p3,p3+1,p3+2);
 
   //     ... boundary
   bool b32[3][2];
@@ -1265,51 +1259,6 @@
  Particle particle,
  const bool copy)
 {
-<<<<<<< HEAD
-  const int rank = cello::rank();
-
-  //     ... get Block bounds
-  double xm,ym,zm;
-  double xp,yp,zp;
-  lower(&xm,&ym,&zm);
-  upper(&xp,&yp,&zp);
-
-  // find block center (x0,y0,z0) and width (xl,yl,zl)
-  const double x0 = 0.5*(xm+xp);
-  const double y0 = 0.5*(ym+yp);
-  const double z0 = 0.5*(zm+zp);
-  const double xl = xp-xm;
-  const double yl = yp-ym;
-  const double zl = zp-zm;
-
-  int count = 0;
-  // ...for each particle type to be moved
-
-  for (auto it_type=type_list.begin(); it_type!=type_list.end(); it_type++) {
-
-    int it = *it_type;
-
-    const int ia_x  = particle.attribute_position(it,0);
-
-    // (...positions may use absolute coordinates (float) or
-    // block-local coordinates (int))
-    const bool is_float =
-      (cello::type_is_float(particle.attribute_type(it,ia_x)));
-
-    // (...stride may be != 1 if particle attributes are interleaved)
-    const int d  = particle.stride(it,ia_x);
-
-    // ...for each batch of particles
-
-    const int nb = particle.num_batches(it);
-
-    for (int ib=0; ib<nb; ib++) {
-
-      const int np = particle.num_particles(it,ib);
-
-      // ...extract particle position arrays
-=======
-  
   if (copy){
 
      // Loop over particle types
@@ -1373,8 +1322,6 @@
     
     int count = 0;
     // ...for each particle type to be moved
->>>>>>> 329a398c
-
     
     for (auto it_type=type_list.begin(); it_type!=type_list.end(); it_type++) {
 
@@ -1382,33 +1329,6 @@
 
       const int ia_x  = particle.attribute_position(it,0);
 
-<<<<<<< HEAD
-      bool * mask = new bool[np];
-      int * index = new int[np];
-
-      for (int ip=0; ip<np; ip++) {
-
-	double x = is_float ? 2.0*(xa[ip*d]-x0)/xl : xa[ip*d];
-	double y = is_float ? 2.0*(ya[ip*d]-y0)/yl : ya[ip*d];
-	double z = is_float ? 2.0*(za[ip*d]-z0)/zl : za[ip*d];
-
-	int ix = (rank >= 1) ? (x + 2) : 0;
-	int iy = (rank >= 2) ? (y + 2) : 0;
-	int iz = (rank >= 3) ? (z + 2) : 0;
-
-	if (! (0 <= ix && ix < 4) ||
-	    ! (0 <= iy && iy < 4) ||
-	    ! (0 <= iz && iz < 4)) {
-	
-	  CkPrintf ("%d ix iy iz %d %d %d\n",CkMyPe(),ix,iy,iz);
-	  CkPrintf ("%d x y z %f %f %f\n",CkMyPe(),x,y,z);
-	  CkPrintf ("%d xa ya za %f %f %f\n",CkMyPe(),xa[ip*d],ya[ip*d],za[ip*d]);
-	  CkPrintf ("%d xm ym zm %f %f %f\n",CkMyPe(),xm,ym,zm);
-	  CkPrintf ("%d xp yp zp %f %f %f\n",CkMyPe(),xp,yp,zp);
-	  ERROR3 ("Block::particle_scatter_neighbors_",
-		  "particle indices (ix,iy,iz) = (%d,%d,%d) out of bounds",
-		  ix,iy,iz);
-=======
       // (...positions may use absolute coordinates (float) or
       // block-local coordinates (int))
       const bool is_float =
@@ -1473,7 +1393,6 @@
 	  in_block = in_block && (!(rank >= 2) || (1 <= iy && iy <= 2));
 	  in_block = in_block && (!(rank >= 3) || (1 <= iz && iz <= 2));
 	  mask[ip] = ! in_block;
->>>>>>> 329a398c
 	}
 
 	// ...scatter particles to particle array
