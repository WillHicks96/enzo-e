--- conflicted
+++ resolved
@@ -246,11 +246,7 @@
   delete [] particle_array;
   delete [] particle_list;
   delete [] index_list;
-<<<<<<< HEAD
-
-=======
-  
->>>>>>> 1a79e211
+  
   return nl;
 }
 
