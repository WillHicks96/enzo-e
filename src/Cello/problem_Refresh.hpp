// See LICENSE_CELLO file for license and copyright information

/// @file     problem_Refresh.hpp
/// @author   James Bordner (jobordner@ucsd.edu)
/// @date     2014-11-04 22:24:46
/// @brief    [\ref Problem] Declaration of the Refresh class
///

#ifndef PROBLEM_REFRESH_HPP
#define PROBLEM_REFRESH_HPP

class Box;
class Prolong;
class Restrict;
class Refresh : public PUP::able {

  /// @class    Refresh
  /// @ingroup  Problem
  /// @brief    [\ref Problem]

public: // interface

  /// empty constructor for charm++ pup()
  Refresh() throw()
  : all_fields_(false),
    field_list_src_(),
    field_list_dst_(),
    all_particles_(false),
    all_particles_copy_(false),
    particle_list_(),
    particle_list_copy_(),
    all_fluxes_(false),
    ghost_depth_(0),
    min_face_rank_(0),
    neighbor_type_(neighbor_leaf),
    accumulate_(false),
    sync_type_   (sync_unknown),
    sync_id_ (-1),
    active_(true),
    callback_(0) ,
    root_level_(0),
    id_refresh_(-1),
    id_prolong_(0),
    id_restrict_(0)
  {
  }

  /// Create an initialized Refresh object
  Refresh
  (int ghost_depth,
   int min_face_rank,
   int neighbor_type,
   int sync_type,
   int sync_id,
   bool active=true) throw()
    : all_fields_(false),
      field_list_src_(),
      field_list_dst_(),
      all_particles_(false),
      all_particles_copy_(false),
      particle_list_(),
      particle_list_copy_(),
      all_fluxes_(false),
      ghost_depth_(ghost_depth),
      min_face_rank_(min_face_rank),
      neighbor_type_(neighbor_type),
      accumulate_(false),
      sync_type_(sync_type),
      sync_id_(sync_id),
      active_(active),
      callback_(0),
      root_level_(0),
      id_refresh_(-1),
      id_prolong_(0),
      id_restrict_(0)
  {
  }

  /// CHARM++ PUP::able declaration
  PUPable_decl(Refresh);

  /// CHARM++ migration constructor for PUP::able
  Refresh (CkMigrateMessage *m)
    : PUP::able(m),
<<<<<<< HEAD
    all_fields_(false),
    field_list_src_(),
    field_list_dst_(),
    all_particles_(false),
    all_particles_copy_(false),
    particle_list_(),
    particle_list_copy_(),
    all_fluxes_(false),
    ghost_depth_(0),
    min_face_rank_(0),
    neighbor_type_(0),
    accumulate_(false),
    sync_type_(0),
    sync_id_ (-1),
    active_(true),
    callback_(0),
    root_level_(0),
    id_refresh_(-1),
    id_solver_(-1)
=======
      all_fields_(false),
      field_list_src_(),
      field_list_dst_(),
      all_particles_(false),
      particle_list_(),
      all_fluxes_(false),
      ghost_depth_(0),
      min_face_rank_(0),
      neighbor_type_(0),
      accumulate_(false),
      sync_type_(0),
      sync_id_ (-1),
      active_(true),
      callback_(0),
      root_level_(0),
      id_refresh_(-1),
      id_prolong_(-1),
      id_restrict_(-1)
>>>>>>> 1cfa4721
  {
  }

  /// CHARM++ Pack / Unpack function
  void pup (PUP::er &p)
  {

    PUP::able::pup(p);

    p | all_fields_;
    p | field_list_src_;
    p | field_list_dst_;
    p | all_particles_;
    p | all_particles_copy_;
    p | particle_list_;
    p | particle_list_copy_;
    p | all_fluxes_;
    p | ghost_depth_;
    p | min_face_rank_;
    p | neighbor_type_;
    p | accumulate_;
    p | sync_type_;
    p | sync_id_;
    p | active_;
    p | callback_;
    p | root_level_;
    p | id_refresh_;
    p | id_prolong_;
    p | id_restrict_;
  }

  //--------------------------------------------------
  // FIELD METHODS
  //--------------------------------------------------

  /// Add a field id to the list of fields to refresh; don't add if it's already
  /// in the list
  void add_field(int id_field) {
    all_fields_ = false;
    if (id_field >= 0) {
      if (std::find (field_list_src_.begin(), field_list_src_.end(), id_field)
	  == field_list_src_.end()) {
	field_list_src_.push_back(id_field);
      }
      if (std::find (field_list_dst_.begin(), field_list_dst_.end(), id_field)
	  == field_list_dst_.end()) {
	field_list_dst_.push_back(id_field);
      }
    }
  }

  /// Add a named field to the list of fields to refresh
  void add_field(std::string field_name);

  /// Add a source and corresponding destination field to refresh;
  /// does not check if fields are already in the lists
  void add_field_src_dst(int id_field_src, int id_field_dst) {
    all_fields_ = false;
    if (id_field_src >= 0 && id_field_dst >= 0) {
      field_list_src_.push_back(id_field_src);
      field_list_dst_.push_back(id_field_dst);
    }
  }

  /// Add named fields to the list of fields to refresh
  void add_field_src_dst(std::string field_src, std::string field_dst);

  /// All fields are refreshed
  void add_all_fields(std::string field_group = "");

  /// Add specified fields
  void set_field_list (std::vector<int> field_list)
  {
    field_list_src_ = field_list;
    field_list_dst_ = field_list;
  }

  /// Return whether all fields are refreshed
  bool all_fields() const
  { return all_fields_; }

  /// Return whether any fields are refreshed
  bool any_fields() const
  { return (all_fields_ || (field_list_src_.size() > 0)); }

  /// Return the list of source fields participating in the Refresh operation
  std::vector<int> field_list_src() const;

  /// Return the list of destination fields participating in the
  /// Refresh operation
  std::vector<int> field_list_dst() const;

  //--------------------------------------------------
  // PARTICLE METHODS
  //--------------------------------------------------

  /// Add specified fields
  void set_particle_list (std::vector<int> particle_list)
  {
    particle_list_ = particle_list;
  }

  /// Add the given particle type to the list
  void add_particle(int id_particle, bool copy = false) {
    all_particles_ = false;
    particle_list_.push_back(id_particle);
    if (copy) particle_list_copy_.push_back(id_particle);
  }

  /// All particles types are refreshed
  void add_all_particles(bool copy = false) {
    all_particles_ = true;
    all_particles_copy_ = copy; // probably don't ever want to do this
  }

  /// Return whether all particles are refreshed
  bool all_particles() const
  { return all_particles_; }

  /// Return whether all particles are copied in refresh
  bool all_particles_copy() const
  { return all_particles_copy_; }

  /// Return whether any particles are refreshed
  bool any_particles() const
  { return (all_particles_ || (particle_list_.size() > 0)); }

  /// Return whether any particles are copied in refresh
  bool any_particles_copy() const
  { return (all_particles_copy_ || (particle_list_copy_.size() > 0 )); }

  /// Return the list of particles participating in the Refresh operation
  std::vector<int> & particle_list() {
    return particle_list_;
  }

  /// Return the list of particles participating in the copy Refresh operation
  std::vector<int> & particle_list_copy() {
    return particle_list_copy_;
  }

  /// Add all data
  /// Add flux data
  void add_all_fluxes()
  { all_fluxes_ = true; }

  /// Return whether any (all) fluxes
  bool any_fluxes() const
  { return all_fluxes_; }

    /// Add all data
  void add_all_data()
  {
    add_all_fields();
    add_all_particles();
    add_all_fluxes();
  }

  /// Return whether there are any data to be refreshed
  bool any_data() const
  { return (any_fields() || any_particles() || any_fluxes()); }

  /// Whether this particular Block is participating in the Refresh operation
  void set_active (bool active)
  { active_ = active; }

  bool is_active () const
  { return active_; }

  /// Callback function after refresh is completed
  int callback() const { return callback_; };

  /// Set the callback function for after the refresh operation is completed
  void set_callback(int callback)
  { callback_ = callback; }

  /// Coarse level for neighbor_tree neighbor type
  int root_level() const { return root_level_; };

  /// Set the coarse level for  neighbor_tree neighbor type
  void set_root_level(int root_level)
  { root_level_ = root_level; }

  /// Set minimum face rank
  void set_min_face_rank (int min_face_rank)
  { min_face_rank_ = min_face_rank; }
  
  /// Return the current minimum rank (dimension) of faces to refresh
  /// e.g. 0: everything, 1: omit corners, 2: omit corners and edges
  int min_face_rank() const
  { return min_face_rank_; }

  /// Set the ghost depth
  void set_ghost_depth(int ghost_depth)
  { ghost_depth_ = ghost_depth; }
  
  /// Return the data field ghost depth
  int ghost_depth() const
  { return ghost_depth_; }

  /// Return the type of neighbors to refresh with: neighbor_leaf for
  /// neighboring leaf node (may be different mesh level) or
  /// neighbor_level for neighboring block in the same level (may be
  /// non-leaf)
  int neighbor_type() const
  { return neighbor_type_; }

  /// Return whether to add neighbor face values to ghost zones or to
  /// copy them.  NOTE only accumulates if source field is different
  /// from destination field
<<<<<<< HEAD
  bool accumulate() const
=======
  bool accumulate(int i_f) const 
>>>>>>> 1cfa4721
  {
    return accumulate_ && (field_list_src_[i_f] != field_list_dst_[i_f]);
  }

  //  bool accumulate() const
  //  { return accumulate_; }
  
  /// Set whether to add neighbor face values to ghost zones instead of
  /// copying them.
  void set_accumulate(bool accumulate)
  {
    accumulate_ = accumulate;
  }

  // Boxes
  void box_accumulate_adjust (Box * box, int if3[3], int g3[3]);

  //----------------
  // Synchronization
  //----------------

  int sync_type() const
  { return sync_type_; }

  // Return the id of the synchronization object (used for debugging
  // only)
  int sync_id() const
  { return sync_id_; }

  int sync_exit() const
  { return 3*sync_id_+2; }

<<<<<<< HEAD
  void print() const
=======
  /// Return the sync object associated with this refresh object
  Sync * sync( Block * block );

  void print() const 
>>>>>>> 1cfa4721
  {
    CkPrintf ("Refresh %p\n",(void*)this);
    CkPrintf ("     all_fields = %d\n",all_fields_);
    CkPrintf ("     src fields:");
    for (size_t i=0; i<field_list_src_.size(); i++)
      CkPrintf (" %d",field_list_src_[i]);
    CkPrintf ("\n");
    CkPrintf ("     dst fields:");
    for (size_t i=0; i<field_list_dst_.size(); i++)
      CkPrintf (" %d",field_list_dst_[i]);
    CkPrintf ("\n");
    CkPrintf ("     all_particles = %d\n",all_particles_);
    CkPrintf ("     particles:");
    for (size_t i=0; i<particle_list_.size(); i++)
      CkPrintf (" %d",particle_list_[i]);
    CkPrintf ("\n");
    CkPrintf ("     all_fluxes = %d\n",all_fluxes_);
    CkPrintf ("\n");
    CkPrintf ("     ghost_depth = %d\n",ghost_depth_);
    CkPrintf ("     min_face_rank: %d\n",min_face_rank_);
    CkPrintf ("     neighbor_type: %d\n",neighbor_type_);
    CkPrintf ("     accumulate: %d\n",accumulate_);
    CkPrintf ("     sync_type: %d\n",sync_type_);
    CkPrintf ("     sync_id: %d\n",sync_id_);
    CkPrintf ("     active: %d\n",active_);
    CkPrintf ("     callback: %d\n",callback_);
    CkPrintf ("     root_level: %d\n",root_level_);
    fflush(stdout);
  }

  /// Return loop limits 0:3 for 4x4x4 particle data array indices
  /// for the given neighbor
  void get_particle_bin_limits
  (int rank,
   int refresh_type,
   int if3[3], int ic3[3],
   int lower[3], int upper[3])
  {
    for (int axis=0; axis<rank; axis++) {
      if (if3[axis] == -1) {
	lower[axis] = 0;
	upper[axis] = 1;
      } else if (if3[axis] == +1) {
	lower[axis] = 3;
	upper[axis] = 4;
      } else {
	if (refresh_type == refresh_same) {
	  lower[axis] = 1;
	  upper[axis] = 3;
	} else if (refresh_type == refresh_fine) {
	  lower[axis] = ic3[axis] + 1;
	  upper[axis] = ic3[axis] + 2;
	} else if (refresh_type == refresh_coarse) {
	  lower[axis] = 1 - ic3[axis];
	  upper[axis] = 4 - ic3[axis];
	} else {
	  print();
	  ERROR1 ("Refresh::get_particle_bin_limits()",
		  "unknown refresh_type %d",
		  refresh_type);
	}
      }
    }
  }

  /// Set the new refresh id in refresh_list_[]
  void set_id(int id_refresh)
  { id_refresh_ = id_refresh; }

  /// return the new refresh id in refresh_list_[]
  int id() const
  { return id_refresh_; }

  /// Return whether the prolongation requires padded coarse array
  int coarse_padding(const Prolong * prolong) const;

<<<<<<< HEAD
  /// return the solver id (-1 if not initialized)
  int solver_id() const
  { return id_solver_; }

=======
  /// Set the prolongation operator for refresh
  void set_prolong (int id_prolong)
  { id_prolong_ = id_prolong; }
  
  /// Return the prolongation operator for refresh
  Prolong * prolong ();
  /// Return the prolongation id
  int index_prolong () const
  { return id_prolong_; }

  /// Set the restriction operator for refresh
  void set_restrict (int id_restrict)
  { id_restrict_ = id_restrict; }
  
  /// Return the restriction operator for refresh
  Restrict * restrict ();
  
>>>>>>> 1cfa4721
  //--------------------------------------------------

  /// Return the number of bytes required to serialize the data object
  int data_size () const;

  /// Serialize the object into the provided empty memory buffer.
  /// Returns the next open position in the buffer to simplify
  /// serializing multiple objects in one buffer.
  char * save_data (char * buffer) const;

  /// Restore the object from the provided initialized memory buffer data.
  /// Returns the next open position in the buffer to simplify
  /// serializing multiple objects in one buffer.
  char * load_data (char * buffer);

  //--------------------------------------------------

private: // attributes

  // NOTE: change pup() function whenever attributes change

  /// Whether to refresh all fields, ignoring field_list_*
  int all_fields_;

  /// Indicies of source fields; assumes all_fields_ == false, and
  /// size must be equal to field_list_dst_;
  std::vector <int> field_list_src_;

  /// Indicies of corresponding destination fields; assumes
  /// all_fields_ == false, and size must be equal to field_list_src_;
  std::vector <int> field_list_dst_;

  /// Whether to refresh all particle types, ignoring particle_list_
  int all_particles_;

  /// Whether to refresh all particle types and copy ALL particles to neighboring
  /// grids, ignoring particle_list_copy_
  int all_particles_copy_;

  /// Indicies of particles to include
  std::vector <int> particle_list_;

  /// Indicies of particles to copy all to neighboring grids
  std::vector <int> particle_list_copy_;

  /// Whether to refresh flux data
  int all_fluxes_;

  /// Ghost zone depth
  int ghost_depth_;

  /// minimum face rank to refresh (2 include facets, 1 also edges, 0
  /// also corners)
  int min_face_rank_;

  /// Which subset of adjacent Blocks to refresh with
  int neighbor_type_;

  /// Whether to copy or add values
  int accumulate_;

  /// Synchronization type
  int sync_type_;

  /// Index for refresh synchronization counter
  int sync_id_;

  /// Whether the Refresh object is active for the block (replaces is_leaf())
  int active_;

  /// Callback after the refresh operation
  int callback_;

  /// Coarse level for neighbor_tree type
  int root_level_;

  /// ID in refresh_list_[]
  int id_refresh_;

  /// ids of interpolation and restriction operators
  int id_prolong_;
  int id_restrict_;
};

#endif /* PROBLEM_REFRESH_HPP */<|MERGE_RESOLUTION|>--- conflicted
+++ resolved
@@ -82,7 +82,6 @@
   /// CHARM++ migration constructor for PUP::able
   Refresh (CkMigrateMessage *m)
     : PUP::able(m),
-<<<<<<< HEAD
     all_fields_(false),
     field_list_src_(),
     field_list_dst_(),
@@ -101,27 +100,8 @@
     callback_(0),
     root_level_(0),
     id_refresh_(-1),
-    id_solver_(-1)
-=======
-      all_fields_(false),
-      field_list_src_(),
-      field_list_dst_(),
-      all_particles_(false),
-      particle_list_(),
-      all_fluxes_(false),
-      ghost_depth_(0),
-      min_face_rank_(0),
-      neighbor_type_(0),
-      accumulate_(false),
-      sync_type_(0),
-      sync_id_ (-1),
-      active_(true),
-      callback_(0),
-      root_level_(0),
-      id_refresh_(-1),
-      id_prolong_(-1),
-      id_restrict_(-1)
->>>>>>> 1cfa4721
+    id_prolong_(-1),
+    id_restrict_(-1)
   {
   }
 
@@ -332,11 +312,7 @@
   /// Return whether to add neighbor face values to ghost zones or to
   /// copy them.  NOTE only accumulates if source field is different
   /// from destination field
-<<<<<<< HEAD
-  bool accumulate() const
-=======
-  bool accumulate(int i_f) const 
->>>>>>> 1cfa4721
+  bool accumulate(int i_f) const
   {
     return accumulate_ && (field_list_src_[i_f] != field_list_dst_[i_f]);
   }
@@ -369,14 +345,10 @@
   int sync_exit() const
   { return 3*sync_id_+2; }
 
-<<<<<<< HEAD
-  void print() const
-=======
   /// Return the sync object associated with this refresh object
   Sync * sync( Block * block );
 
-  void print() const 
->>>>>>> 1cfa4721
+  void print() const
   {
     CkPrintf ("Refresh %p\n",(void*)this);
     CkPrintf ("     all_fields = %d\n",all_fields_);
@@ -453,12 +425,6 @@
   /// Return whether the prolongation requires padded coarse array
   int coarse_padding(const Prolong * prolong) const;
 
-<<<<<<< HEAD
-  /// return the solver id (-1 if not initialized)
-  int solver_id() const
-  { return id_solver_; }
-
-=======
   /// Set the prolongation operator for refresh
   void set_prolong (int id_prolong)
   { id_prolong_ = id_prolong; }
@@ -476,7 +442,6 @@
   /// Return the restriction operator for refresh
   Restrict * restrict ();
   
->>>>>>> 1cfa4721
   //--------------------------------------------------
 
   /// Return the number of bytes required to serialize the data object
