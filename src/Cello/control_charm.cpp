--- conflicted
+++ resolved
@@ -114,13 +114,8 @@
 
 #ifdef TRACE_CONTRIBUTE  
     CkPrintf ("%s %s:%d DEBUG_CONTRIBUTE calling r_exit()\n",
-<<<<<<< HEAD
-              name().c_str(),__FILE__,__LINE__); fflush(stdout);
+              name().c_str(),__FILE__,__LINE__); 
     fflush(stdout);
-=======
-	    name().c_str(),__FILE__,__LINE__);
-  fflush(stdout);
->>>>>>> 1051b3f1
 #endif  
 
     control_sync_barrier (CkIndex_Block::r_exit(NULL));
