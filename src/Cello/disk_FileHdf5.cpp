// See LICENSE_CELLO file for license and copyright information

/// @file      disk_FileHdf5.cpp
/// @author    James Bordner (jobordner@ucsd.edu)
/// @date      Thu Feb 21 16:11:36 PST 2008
/// @brief     Implementation of the FileHdf5 class

#include <hdf5.h>

#include "cello.hpp"
#include "disk.hpp"

// #define TRACE_DISK

// #define TRACE_MATCH

#ifdef TRACE_MATCH
#  undef TRACE_MATCH
#  define TRACE_MATCH(MSG) { CkPrintf ("%d T5 %s :%d\n",CkMyPe(),MSG,__LINE__); fflush(stdout); }
#else
#  define TRACE_MATCH(MSG) /* ... */
#endif

#define MAX_DATA_RANK 4
#define MAX_ATTR_RANK 4

//----------------------------------------------------------------------

std::map<const std::string,FileHdf5 *> FileHdf5::file_list;

//----------------------------------------------------------------------
 
FileHdf5::FileHdf5 (std::string path, std::string name) throw()
  : File(path,name),
    file_id_(0),
    is_file_open_(false),
    data_id_(0),
    data_space_id_(H5S_ALL),
    mem_space_id_(H5S_ALL),
    attribute_id_(0),
    group_id_(0),
    group_name_("/"),
    group_prop_(H5P_DEFAULT),
    is_group_open_(false),
    data_name_(""),
    data_type_(type_unknown),
    data_rank_(0),
    data_prop_(H5P_DEFAULT),
    is_data_open_(false),
    compress_level_(0)
{
<<<<<<< HEAD
  for (int i=0; i<MAX_DATA_RANK; i++) {
    data_dims_[i] = 0;
  }

  // data_prop_ = H5P_DEFAULT;
  // group_prop_ = H5Pcreate (H5P_GROUP_CREATE);

  TRACE_MATCH("5Pcreate");
=======
>>>>>>> 2203fa33
  data_prop_  = H5Pcreate (H5P_DATASET_CREATE);
#ifdef TRACE_DISK  
  CkPrintf ("%d %Ld :%d TRACE_DISK H5Pcreate(%d)\n",CkMyPe(),file_id_, __LINE__,data_prop_);
  fflush(stdout);
#endif  
  group_prop_ = H5P_DEFAULT;
}

//----------------------------------------------------------------------

FileHdf5::~FileHdf5() throw()
{
#ifdef TRACE_DISK  
  CkPrintf ("%d %Ld :%d TRACE_DISK H5Pclose(%d)\n",CkMyPe(),file_id_, __LINE__,data_prop_);
  fflush(stdout);
#endif  
  TRACE_MATCH("5Pclose");
  H5Pclose (data_prop_);
}

//----------------------------------------------------------------------

void FileHdf5::file_open () throw()
{

  // check file closed
  std::string file_name = path_ + "/" + name_;
  
  ASSERT1("FileHdf5::file_open", "Attempting to reopen an opened file %s",
	  file_name.c_str(), ! is_file_open_);

  // open file

  TRACE_MATCH("5Fopen");
  file_id_ = H5Fopen(file_name.c_str(), H5F_ACC_RDONLY, H5P_DEFAULT);

#ifdef TRACE_DISK  
  CkPrintf ("%d %Ld :%d TRACE_DISK H5Fopen(%s)\n",CkMyPe(),file_id_, __LINE__,file_name.c_str());
  fflush(stdout);
#endif  

  // error check file opened

  ASSERT2("FileHdf5::file_open", "Return value %ld opening file %s",
	 file_id_,file_name.c_str(), file_id_ >= 0);

  // update file state
  is_file_open_ = true;

}

//----------------------------------------------------------------------

int FileHdf5::data_size (int * m4_int) throw()
{
  hsize_t m4[4] = {0};
  hsize_t n4[4] = {0};
  int rank = H5Sget_simple_extent_dims(data_space_id_,n4,m4);
  m4_int[0] = int(m4[0]);
  m4_int[1] = int(m4[1]);
  m4_int[2] = int(m4[2]);
  m4_int[3] = int(m4[3]);
  return rank;
}

//----------------------------------------------------------------------

void FileHdf5::file_create () throw()
{

  // create file

  std::string file_name = path_ + "/" + name_;

  TRACE_MATCH("5Fcreate");
  file_id_ = H5Fcreate(file_name.c_str(),
		       H5F_ACC_TRUNC,
		       H5P_DEFAULT,
		       H5P_DEFAULT);
#ifdef TRACE_DISK  
  CkPrintf ("%d %Ld :%d TRACE_DISK H5Fcreate(%d)\n",CkMyPe(),file_id_, __LINE__,file_id_);
  fflush(stdout);
#endif  

  // error check file created

  TRACE1("File = %s",file_name.c_str());
  ASSERT2("FileHdf5::file_create",  "Return value %ld opening file %s",
	  file_id_,file_name.c_str(), file_id_ >= 0);

  // update file state
  is_file_open_ = true;

}

//----------------------------------------------------------------------

void FileHdf5::file_close () throw()
{

  // error check file open

  std::string file_name = path_ + "/" + name_;

  ASSERT1("FileHdf5::file_close", "Closing an already closed file %s",
	  file_name.c_str(), (is_file_open_));

  // close dataset if opened
  data_close();

  // Close the file

#ifdef TRACE_DISK  
  CkPrintf ("%d %Ld :%d TRACE_DISK H5Fclose(%s)\n",CkMyPe(),file_id_, __LINE__,file_name.c_str());
  fflush(stdout);
#endif  
  TRACE_MATCH("5Fclose");
  int retval = H5Fclose (file_id_);

  // error check H5Fclose

  ASSERT2("FileHdf5::file_close", "Return value %d closing file %s",
	  retval,file_name.c_str(), (retval >= 0));

  // update file state

  is_file_open_ = false;
}

//----------------------------------------------------------------------

void FileHdf5::data_open
( std::string name,  int * type,
  int * m1, int * m2, int * m3, int * m4) throw()
{

 // error check file closed
  std::string file_name = path_ + "/" + name_;

  ASSERT1("FileHdf5::data_open", "Trying to read from unopened file %s",
	  file_name.c_str(), is_file_open_ );

  // Open the dataset
  
  hid_t group = (is_group_open_) ? group_id_ : file_id_;

  data_id_ = open_dataset_(group,name);

  is_data_open_ = true;

  // Get the dataspace

  data_space_id_ = get_data_space_(data_id_, name);

  // set output extents

  get_extents_(data_space_id_,m1,m2,m3,m4);

  // find subset if selecting subset

  // Initialize name and type

  data_name_ = name;
  data_type_ = hdf5_to_scalar_(H5Dget_type (data_id_));
  //  WARNING("FileHdf5::data_open","Set memspace");

  // set output parameters

  if (type) (*type) = data_type_;

}

//----------------------------------------------------------------------

void FileHdf5::data_slice
( int m1, int m2, int m3, int m4,
  int n1, int n2, int n3, int n4,
  int o1, int o2, int o3, int o4) throw()
{
  data_space_id_ = space_slice_ (data_space_id_,
				 m1, m2, m3,m4,
				 n1,n2,n3,n4,
				 o1,o2,o3,o4);
}

//----------------------------------------------------------------------

void FileHdf5::mem_create
( int mx, int my, int mz,
  int nx, int ny, int nz,
  int gx, int gy, int gz )
{
  mem_space_id_ = space_create_ (mx,my,mz,1, nx,ny,nz,1, gx,gy,gz,0);
}


//----------------------------------------------------------------------

void FileHdf5::data_create
( std::string name,  int type,
  int m1, int m2, int m3, int m4,
  int n1, int n2, int n3, int n4,
  int o1, int o2, int o3, int o4) throw()
{

  if (n1==0) n1=m1;
  if (n2==0) n2=m2;
  if (n3==0) n3=m3;
  if (n4==0) n4=m4;

  // Initialize data attributes
  data_name_ = name;
  data_type_ = type;

  // Determine the group

  hid_t group = (is_group_open_) ? group_id_ : file_id_;

  // Create dataspace

  data_space_id_ = space_create_ (m1,m2,m3,m4,
				  n1,n2,n3,n4,
				  o1,o2,o3,o4);

  // Create the new dataset

  TRACE_MATCH("5Dcreate");
  data_id_ = H5Dcreate( group,
			name.c_str(),
			scalar_to_hdf5_(type),
			data_space_id_,
			H5P_DEFAULT,
			data_prop_,
			H5P_DEFAULT);
#ifdef TRACE_DISK  
  CkPrintf ("%d %Ld :%d TRACE_DISK H5Dcreate(%d)\n",CkMyPe(),file_id_, __LINE__,data_id_);
  fflush(stdout);
#endif  

  // error check H5Dcreate

  ASSERT2("FileHdf5::data_create", "Return value %ld creating dataset %s",
	  data_id_,name.c_str(), data_id_ >= 0);

  // update dataset state

  data_type_ = type;
  is_data_open_ = true;


}

//----------------------------------------------------------------------

void FileHdf5::data_read
( void * buffer) throw()
{

  // error check file open

  std::string file_name = path_ + "/" + name_;

  ASSERT1("FileHdf5::data_read", "Trying to read from unopened file %s",
	  file_name.c_str(), is_file_open_);

  // error check dataset open

  ASSERT1("FileHdf5::data_read", "Trying to read unopened dataset %s",
	  data_name_.c_str(), is_data_open_);

  // read data

#ifdef TRACE_DISK  
  CkPrintf ("%d %Ld :%d TRACE_DISK H5Dread(%d)\n",CkMyPe(),file_id_, __LINE__,data_id_);
  fflush(stdout);
#endif  
  int retval = 
    H5Dread (data_id_,
	     scalar_to_hdf5_(data_type_),
	     mem_space_id_,
	     data_space_id_,
	     H5P_DEFAULT,
	     buffer);

  // error check H5Dread

  ASSERT3("FileHdf5::data_read","H5Dread() returned %d file %s data %s",
          retval,file_name.c_str(),data_name_.c_str(),(retval>=0));

}

//----------------------------------------------------------------------

void FileHdf5::data_write ( const void * buffer ) throw()
{

  // error check file open
  std::string file_name = path_ + "/" + name_;

  ASSERT1("FileHdf5::data_write", "Trying to write to unopened file %s",
	  file_name.c_str(), is_file_open_);

  // error check dataset open

  ASSERT1("FileHdf5::data_write", "Trying to write unopened dataset %s",
	   data_name_.c_str(), (is_data_open_));

  // Write dataset to the file

#ifdef TRACE_DISK  
  CkPrintf ("%d %Ld :%d TRACE_DISK H5Dwrite(%d)\n",CkMyPe(),file_id_, __LINE__,data_id_);
  fflush(stdout);
#endif  
  int retval = 
    H5Dwrite (data_id_,
	      scalar_to_hdf5_(data_type_),
	      mem_space_id_,
	      data_space_id_,
	      H5P_DEFAULT,
	      buffer);

  // error check H5Dread

  ASSERT1("FileHdf5::data_write","H5Dwrite() returned %d",retval,(retval>=0));

}

//----------------------------------------------------------------------

void FileHdf5::data_close() throw()
{

  if (is_data_open_) {
    // close the dataspace

    space_close_(data_space_id_);
    //     space_close_(mem_space_id_);

    // close the dataset

    close_dataset_ ();

    // update dataset state

    is_data_open_ = false;
  }
}

//----------------------------------------------------------------------

void FileHdf5::file_read_scalar
( void * buffer, std::string name,  int * type) throw()
{
  std::string file_name = path_ + "/" + name_;

  // error check file open

  ASSERT1("FileHdf5::file_read_meta",
	  "Trying to read metadata from the unopened file %s",
	  file_name.c_str(), is_file_open_);

  TRACE_MATCH("5Aopen");
  hid_t meta_id = H5Aopen_name(file_id_, name.c_str());

  // error check H5Aopen_name

  ASSERT3("FileHdf5::file_read_meta",
	  "H5Aopen_name() returned %ld opening %s in file %s",
	  meta_id, name.c_str(),file_name.c_str(),
	  (meta_id >= 0));

  // set output type

  int scalar_type = hdf5_to_scalar_(H5Aget_type (meta_id));

  if (type) (*type) = scalar_type;

  // Read the attribute

#ifdef TRACE_DISK  
  CkPrintf ("%d %Ld :%d TRACE_DISK H5Aread()\n",CkMyPe(),file_id_, __LINE__);
  fflush(stdout);
#endif  

  int retval = 
    H5Aread(meta_id, scalar_to_hdf5_(scalar_type), buffer);
  ASSERT1("FileHdf5::file_read_meta_","H5Aread() returned %d",
	  retval,(retval>=0));

#ifdef TRACE_DISK  
  CkPrintf ("%d %Ld :%d TRACE_DISK H5Aclose()\n",CkMyPe(),file_id_, __LINE__);
  fflush(stdout);
#endif  

  // Close attribute

  TRACE_MATCH("5Aclose");
  retval = H5Aclose(meta_id);
  ASSERT1("FileHdf5::file_read_meta_","H5Aclose() returned %d",
	  retval,(retval>=0));
}


//----------------------------------------------------------------------

void FileHdf5::file_read_meta
  ( void * buffer, std::string name,  int * type,
    int * n1, int * n2, int * n3, int * n4) throw()
{


  std::string file_name = path_ + "/" + name_;

  // error check file open

  ASSERT1("FileHdf5::file_read_meta",
	  "Trying to read metadata from the unopened file %s",
	  file_name.c_str(), is_file_open_);

  TRACE_MATCH("5Aopen");
  hid_t meta_id = H5Aopen_name(file_id_, name.c_str());

  // error check H5Aopen_name

  ASSERT3("FileHdf5::file_read_meta",
	  "H5Aopen_name() returned %ld opening %s in file %s",
	  meta_id, name.c_str(),file_name.c_str(),
	  (meta_id >= 0));

  // get dataspace
  hid_t meta_space_id = get_attr_space_(meta_id,name);

  // set output extents

  get_extents_(meta_space_id,n1,n2,n3,n4);

  // set output type

  int scalar_type = hdf5_to_scalar_(H5Aget_type (meta_id));

  if (type) (*type) = scalar_type;

  // Read the attribute

#ifdef TRACE_DISK  
  CkPrintf ("%d %Ld :%d TRACE_DISK H5Aread()\n",CkMyPe(),file_id_, __LINE__);
  fflush(stdout);
#endif  
  int retval = 
    H5Aread(meta_id, scalar_to_hdf5_(scalar_type), buffer);

  // error check H5Aread

  ASSERT1("FileHdf5::file_read_meta_","H5Aread() returned %d",
	  retval,(retval>=0));

  // Close attribute

  TRACE_MATCH("5Aclose");
  retval = H5Aclose(meta_id);
  ASSERT1("FileHdf5::file_read_meta_","H5Aclose() returned %d",
	  retval,(retval>=0));
}

//----------------------------------------------------------------------

void FileHdf5::data_read_meta
  ( void * buffer, std::string name,  int * type,
    int * n1, int * n2, int * n3, int * n4) throw()
{


  // error check file open
  std::string file_name = path_ + "/" + name_;

  ASSERT1("FileHdf5::data_read_meta",
	 "Trying to read attribute from the unopened file %s",
	  file_name.c_str(),
	  is_file_open_);

  // error check dataset open

  ASSERT1("FileHdf5::data_read_meta",
	  "Trying to read attribute from unopened dataset %s",
	  data_name_.c_str(),
	  is_data_open_);

  TRACE_MATCH("5Aopen");
  hid_t meta_id = H5Aopen_name(data_id_, name.c_str());

  ASSERT3("FileHdf5::data_read_meta",
	  "H5Aopen_name() returned %ld when opening attribute %s in file %s",
	   meta_id, name.c_str(),file_name.c_str(),
	   (meta_id >= 0));

  // Get attribute size

  hid_t meta_space_id = get_attr_space_ (meta_id,name);

  // set output extents

  get_extents_(meta_space_id,n1,n2,n3,n4);

  // set output parameters

  int scalar_type = hdf5_to_scalar_(H5Aget_type (meta_id));

  if (type) (*type) = scalar_type;

  // Read the attribute

#ifdef TRACE_DISK  
  CkPrintf ("%d %Ld :%d TRACE_DISK H5Aread()\n",CkMyPe(),file_id_, __LINE__);
  fflush(stdout);
#endif  

  int retval = H5Aread
    (meta_id, scalar_to_hdf5_(scalar_type), buffer);
  ASSERT1("FileHdf5::data_read_meta","H5Aread returned %d",retval,(retval>=0));

  // Close attribute

#ifdef TRACE_DISK  
  CkPrintf ("%d %Ld :%d TRACE_DISK H5Aclose()\n",CkMyPe(),file_id_, __LINE__);
  fflush(stdout);
#endif  
  TRACE_MATCH("5Aclose");
  retval = H5Aclose(meta_id);
  ASSERT1("FileHdf5::file_read_meta_","H5Aclose() returned %d",
	  retval,(retval>=0));
}

//----------------------------------------------------------------------

int FileHdf5::group_count () const throw()
{
  H5G_info_t group_info;
  H5Gget_info (group_id_, &group_info);
  return group_info.nlinks;
}

//----------------------------------------------------------------------

std::string FileHdf5::group_name (size_t i) const throw()
{
  char buffer[10];

  // 1.6.0 <= HDF5 version < 1.8.0
  //  H5Gget_objname_by_idx(group_id_,i,buffer,10);

  // 1.8.0 <= HDF5 version 
  H5Lget_name_by_idx (group_id_,group_name_.c_str(),H5_INDEX_NAME,H5_ITER_INC,
		      i,buffer,10,H5P_DEFAULT);

  return std::string(buffer);
}

//----------------------------------------------------------------------

void FileHdf5::group_chdir (std::string group_path) throw()
{
  // convert to absolute path if it is relative

  if (group_path[0] != '/') {
    group_path = relative_to_absolute_(group_path, group_name_);
  }

  // update the stored group name

  group_name_ = group_path;

  // error check group name

  ASSERT1("FileHdf5::group_chdir",
	  "Group name '%s' must begin with '/'", group_path.c_str(),
	  group_path[0] == '/');

}

//----------------------------------------------------------------------

void FileHdf5::group_open () throw()
{

  // close current group if open

  group_close();

  // open group

  TRACE_MATCH("5Gopen");
  group_id_ = H5Gopen(file_id_, group_name_.c_str(),H5P_DEFAULT);
#ifdef TRACE_DISK  
  CkPrintf ("%d %Ld :%d TRACE_DISK H5Gopen(%d)\n",CkMyPe(),file_id_, __LINE__,group_id_);
  fflush(stdout);
#endif  

  // error check H5Gopen()

  ASSERT2("FileHdf5::group_open()", "H5Gopen(%s) returned %ld", 
	  group_name_.c_str(),group_id_,group_id_>=0);

  // update group state

  is_group_open_ = true;
  
}

//----------------------------------------------------------------------

void FileHdf5::group_create () throw()
{

  // close current group if open
  group_close();

  // Create ancestor groups beginning at root '/'
  
  std::string group_full = "/";
  std::string group_rest = group_name_;
  group_rest.erase(0,1);

  TRACE_MATCH("5Gopen");
  group_id_ = H5Gopen(file_id_,group_full.c_str(),H5P_DEFAULT);
#ifdef TRACE_DISK  
  CkPrintf ("%d %Ld :%d TRACE_DISK H5Gopen(%d)\n",CkMyPe(),file_id_, __LINE__,group_id_);
  fflush(stdout);
#endif  
  ASSERT2("FileHdf5::group_open()", "H5Gopen(%s) returned %ld", 
	  group_full.c_str(),group_id_,group_id_>=0);

  // loop through ancestor groups

  size_t pos;

  bool done = false;
  while ( ! done ) {

    pos = group_rest.find("/",0);

    // Get the next subgroup name

    std::string group = group_rest.substr(0,pos);
    group_rest.erase(0,pos+1);

    // Loop through children to find if subgroup exists

    H5G_info_t group_info;
    H5Gget_info_by_name (file_id_, group_full.c_str(),
			 &group_info, H5P_DEFAULT);

    bool group_exists = false;
    for (size_t i=0; i<group_info.nlinks; i++) {
      char group_name[80] = {0};
      H5Lget_name_by_idx (file_id_, group_full.c_str(),
			  H5_INDEX_NAME,
			  H5_ITER_NATIVE,i,
			  group_name,80,H5P_DEFAULT);
      if (group == group_name) {
	group_exists = true;
	break;
      }
    }

    group_full = group_full + group + "/" ;

    //  Open or create next group in path

    hid_t group_new;

    if (group_exists) {
      TRACE_MATCH("5Gopen");
      group_new = H5Gopen   (file_id_,group_full.c_str(), H5P_DEFAULT);
#ifdef TRACE_DISK  
      CkPrintf ("%d %Ld :%d TRACE_DISK H5Gopen(%d)\n",CkMyPe(),file_id_, __LINE__,group_new);
      fflush(stdout);
#endif  
    } else {
      TRACE_MATCH("5Gcreate");
      group_new = H5Gcreate (file_id_,group_full.c_str(),
			     H5P_DEFAULT, H5P_DEFAULT, H5P_DEFAULT);
#ifdef TRACE_DISK  
      CkPrintf ("%d %Ld :%d TRACE_DISK H5Gcreate(%d)\n",CkMyPe(),file_id_, __LINE__,group_new);
      fflush(stdout);
#endif  
    }

    // Close parent group

#ifdef TRACE_DISK  
    CkPrintf ("%d %Ld :%d TRACE_DISK H5Gclose(%d)\n",CkMyPe(),file_id_, __LINE__,group_id_);
    fflush(stdout);
#endif  

    TRACE_MATCH("5Gclose");
    H5Gclose (group_id_);

    // Update group id

    group_id_ = group_new;
    
    done = (pos == std::string::npos);

  }

  is_group_open_ = true;
}

//----------------------------------------------------------------------

void FileHdf5::group_close () throw()
{
  if (is_group_open_) {

#ifdef TRACE_DISK  
    CkPrintf ("%d %Ld :%d TRACE_DISK H5Gclose(%d)\n",CkMyPe(),file_id_, __LINE__,group_id_);
  fflush(stdout);
#endif  

    TRACE_MATCH("5Gclose");
    herr_t retval = H5Gclose(group_id_);

    ASSERT2("FileHdf5::group_close", "Return value %d closing group %s",
	    retval,group_name_.c_str(), (retval >= 0));

  }
  is_group_open_ = false;
}

//----------------------------------------------------------------------

void FileHdf5::group_read_meta
  ( void * buffer, std::string name,  int * type,
    int * n1, int * n2, int * n3, int * n4) throw()
{

  // error check file open
  std::string file_name = path_ + "/" + name_;

  ASSERT1("FileHdf5::group_read_meta",
	 "Trying to read attribute from the unopened file %s",
	  file_name.c_str(),
	  is_file_open_);

  // error check group open

  ASSERT1("FileHdf5::group_read_meta",
	  "Trying to read attribute from unopened group %s",
	  group_name_.c_str(),
	  is_group_open_);

  TRACE_MATCH("5Aopen");
  hid_t meta_id = H5Aopen_name(group_id_, name.c_str());

  ASSERT3("FileHdf5::group_read_meta",
	  "H5Aopen_name() returned %ld when opening attribute %s in file %s",
	   meta_id, name.c_str(),file_name.c_str(),
	   (meta_id >= 0));

  // Get attribute size

  hid_t meta_space_id = get_attr_space_ (meta_id,name);

  // set output extents

  get_extents_(meta_space_id,n1,n2,n3,n4);

  // set output parameters

  int scalar_type = hdf5_to_scalar_(H5Aget_type (meta_id));

  if (type) (*type) = scalar_type;

  // Read the attribute

#ifdef TRACE_DISK  
  CkPrintf ("%d %Ld :%d TRACE_DISK H5Aread()\n",CkMyPe(),file_id_, __LINE__);
  fflush(stdout);
#endif  
  int retval = H5Aread
    (meta_id, scalar_to_hdf5_(scalar_type), buffer);

  // error check H5Aread

  ASSERT1("FileHdf5::group_read_meta","H5Aread returned %d",retval,(retval>=0));

  // Close the attribute

#ifdef TRACE_DISK  
  CkPrintf ("%d %Ld :%d TRACE_DISK H5Aclose()\n",CkMyPe(),file_id_, __LINE__);
  fflush(stdout);
#endif  
  TRACE_MATCH("5Aclose");
  retval = H5Aclose(meta_id);

  ASSERT1("FileHdf5::write_meta_",
	  "H5Aclose() returned %d",retval,(retval >= 0));
}

//----------------------------------------------------------------------

void FileHdf5::set_compress (int level) throw ()
{
  compress_level_ = level; 
  if (compress_level_ != 0) {
    WARNING("FileHdf5::set_compress",
	    "Hard-coded for 2D data with chunk size [10,10]");
    int rank = 2;
    hsize_t chunk_size[MAX_DATA_RANK];
    chunk_size[0]=10;
    chunk_size[1]=10;
    H5Pset_chunk(data_prop_,rank,chunk_size);
    H5Pset_deflate(data_prop_,compress_level_);
  }
}

//======================================================================

void FileHdf5::write_meta_
( hdf5_id type_id,
  const void * buffer, std::string name, int type,
  int n1, int n2, int n3, int n4) throw()
{

  // error check file open
  std::string file_name = path_ + "/" + name_;

  ASSERT1("FileHdf5::write_meta_",
	  "Trying to write metadata to the unopened file %s",
	  file_name.c_str(), is_file_open_);

  // error check group or dataset open

  if (type_id == group_id_) {
    ASSERT1("FileHdf5::write_meta_",
	    "Trying to write attribute to unopened group %s",
	    group_name_.c_str(),is_group_open_);
  }
  if (type_id == data_id_) {
    ASSERT1("FileHdf5::write_meta",
	    "Trying to read attribute from unopened dataset %s",
	    data_name_.c_str(),is_data_open_);
  }

  // Determine the attribute rank

  // Create data space

  hid_t meta_space_id = space_create_ (n1,n2,n3,n4,n1,n2,n3,n4,0,0,0,0);

  // Create the attribute

#ifdef TRACE_DISK  
  CkPrintf ("%d %Ld :%d TRACE_DISK H5Acreate(%s)\n",CkMyPe(),file_id_, __LINE__,name.c_str());
  fflush(stdout);
#endif  
  TRACE_MATCH("5Acreate");
  hid_t meta_id = H5Acreate ( type_id,
			      name.c_str(),
			      scalar_to_hdf5_(type),
			      meta_space_id,
			      H5P_DEFAULT,
			      H5P_DEFAULT);

  // error check H5Acreate

  ASSERT2("FileHdf5::write_meta_","H5Acreate(%s) returned %ld",
	  name.c_str(),meta_id,(meta_id>=0));

  // Write the attribute 

#ifdef TRACE_DISK  
  CkPrintf ("%d %Ld :%d TRACE_DISK H5Awrite()\n",CkMyPe(),file_id_, __LINE__);
  fflush(stdout);
#endif  
  H5Awrite (meta_id, scalar_to_hdf5_(type), buffer);

  // Close the attribute dataspace

  space_close_(meta_space_id);

  // Close the attribute

#ifdef TRACE_DISK  
  CkPrintf ("%d %Ld :%d TRACE_DISK H5Aclose()\n",CkMyPe(),file_id_, __LINE__);
  fflush(stdout);
#endif  
  TRACE_MATCH("5Aclose");
  int retval = H5Aclose(meta_id);

  ASSERT1("FileHdf5::write_meta_",
	  "H5Aclose() returned %d",retval,(retval >= 0));

}

//----------------------------------------------------------------------

hdf5_id FileHdf5::scalar_to_hdf5_ (int type) const throw()
{
  // (*) NATIVE    -   FLOAT DOUBLE LDOUBLE
  // ( ) IEEE      -   F32BE F64BE     -
  // ( ) STD     B16BE B32BE B64BE     -
  // Types: http://www.hdfgroup.org/HDF5/Tutor/datatypes.html#native-types
  // char          H5T_NATIVE_CHAR   H5T_STD_I8BE   or H5T_STD_I8LE
  // float         H5T_NATIVE_FLOAT  H5T_IEEE_F32BE or H5T_IEEE_F32LE  
  // double        H5T_NATIVE_DOUBLE H5T_IEEE_F64BE or H5T_IEEE_F64LE  
  // unsigned char H5T_NATIVE_UCHAR  H5T_STD_U8BE   or H5T_STD_U8LE
  // int           H5T_NATIVE_INT    H5T_STD_I32BE  or H5T_STD_I32LE
  // short:        H5T_NATIVE_SHORT  H5T_STD_I16BE  or H5T_STD_I16LE
  // long:         H5T_NATIVE_LONG   H5T_STD_I32BE  or H5T_STD_I32LE
  //               H5T_STD_I64BE or  H5T_STD_I64LE
  // long long:    H5T_NATIVE_LLONG  H5T_STD_I64BE  or H5T_STD_I64LE

  hid_t hdf5_type;

  // Whether to use native encodings.  Note, setting to false doesn't
  // work--written values are garbage when viewed using h5dump
  const bool native = true;

  // Whether to use big-endian or little-endian.  Ignored if native
  // is true
  bool be = true; 

  switch (type) {
  case type_unknown:
  case type_extended80:
  case type_extended96:
    ERROR1("FileHdf5::scalar_to_hdf5_",
	   "type_%s not implemented",cello::type_name[type]);
    hdf5_type = 0;
    break;
  case type_single:
    hdf5_type = native ? 
      H5T_NATIVE_FLOAT : (be ? H5T_IEEE_F32BE : H5T_IEEE_F32LE);
    break;
  case type_double:
    hdf5_type = native ?
      H5T_NATIVE_DOUBLE : (be ? H5T_IEEE_F64BE : H5T_IEEE_F64LE);
    break;
  case type_quadruple:
    if (native) {
      hdf5_type = H5T_NATIVE_LDOUBLE;
    } else {
      ERROR("FileHdf5::scalar_to_hdf5_",
	    "type_quadruple not implemented unless native=true");
    }
    break;
  case type_char:
    hdf5_type = H5T_NATIVE_CHAR;
    break;
  case type_short:
    hdf5_type = native ? 
      H5T_NATIVE_SHORT : (be ? H5T_STD_I16BE : H5T_STD_I16LE);
    break;
  case type_int:
    hdf5_type = native ? 
      H5T_NATIVE_INT : (be ? H5T_STD_I32BE : H5T_STD_I32LE);
    break;
  case type_long_long:
    hdf5_type = native ? 
      H5T_NATIVE_LLONG : (be ? H5T_STD_I64BE : H5T_STD_I64LE);
    break;
  default:
    ERROR1("FileHdf5::scalar_to_hdf5_", "unsupported type %d", type);
    hdf5_type = 0;
    break;
  }
  return hdf5_type;
}

//----------------------------------------------------------------------

int FileHdf5::hdf5_to_scalar_ (hdf5_id hdf5_type) const throw()
{

  H5T_class_t hdf5_class = H5Tget_class(hdf5_type);
  size_t      hdf5_size  = H5Tget_size (hdf5_type);

  int type = type_unknown;
 
  if (hdf5_class == H5T_INTEGER) {

    if (hdf5_size == sizeof(char)) {
      type = type_char;
    } else if (hdf5_size == sizeof(int)) {
      type = type_int;
    } else if (hdf5_size == sizeof(long long)) {
      type = type_long_long;
    } else ASSERT("","",0);

  } else if (hdf5_class == H5T_FLOAT) {

    if (hdf5_size == sizeof(float)) {
      type = type_float;
    } else if (hdf5_size == sizeof(double)) {
      type = type_double;
    } else if (hdf5_size == sizeof(long double)) {
      type = type_quadruple;
    } else ASSERT("","",0);

  } else {

    ERROR2("FileHdf5::hdf5_to_scalar_",
	  "Unknown type of class %d and size %d",
	  hdf5_class, int(hdf5_size));
  }

  return type;

}

//----------------------------------------------------------------------

std::string FileHdf5::relative_to_absolute_  
(
 std::string path_relative, 
 std::string path_absolute
 ) const throw()
{
  // First add trailing "/" if needed

  if (path_absolute[path_absolute.size()-1] != '/') {
    path_absolute = path_absolute + "/";
  }
    
  // Return "relative" path if it's already absolute

  if (path_relative[0] == '/') return path_relative;

  // Start with existing absolute path, and construct new absolute path
  // given relative path

  std::string path_dir;
  
  size_t p_left_slash=path_relative.find("/");

  while (p_left_slash != std::string::npos) {

    path_dir      = path_relative.substr(0,p_left_slash);
    path_relative = path_relative.substr(p_left_slash+1,std::string::npos);

    if (path_dir == "..") {
      int len= path_absolute.size();
      int p_right_slash = path_absolute.rfind ("/",len-2);
      path_absolute = path_absolute.substr (0,p_right_slash+1);
    } else {
      path_absolute = path_absolute + path_dir + "/";
    }

    p_left_slash=path_relative.find("/");

  }
  path_dir = path_relative;
  if (path_dir == "..") {
    int len= path_absolute.size();
    int p_right_slash = path_absolute.rfind ("/",len-2);
    path_absolute = path_absolute.substr (0,p_right_slash+1);
  } else {
    path_absolute = path_absolute + path_dir + "/";
  }
  
  // remove trailing "/" if needed
  if (path_absolute.size() > 1) {
    path_absolute = path_absolute.substr(0,path_absolute.size()-1);
  }
  return path_absolute;
}

//----------------------------------------------------------------------

void FileHdf5::get_extents_
( hdf5_id data_space_id, int * n1, int * n2, int * n3, int * n4) throw ()
{

   hsize_t data_size[MAX_DATA_RANK];
   int rank = H5Sget_simple_extent_dims(data_space_id,data_size,0);

  // error check rank

  ASSERT1("FileHdf5::get_extents_","rank %d is out of range",
	  rank, (1 <= rank && rank <= MAX_DATA_RANK));

   // Get data size: NOTE REVERSED AXES

  if (rank == 1) {
    if (n1) (*n1) = data_size[0];
    if (n2) (*n2) = 1;
    if (n3) (*n3) = 1;
    if (n4) (*n4) = 1;
  }
  if (rank == 2) {
    if (n1) (*n1) = data_size[0];
    if (n2) (*n2) = data_size[1];
    if (n3) (*n3) = 1;
    if (n4) (*n4) = 1;
  }
  if (rank == 3) {
    if (n1) (*n1) = data_size[0];
    if (n2) (*n2) = data_size[1];
    if (n3) (*n3) = data_size[2];
    if (n4) (*n4) = 1;
  }
  if (rank == 4) {
    if (n1) (*n1) = data_size[0];
    if (n2) (*n2) = data_size[1];
    if (n3) (*n3) = data_size[2];
    if (n4) (*n4) = data_size[3];
  }
}

//----------------------------------------------------------------------

hdf5_id FileHdf5::space_create_(int m1, int m2, int m3, int m4,
			      int n1, int n2, int n3, int n4,
			      int o1, int o2, int o3, int o4) throw ()
{
  hsize_t dims[4] = {1};
  hsize_t count[4] = {1};
  hsize_t start[4] = {0};

  hsize_t rank = 4;

  if (m4 == 0 || m4 == 1) -- rank;
  if (m3 == 0 || m3 == 1) -- rank;
  if (m2 == 0 || m2 == 1) -- rank;

  // error check rank

  ASSERT1("FileHdf5::space_create_","rank %llu is out of range",
	  rank, (1 <= rank && rank <= 4));

  // Define the space: NOTE REVERSED AXES

  bool need_hyper = true;

  if (rank == 1) {

    need_hyper = ((n1 != m1) || (o1 != 0));

    dims[0] = m1;

    count[0] = n1 ? n1 : m1;

    start[0] = o1;

  } else if (rank == 2) {

    need_hyper = ((n1 != m1) || (o1 != 0) ||
		  (n2 != m2) || (o2 != 0));
    
    dims[0] = m1;
    dims[1] = m2;

    count[0] = n1 ? n1 : m1;
    count[1] = n2 ? n2 : m2;  

    start[0] = o1;
    start[1] = o2;

  } else if (rank == 3) {

    need_hyper = ((n1 != m1) || (o1 != 0) ||
		  (n2 != m2) || (o2 != 0) ||
		  (n3 != m3) || (o3 != 0));

    dims[0] = m1;
    dims[1] = m2;
    dims[2] = m3;

    count[0] = n1 ? n1 : m1;
    count[1] = n2 ? n2 : m2;
    count[2] = n3 ? n3 : m3;

    start[0] = o1;
    start[1] = o2;
    start[2] = o3;

  } else if (rank == 4) {

    need_hyper = ((n1 != m1) || (o1 != 0) ||
		  (n2 != m2) || (o2 != 0) ||
		  (n3 != m3) || (o3 != 0) ||
		  (n4 != m4) || (o4 != 0));

    dims[0] = m1;
    dims[1] = m2;
    dims[2] = m3;
    dims[3] = m4;

    count[0] = n1 ? n1 : m1;
    count[1] = n2 ? n2 : m2;
    count[2] = n3 ? n3 : m3;
    count[3] = n4 ? n4 : m4;

    start[0] = o1;
    start[1] = o2;
    start[2] = o3;
    start[3] = o4;

  } else {
    ERROR1 ("FileHdf5::space_create_()",
	    "Rank %llu out of bounds 1 <= rank <= 4",rank);
  }

  TRACE_MATCH("5Screate");
  hid_t space_id = H5Screate_simple (rank, dims, 0);

  if (need_hyper) {
    H5Sselect_hyperslab (space_id,H5S_SELECT_SET,start,0,count,0);
  }

  // error check H5Screate_simple

  ASSERT1("FileHdf5::space_create_",
	  "h5Screate_simple returned %ld",
	  space_id,
	  (space_id>=0));

  return space_id;
}

//----------------------------------------------------------------------

hdf5_id FileHdf5::space_slice_(hdf5_id space_id,
			     int m1, int m2, int m3, int m4,
			     int n1, int n2, int n3, int n4,
			     int o1, int o2, int o3, int o4) throw ()
{
  int rank = H5Sget_simple_extent_ndims(space_id);
  bool need_hyper = false;
  int M4[4] = {m1,m2,m3,m4};
  int N4[4] = {n1,n2,n3,n4};
  int O4[4] = {o1,o2,o3,o4};
  for (int i=0; i<rank; i++) {
    if (O4[i]!=0 || N4[i] != M4[i]) need_hyper = true;
  }
  if (! need_hyper) return space_id;

  hsize_t start[4]  = {hsize_t(o1),
		       hsize_t(o2),
		       hsize_t(o3),
		       hsize_t(o4)};
  hsize_t count[4]  = {hsize_t(n1),
		       hsize_t(n2),
		       hsize_t(n3),
		       hsize_t(n4)};

  H5Sselect_hyperslab (space_id,H5S_SELECT_SET,start,0,count,0);

  return space_id;
}

//----------------------------------------------------------------------

void FileHdf5::space_close_ (hdf5_id space_id) throw()
{
  // Close space

  int retval = 0;

  if (space_id != H5S_ALL) {
    TRACE_MATCH("5Sclose");
    retval = H5Sclose (space_id);
  }

  // Error check H5Sclose 

  ASSERT1("FileHdf5::space_close_", "Return value %d", retval,(retval >= 0));
}

//----------------------------------------------------------------------

hdf5_id FileHdf5::open_dataset_ (hdf5_id group, std::string name) throw()
{
  
#ifdef TRACE_DISK
  CkPrintf ("%d %Ld :%d TRACE_DISK H5Dopen(%s)\n",CkMyPe(),file_id_, __LINE__,name.c_str());
  fflush(stdout);
#endif  
  TRACE_MATCH("5Dopen");
  hid_t dataset_id = H5Dopen( group, name.c_str(), H5P_DEFAULT);

  // error check H5Dopen

  ASSERT3("FileHdf5::open_dataset_", 
	  "H5Dopen() returned %ld opening %s in file %s",
	  dataset_id,name.c_str(),(path_ + "/" + name_).c_str(), 
	  dataset_id >= 0);

  return dataset_id;

}
//----------------------------------------------------------------------

void FileHdf5::close_dataset_ () throw()
{
  TRACE_MATCH("5Dclose");
  int retval = H5Dclose (data_id_);

  // error check H5Dclose

  ASSERT2("FileHdf5::close_dataset_", "Return value %d closing dataset %s",
	  retval,data_name_.c_str(), (retval >= 0));
}

//----------------------------------------------------------------------

hdf5_id FileHdf5::get_data_space_(hdf5_id data_id, std::string name) throw ()
{

  hid_t data_space_id = H5Dget_space (data_id);

  // error check rank

  int rank = H5Sget_simple_extent_ndims(data_space_id);

  ASSERT3("FileHdf5::get_data_space_", 
	  "Dataset %s in file %s has unsupported rank %d",
	  name.c_str(),(path_ + "/" + name_).c_str(),rank,
	  (1 <= rank && rank <= MAX_DATA_RANK));

  return data_space_id;

}
//----------------------------------------------------------------------

hdf5_id FileHdf5::get_attr_space_(hdf5_id attr_id, std::string name) throw ()
{

  hid_t data_space_id = H5Aget_space (attr_id);

  // error check rank

  int rank = H5Sget_simple_extent_ndims(data_space_id);

  ASSERT3("FileHdf5::get_attr_space_",
	  "Attribute %s in file %s has unsupported rank %d",
	  name.c_str(),(path_ + "/" + name_).c_str(),rank,
	  (1 <= rank && rank <= MAX_DATA_RANK));

  return data_space_id;

}<|MERGE_RESOLUTION|>--- conflicted
+++ resolved
@@ -49,17 +49,6 @@
     is_data_open_(false),
     compress_level_(0)
 {
-<<<<<<< HEAD
-  for (int i=0; i<MAX_DATA_RANK; i++) {
-    data_dims_[i] = 0;
-  }
-
-  // data_prop_ = H5P_DEFAULT;
-  // group_prop_ = H5Pcreate (H5P_GROUP_CREATE);
-
-  TRACE_MATCH("5Pcreate");
-=======
->>>>>>> 2203fa33
   data_prop_  = H5Pcreate (H5P_DATASET_CREATE);
 #ifdef TRACE_DISK  
   CkPrintf ("%d %Ld :%d TRACE_DISK H5Pcreate(%d)\n",CkMyPe(),file_id_, __LINE__,data_prop_);
