// See LICENSE_CELLO file for license and copyright information

/// @file     simulation_Simulation.hpp
/// @author   James Bordner (jobordner@ucsd.edu)
/// @date     2009-11-10 16:14:57
/// @brief    Interface file for the Simulation class

#ifndef SIMULATION_SIMULATION_HPP
#define SIMULATION_SIMULATION_HPP

class Factory;
class FieldDescr;
class ParticleDescr;
class ScalarDescr;
class Hierarchy;
class Monitor;
class Parameters;
class Performance;
class Problem;
class Schedule;

#include <errno.h>
#include <iostream>
#include <fstream>
#include "mesh.decl.h"
#include "simulation.decl.h"
class Simulation : public CBase_Simulation 
{
  /// @class    Simulation
  /// @ingroup  Simulation
  /// @brief    [\ref Simulation] Class specifying a simulation to run
  ///
  /// @details A Simulation object encapsulates a single simulation,
  /// and Simulation objects are replicated across processes.  Simulations
  /// are defined as groups in CHARM++.

public: // interface

  friend class IoSimulation;

  /// Simulation constructor

  Simulation
  ( const char *       parameter_file,
    int                n  );

  //==================================================
  // CHARM
  //==================================================

  /// Initialize an empty Simulation
  Simulation();

  /// Initialize a migrated Simulation
  Simulation (CkMigrateMessage *m);

  //==================================================

  /// Destructor
  virtual ~Simulation();

  /// CHARM++ Pack / Unpack function
  virtual void pup (PUP::er &p);

  //----------------------------------------------------------------------
  // BLOCK INITIALIZATION WITH MsgRefine
  //----------------------------------------------------------------------

  /// Create a new block on receiving process
  virtual void p_refine_create_block (MsgRefine *);
  void refine_create_block (MsgRefine *);

  //----------------------------------------------------------------------
  // ACCESSOR FUNCTIONS
  //----------------------------------------------------------------------

  /// Return the rank of the simulation
  int rank() const throw()
  { return rank_; }

  /// Return the Problem container object
  Problem *  problem() const throw()
  { return problem_; }

  /// Return the Hierarchy
  Hierarchy * hierarchy() const throw()
  { return hierarchy_; }
  
  /// Return the Parameters
  Parameters * parameters() const throw()
  { return parameters_; }

  /// Return the Config
  const Config * config() const throw()
  { return config_; }

  /// Return the scalar descriptors
  ScalarDescr * scalar_descr_long_double() throw()
  { return scalar_descr_long_double_; }
  ScalarDescr * scalar_descr_double() throw()
  { return scalar_descr_double_; }
  ScalarDescr * scalar_descr_int() throw()
  { return scalar_descr_int_; }
  ScalarDescr * scalar_descr_long_long() throw()
  { return scalar_descr_long_long_; }
  ScalarDescr * scalar_descr_sync() throw()
  { return scalar_descr_sync_; }
  ScalarDescr * scalar_descr_void() throw()
  { return scalar_descr_void_; }
  ScalarDescr * scalar_descr_index() throw()
  { return scalar_descr_index_; }

  /// Return the field descriptor
  FieldDescr * field_descr() const throw()
  { return field_descr_; }

  /// Return the particle descriptor
  ParticleDescr * particle_descr() const throw()
  { return particle_descr_; }

  /// Return the performance object associated with each cycle
  Performance * performance() throw()
  { return performance_; }

  /// Return the monitor object
  Monitor * monitor() const throw()
  { return monitor_; }

  void set_cycle(int cycle) throw()
  { cycle_ = cycle; }
  void set_initial_cycle(int cycle) throw()
  { cycle_initial_ = cycle; }
  void set_time(double time) throw()
  { time_ = time; }
  void set_dt(double dt) throw()
  { dt_ = dt; }
  void set_stop(bool stop) throw()
  { stop_ = stop; }

  /// Return true iff cycle_ changes
  bool cycle_changed() {
    bool value = false;
    if (cycle_ != cycle_watch_) {
      value = true;
      cycle_watch_ = cycle_;
    }
    return value;
  }
  
  /// Return the current cycle number
  int cycle() const throw() 
  { return cycle_; };

  /// Return the initial cycle number
  int initial_cycle() const throw() 
  { return cycle_initial_; };

  /// Return the current time
  double time() const throw() 
  { return time_; };

  /// Return the current dt (stored from main)
  double dt() const throw() 
  { return dt_; };

  /// Return the current stopping criteria (stored from main reduction)
  bool stop() const throw() 
  { return stop_; };

  /// Return the current phase of the simulation
  int phase() const throw() 
  { return phase_; };

  /// Return the current phase of the simulation
  void set_phase(int phase) const throw() 
  { phase_ = phase; };

  /// Return the load balancing schedule
  Schedule * schedule_balance() const throw() 
  { return schedule_balance_; };

  /// Write performance information to disk (all process data)
  void performance_write();

#ifdef CONFIG_USE_PROJECTIONS  
  /// Set whether performance tracing with projections is enabled or not
  void set_projections_tracing (bool value)
  { projections_tracing_ = value; }

  bool projections_tracing() const
  { return projections_tracing_; }

  Schedule * projections_schedule_on() const
  { return projections_schedule_on_; }

  Schedule * projections_schedule_off() const
  { return projections_schedule_off_; }
#endif

public: // virtual functions

  /// Update Simulation state, including cycle, time, timestep, and
  /// stopping criteria
  virtual void update_state(int cycle, double time, double dt, double stop) ;

  void p_initialize_state(MsgState *);

  /// initialize the Simulation given a parameter file
  virtual void initialize() throw();

  /// Finalize the Simulation after running it
  virtual void finalize() throw();

  /// Run the simulation
  virtual void run() throw()
  { ERROR ("Simulation::run","Implictly abstract function called"); }

  /// Return a Hierarchy factory object
  virtual const Factory * factory () const throw();
  
  // Performance

#if defined(CELLO_DEBUG) || defined(CELLO_VERBOSE)
  FILE * fp_debug() { return fp_debug_; }
#endif

  void debug_open() {
#if defined(CELLO_DEBUG) || defined(CELLO_VERBOSE)
    char buffer[40];
    snprintf(buffer,sizeof(buffer),"out.debug.%03d-%03d",CkMyPe(),cycle_);
    fp_debug_ = fopen (buffer,"w");
#endif
  }

  void debug_close() {
#if defined(CELLO_DEBUG) || defined(CELLO_VERBOSE)
    fclose(fp_debug_);
    fp_debug_ = 0;
#endif
  }

  /// Wait for all Hierarchy to be initialized before creating any Blocks
  void r_initialize_block_array(CkReductionMsg * msg);

  /// Wait for all simulation objects to create blocks in levels <=0
  /// before calling doneInserting
  void r_initialize_root_blocks_created(CkReductionMsg * msg);

  /// Send Config and Parameters from ip==0 to all other processes

  void send_config();
  void r_recv_config(CkReductionMsg * msg);

  //--------------------------------------------------
  // OUTPUT
  //--------------------------------------------------

  /// Call output on Problem list of Output objects
  void output_enter ();
  void p_output_start (int index_output)
  { output_start (index_output); }
  /// Barrier between creating file(s) and writing to them
  void r_output_barrier(CkReductionMsg * msg);
  
  void output_start (int index_output);
  void output_exit();

  /// Reduce output, using p_output_write to send data to writing processes
  void s_write()
  {
    performance_->start_region(perf_output);
    write_();
    performance_->stop_region(perf_output);
  };
  void write_();

  /// Continue on to Problem::output_wait()
  void r_write(CkReductionMsg * msg);

  /// Continue on to Problem::output_wait() from checkpoint
  virtual void r_write_checkpoint_output();

  /// Receive data from non-writing process, write to disk, close, and
  /// proceed with next output
  void p_output_write (int n, char * buffer);

  //--------------------------------------------------
  // Compute
  //--------------------------------------------------

  void compute ();

  //--------------------------------------------------
  // Restart
  //--------------------------------------------------

  void p_restart_enter(std::string dir);
  void r_restart_start(CkReductionMsg *);

  //--------------------------------------------------
  // Monitor
  //--------------------------------------------------

  void monitor_output();

   void p_monitor_performance()
   { monitor_performance(); };

  void monitor_performance();

  /// Reduction for performance data
  void r_monitor_performance_reduce (CkReductionMsg * msg);

  float timer() { return timer_.value(); }
  
  //--------------------------------------------------
  // Data
  //--------------------------------------------------

  /// Set block_array proxy on all processes
  void p_set_block_array(CProxy_Block block_array);
  
  /// Add a new Block to this local branch
  void data_insert_block(Block *) ;

  /// Remove a Block from this local branch
  void data_delete_block(Block *) ;

  /// Add a new Particle to this local branch
  void data_insert_particles(int64_t count) ;

  /// Remove a Particle from this local branch
  void data_delete_particles(int64_t count) ;

  void set_checkpoint(char * checkpoint)
  { strncpy (dir_checkpoint_,checkpoint,255);}

  void set_solver_iter(int is, int iter)
  {
    if (num_solver_iter_.size() < size_t(is+1)) {
      num_solver_iter_.resize(is+1);
    }
    num_solver_iter_[is] += iter;
    if (max_solver_iter_.size() < size_t(is+1)) {
      max_solver_iter_.resize(is+1);
    }
    max_solver_iter_[is] = std::max(max_solver_iter_[is],iter);
  }

  int get_solver_num_iter(int is)
  {
    if (num_solver_iter_.size() < size_t(is+1)) {
      num_solver_iter_.resize(is+1);
    }
    return num_solver_iter_[is];
  }
  int get_solver_max_iter(int is)
  {
    if (max_solver_iter_.size() < size_t(is+1)) {
      max_solver_iter_.resize(is+1);
    }
    return max_solver_iter_[is];
  }

  void clear_solver_iter()
  {
    for (size_t i=0; i<num_solver_iter_.size(); i++)
      num_solver_iter_[i]=0;
    for (size_t i=0; i<max_solver_iter_.size(); i++)
      max_solver_iter_[i]=0;
  }
  
  //--------------------------------------------------
  // New Refresh
  //--------------------------------------------------

  /// refresh_register
  int new_register_refresh (const Refresh & refresh)
  {
    const int id_refresh = refresh_list_.size();
    ASSERT("Simulation::new_register_refresh()",
	   "id_refresh must be >= 0",
	   (id_refresh >= 0));
    refresh_list_.push_back(refresh);
    refresh_list_[id_refresh].set_id(id_refresh);
    return id_refresh;
  }
  void refresh_set_name (int id, std::string name)
  {
    if (id >= int(refresh_name_.size()))
      refresh_name_.resize(id+1);
    refresh_name_[id] = name;
  }
  
  std::string refresh_name (int id) const
  {
    return (0 <= id && id < int(refresh_name_.size())) ?
      refresh_name_[id] : "UNKNOWN";
  }

  /// Return the given refresh object
  Refresh & refresh_list (int id_refresh)
  { return refresh_list_[id_refresh]; }

  /// Return the number of refresh objects registered
  int refresh_count() const
  { return refresh_list_.size(); }

<<<<<<< HEAD
  int num_blocks_level (int level) {
    return num_blocks_level_[level];
  }
=======
  //--------------------------------------
  // Initialization
  //--------------------------------------

  /// Return the number of blocks created during the 
  /// initialization phase.
  int initial_block_count () throw();

  /// Update block counter used to synchornize blocks
  /// during the initialization phase.
  void p_initial_block_created() throw();

>>>>>>> df939d85
protected: // functions

  /// Initialize the Config object
  void initialize_config_ () throw();

  /// Initialize the Problem object
  void initialize_problem_ () throw();

  /// Initialize the Memory object
  void initialize_memory_ () throw();

  /// Initialize global simulation parameters
  void initialize_simulation_ () throw();

  /// Initialize performance objects
  void initialize_performance_ () throw();

  /// Initialize output Monitor object
  void initialize_monitor_ () throw();

  /// Initialize the hierarchy object
  void initialize_hierarchy_ () throw();

  /// Initialize the array of octrees
  void initialize_block_array_ () throw();

  /// Initialize the data object
  void initialize_data_descr_ () throw();

  /// Initialize load balancing
  void initialize_balance_ () throw();

  void deallocate_() throw();

  Schedule * create_schedule_(std::string var,
			      std::string type,
			      double start,
			      double stop,
			      double step);

  void create_checkpoint_link() {
    if (CkMyPe() == 0) {
      CkPrintf ("creating symlink %s -> %s\n",
		dir_checkpoint_,
		"Checkpoint");

      unlink ("Checkpoint");
      if (symlink(dir_checkpoint_,"Checkpoint")) {
	CkPrintf("Error: symlink(%s,\"Checkpoint\") returned %s\n",
		 dir_checkpoint_,strerror(errno));
      }
    }
  }

  std::string file_create_dir_(std::vector<std::string> directory_format,
                               bool & already_exists);
  std::ifstream file_open_file_list_(std::string name_dir);

protected: // attributes

#if defined(CELLO_DEBUG) || defined(CELLO_VERBOSE)
  FILE * fp_debug_;
#endif

  //----------------------------------------------------------------------
  // SIMULATION PARAMETERS
  //----------------------------------------------------------------------

  /// Factory, created on first call to factory()
  mutable Factory * factory_;

  /// Parameters associated with this simulation
  Parameters * parameters_;

  /// Parameter file name
  std::string parameter_file_;

  /// Rank of the simulation
  int  rank_; 

  /// Current cycle
  int cycle_;

  /// Cycle at last start of performance monitoring
  int cycle_watch_;

  /// Initial cycle
  int cycle_initial_;

  /// Current time
  double time_;

  /// Current timestep
  double dt_;

  /// Current stopping criteria
  bool stop_;

  /// Current phase of the cycle
  mutable int phase_;

  //----------------------------------------------------------------------
  // SIMULATION COMPONENTS
  //----------------------------------------------------------------------

  /// Configuration values, read from Parameters object
  Config * config_;

  /// Problem container object
  Problem * problem_;

  /// Simulation timer
  Timer timer_;

  /// Simulation Performance object
  Performance * performance_;

  /// Schedule for projections on / off

#ifdef CONFIG_USE_PROJECTIONS
  bool projections_tracing_;
  Schedule * projections_schedule_on_;
  Schedule * projections_schedule_off_;
#endif

  /// Load balancing schedule
  Schedule * schedule_balance_;

  /// Monitor object
  Monitor * monitor_;

  /// AMR hierarchy
  Hierarchy * hierarchy_;

  /// Scalar descriptors (yuck)
  ScalarDescr * scalar_descr_long_double_;
  ScalarDescr * scalar_descr_double_;
  ScalarDescr * scalar_descr_int_;
  ScalarDescr * scalar_descr_long_long_;
  ScalarDescr * scalar_descr_sync_;
  ScalarDescr * scalar_descr_void_;
  ScalarDescr * scalar_descr_index_;

  /// Field descriptor
  FieldDescr * field_descr_;

  /// Particle descriptor
  ParticleDescr * particle_descr_;

  /// Initialization synchronization.
  Sync sync_init_block_count_;

  /// Output synchronization (depreciated)
  Sync sync_output_begin_;
  Sync sync_output_write_;

  /// Restart synchronization
  Sync sync_restart_created_;
  Sync sync_restart_next_;

  /// Refresh phase lists

  std::vector < Refresh >     refresh_list_;
  std::vector < std::string > refresh_name_;

  /// Saved latest checkpoint directory for creating symlink
  char dir_checkpoint_[256];

  std::map<Index,MsgRefine *> msg_refine_map_;

  /// Currently active output object
  int index_output_;

  /// Sum of solver iterations over blocks for solver i
  std::vector<int> num_solver_iter_;
  /// Max of solver iterations over blocks for solver i
  std::vector<int> max_solver_iter_;

  static int file_counter_;
  std::string restart_directory_;
  int         restart_num_files_;
  std::ifstream restart_stream_file_list_;

  std::vector<int> num_blocks_level_;
};

#endif /* SIMULATION_SIMULATION_HPP */
<|MERGE_RESOLUTION|>--- conflicted
+++ resolved
@@ -406,11 +406,6 @@
   int refresh_count() const
   { return refresh_list_.size(); }
 
-<<<<<<< HEAD
-  int num_blocks_level (int level) {
-    return num_blocks_level_[level];
-  }
-=======
   //--------------------------------------
   // Initialization
   //--------------------------------------
@@ -423,7 +418,6 @@
   /// during the initialization phase.
   void p_initial_block_created() throw();
 
->>>>>>> df939d85
 protected: // functions
 
   /// Initialize the Config object
@@ -606,8 +600,6 @@
   std::string restart_directory_;
   int         restart_num_files_;
   std::ifstream restart_stream_file_list_;
-
-  std::vector<int> num_blocks_level_;
 };
 
 #endif /* SIMULATION_SIMULATION_HPP */
