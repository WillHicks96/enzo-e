// See LICENSE_CELLO file for license and copyright information

/// @file     simulation_Simulation.hpp
/// @author   James Bordner (jobordner@ucsd.edu)
/// @date     2009-11-10 16:14:57
/// @brief    Interface file for the Simulation class

#ifndef SIMULATION_SIMULATION_HPP
#define SIMULATION_SIMULATION_HPP

class Factory;
class FieldDescr;
class ParticleDescr;
class ScalarDescr;
class Hierarchy;
class Monitor;
class Parameters;
class Performance;
class Problem;
class Schedule;

#include <errno.h>
#include <iostream>
#include <fstream>
#include "mesh.decl.h"
#include "simulation.decl.h"
#include "data_State.hpp"
class Simulation : public CBase_Simulation 
{
  /// @class    Simulation
  /// @ingroup  Simulation
  /// @brief    [\ref Simulation] Class specifying a simulation to run
  ///
  /// @details A Simulation object encapsulates a single simulation,
  /// and Simulation objects are replicated across processes.  Simulations
  /// are defined as groups in CHARM++.

public: // interface

  friend class IoSimulation;

  /// Simulation constructor

  Simulation
  ( const char *       parameter_file,
    int                n  );

  //==================================================
  // CHARM
  //==================================================

  /// Initialize an empty Simulation
  Simulation();

  /// Initialize a migrated Simulation
  Simulation (CkMigrateMessage *m);

  //==================================================

  /// Destructor
  virtual ~Simulation();

  /// CHARM++ Pack / Unpack function
  virtual void pup (PUP::er &p);

  //----------------------------------------------------------------------
  // BLOCK INITIALIZATION WITH MsgRefine
  //----------------------------------------------------------------------

  /// Create a new block on receiving process
  virtual void p_refine_create_block (MsgRefine *);
  void refine_create_block (MsgRefine *);

  //----------------------------------------------------------------------
  // ACCESSOR FUNCTIONS
  //----------------------------------------------------------------------

  /// Return the rank of the simulation
  int rank() const throw()
  { return rank_; }

  /// Return the Problem container object
  Problem *  problem() const throw()
  { return problem_; }

  /// Return the Hierarchy
  Hierarchy * hierarchy() const throw()
  { return hierarchy_; }
  
  /// Return the Parameters
  Parameters * parameters() const throw()
  { return parameters_; }

  /// Return the Config
  const Config * config() const throw()
  { return config_; }

  /// Return the scalar descriptors
  ScalarDescr * scalar_descr_long_double() throw()
  { return scalar_descr_long_double_; }
  ScalarDescr * scalar_descr_double() throw()
  { return scalar_descr_double_; }
  ScalarDescr * scalar_descr_int() throw()
  { return scalar_descr_int_; }
  ScalarDescr * scalar_descr_long_long() throw()
  { return scalar_descr_long_long_; }
  ScalarDescr * scalar_descr_sync() throw()
  { return scalar_descr_sync_; }
  ScalarDescr * scalar_descr_void() throw()
  { return scalar_descr_void_; }
  ScalarDescr * scalar_descr_index() throw()
  { return scalar_descr_index_; }

  /// Return the field descriptor
  FieldDescr * field_descr() const throw()
  { return field_descr_; }

  /// Return the particle descriptor
  ParticleDescr * particle_descr() const throw()
  { return particle_descr_; }

  /// Return the performance object associated with each cycle
  Performance * performance() throw()
  { return performance_; }

  /// Return the monitor object
  Monitor * monitor() const throw()
  { return monitor_; }

<<<<<<< HEAD
  void set_cycle(int cycle) throw()
  { cycle_ = cycle; }
  void set_initial_cycle(int cycle) throw()
  { cycle_initial_ = cycle; }
  void set_time(double time) throw()
  { time_ = time; }
  void set_dt(double dt) throw()
  { dt_ = dt; }
  void set_stop(bool stop) throw()
  { stop_ = stop; }
=======
  /// Get Simulation state (cycle, time, etc.)
  auto & state ()  { return state_; }
  const auto & state () const  { return state_; }
>>>>>>> 2203fa33

  /// Return true iff cycle_ changes
  bool cycle_changed() {
    bool value = false;
    const int cycle = state_->cycle();
    if (cycle != cycle_watch_) {
      value = true;
      cycle_watch_ = cycle;
    }
    return value;
  }
  
<<<<<<< HEAD
  /// Return the current cycle number
  int cycle() const throw() 
  { return cycle_; };

  /// Return the initial cycle number
  int initial_cycle() const throw() 
  { return cycle_initial_; };

  /// Return the current time
  double time() const throw() 
  { return time_; };

  /// Return the current dt (stored from main)
  double dt() const throw() 
  { return dt_; };

  /// Return the current stopping criteria (stored from main reduction)
  bool stop() const throw() 
  { return stop_; };
=======
  /// Return the initial cycle number
  int initial_cycle() const throw() 
  { return cycle_initial_; };
>>>>>>> 2203fa33

  /// Return the current phase of the simulation
  int phase() const throw() 
  { return phase_; };

  /// Return the current phase of the simulation
  void set_phase(int phase) const throw() 
  { phase_ = phase; };

  /// Return the load balancing schedule
  Schedule * schedule_balance() const throw() 
  { return schedule_balance_; };

  /// Write performance information to disk (all process data)
  void performance_write();

#ifdef CONFIG_USE_PROJECTIONS  
  /// Set whether performance tracing with projections is enabled or not
  void set_projections_tracing (bool value)
  { projections_tracing_ = value; }

  bool projections_tracing() const
  { return projections_tracing_; }

  Schedule * projections_schedule_on() const
  { return projections_schedule_on_; }

  Schedule * projections_schedule_off() const
  { return projections_schedule_off_; }
#endif

public: // virtual functions

  /// Update Simulation state, including cycle, time, timestep, and
  /// stopping criteria
  virtual void update_state(int cycle, double time, double dt, double stop) ;

  void p_initialize_state(MsgState *);

  /// initialize the Simulation given a parameter file
  virtual void initialize() throw();

  /// Finalize the Simulation after running it
  virtual void finalize() throw();

  /// Run the simulation
  virtual void run() throw()
  { ERROR ("Simulation::run","Implictly abstract function called"); }

  /// Return a Hierarchy factory object
  virtual const Factory * factory () const throw();
  
  // Performance

#if defined(CELLO_DEBUG) || defined(CELLO_VERBOSE)
  FILE * fp_debug() { return fp_debug_; }
#endif

  void debug_open() {
#if defined(CELLO_DEBUG) || defined(CELLO_VERBOSE)
    char buffer[40];
    sprintf(buffer,"out.debug.%03d-%03d",CkMyPe(),cycle_);
    fp_debug_ = fopen (buffer,"w");
#endif
  }

  void debug_close() {
#if defined(CELLO_DEBUG) || defined(CELLO_VERBOSE)
    fclose(fp_debug_);
    fp_debug_ = 0;
#endif
  }

  /// Wait for all Hierarchy to be initialized before creating any Blocks
  void r_initialize_block_array(CkReductionMsg * msg);

  /// Wait for all simulation objects to create blocks in levels <=0
  /// before calling doneInserting
  void r_initialize_root_blocks_created(CkReductionMsg * msg);

  /// Send Config and Parameters from ip==0 to all other processes

  void send_config();
  void r_recv_config(CkReductionMsg * msg);

  //--------------------------------------------------
  // OUTPUT
  //--------------------------------------------------

  /// Call output on Problem list of Output objects
  void output_enter ();
  void p_output_start (int index_output)
  { output_start (index_output); }
  /// Barrier between creating file(s) and writing to them
  void r_output_barrier(CkReductionMsg * msg);
  
  void output_start (int index_output);
  void output_exit();

  /// Reduce output, using p_output_write to send data to writing processes
  void s_write()
  {
    performance_->start_region(perf_output);
    write_();
    performance_->stop_region(perf_output);
  };
  void write_();

  /// Continue on to Problem::output_wait()
  void r_write(CkReductionMsg * msg);

  /// Continue on to Problem::output_wait() from checkpoint
  virtual void r_write_checkpoint_output();

  /// Receive data from non-writing process, write to disk, close, and
  /// proceed with next output
  void p_output_write (int n, char * buffer);

  //--------------------------------------------------
  // Compute
  //--------------------------------------------------

  void compute ();

  //--------------------------------------------------
  // Restart
  //--------------------------------------------------

  void p_restart_enter(std::string dir);
  void r_restart_start(CkReductionMsg *);

  //--------------------------------------------------
  // Monitor
  //--------------------------------------------------

  void monitor_output();

   void p_monitor_performance()
   { monitor_performance(); };

  void monitor_performance();

  /// Reduction for performance data
  void r_monitor_performance_reduce (CkReductionMsg * msg);

  float timer() { return timer_.value(); }
  
  //--------------------------------------------------
  // Data
  //--------------------------------------------------

  /// Set block_array proxy on all processes
  void p_set_block_array(CProxy_Block block_array);
  
  /// Add a new Block to this local branch
  void data_insert_block(Block *) ;

  /// Remove a Block from this local branch
  void data_delete_block(Block *) ;

  /// Add a new Particle to this local branch
  void data_insert_particles(int64_t count) ;

  /// Remove a Particle from this local branch
  void data_delete_particles(int64_t count) ;

  void set_checkpoint(char * checkpoint)
  { strncpy (dir_checkpoint_,checkpoint,255);}

  void set_solver_iter(int is, int iter)
  {
    if (num_solver_iter_.size() < size_t(is+1)) {
      num_solver_iter_.resize(is+1);
    }
    num_solver_iter_[is] += iter;
    if (max_solver_iter_.size() < size_t(is+1)) {
      max_solver_iter_.resize(is+1);
    }
    max_solver_iter_[is] = std::max(max_solver_iter_[is],iter);
  }

  int get_solver_num_iter(int is)
  {
    if (num_solver_iter_.size() < size_t(is+1)) {
      num_solver_iter_.resize(is+1);
    }
    return num_solver_iter_[is];
  }
  int get_solver_max_iter(int is)
  {
    if (max_solver_iter_.size() < size_t(is+1)) {
      max_solver_iter_.resize(is+1);
    }
    return max_solver_iter_[is];
  }

  void clear_solver_iter()
  {
    for (size_t i=0; i<num_solver_iter_.size(); i++)
      num_solver_iter_[i]=0;
    for (size_t i=0; i<max_solver_iter_.size(); i++)
      max_solver_iter_[i]=0;
  }
  
  //--------------------------------------------------
  // New Refresh
  //--------------------------------------------------

  /// refresh_register
  int new_register_refresh (const Refresh & refresh)
  {
    const int id_refresh = refresh_list_.size();
    ASSERT("Simulation::new_register_refresh()",
	   "id_refresh must be >= 0",
	   (id_refresh >= 0));
    refresh_list_.push_back(refresh);
    refresh_list_[id_refresh].set_id(id_refresh);
    return id_refresh;
  }
  void refresh_set_name (int id, std::string name)
  {
    if (id >= int(refresh_name_.size()))
      refresh_name_.resize(id+1);
    refresh_name_[id] = name;
  }
  
  std::string refresh_name (int id) const
  {
    return (0 <= id && id < int(refresh_name_.size())) ?
      refresh_name_[id] : "UNKNOWN";
  }

  /// Return the given refresh object
  Refresh & refresh_list (int id_refresh)
  { return refresh_list_[id_refresh]; }

  /// Return the number of refresh objects registered
  int refresh_count() const
  { return refresh_list_.size(); }

protected: // functions

  /// Initialize the Config object
  void initialize_config_ () throw();

  /// Initialize the Problem object
  void initialize_problem_ () throw();

  /// Initialize the Memory object
  void initialize_memory_ () throw();

  /// Initialize global simulation parameters
  void initialize_simulation_ () throw();

  /// Initialize performance objects
  void initialize_performance_ () throw();

  /// Initialize output Monitor object
  void initialize_monitor_ () throw();

  /// Initialize the hierarchy object
  void initialize_hierarchy_ () throw();

  /// Initialize the array of octrees
  void initialize_block_array_ () throw();

  /// Initialize the data object
  void initialize_data_descr_ () throw();

  /// Initialize load balancing
  void initialize_balance_ () throw();

  void deallocate_() throw();

  Schedule * create_schedule_(std::string var,
			      std::string type,
			      double start,
			      double stop,
			      double step);

  void create_checkpoint_link() {
    if (CkMyPe() == 0) {
      CkPrintf ("creating symlink %s -> %s\n",
		dir_checkpoint_,
		"Checkpoint");

      unlink ("Checkpoint");
      if (symlink(dir_checkpoint_,"Checkpoint")) {
	CkPrintf("Error: symlink(%s,\"Checkpoint\") returned %s\n",
		 dir_checkpoint_,strerror(errno));
      }
    }
  }

  std::string file_create_dir_(std::vector<std::string> directory_format,
                               bool & already_exists);
  std::ifstream file_open_file_list_(std::string name_dir);

protected: // attributes

#if defined(CELLO_DEBUG) || defined(CELLO_VERBOSE)
  FILE * fp_debug_;
#endif

  //----------------------------------------------------------------------
  // SIMULATION PARAMETERS
  //----------------------------------------------------------------------

  /// Factory, created on first call to factory()
  mutable Factory * factory_;

  /// Parameters associated with this simulation
  Parameters * parameters_;

  /// Parameter file name
  std::string parameter_file_;

  /// Rank of the simulation
  int  rank_; 

  /// Cycle at last start of performance monitoring
  int cycle_watch_;

  /// Initial cycle
  int cycle_initial_;
<<<<<<< HEAD

  /// Current time
  double time_;
=======
>>>>>>> 2203fa33

  /// Current state of the simulation (time, cycle, etc.)
  std::shared_ptr<State> state_;

  /// Current phase of the cycle
  mutable int phase_;

  //----------------------------------------------------------------------
  // SIMULATION COMPONENTS
  //----------------------------------------------------------------------

  /// Configuration values, read from Parameters object
  Config * config_;

  /// Problem container object
  Problem * problem_;

  /// Simulation timer
  Timer timer_;

  /// Simulation Performance object
  Performance * performance_;

  /// Schedule for projections on / off

#ifdef CONFIG_USE_PROJECTIONS
  bool projections_tracing_;
  Schedule * projections_schedule_on_;
  Schedule * projections_schedule_off_;
#endif

  /// Load balancing schedule
  Schedule * schedule_balance_;

  /// Monitor object
  Monitor * monitor_;

  /// AMR hierarchy
  Hierarchy * hierarchy_;

  /// Scalar descriptors (yuck)
  ScalarDescr * scalar_descr_long_double_;
  ScalarDescr * scalar_descr_double_;
  ScalarDescr * scalar_descr_int_;
  ScalarDescr * scalar_descr_long_long_;
  ScalarDescr * scalar_descr_sync_;
  ScalarDescr * scalar_descr_void_;
  ScalarDescr * scalar_descr_index_;

  /// Field descriptor
  FieldDescr * field_descr_;

  /// Particle descriptor
  ParticleDescr * particle_descr_;

  /// Output synchronization (depreciated)
  Sync sync_output_begin_;
  Sync sync_output_write_;

  /// Restart synchronization
  Sync sync_restart_created_;
  Sync sync_restart_next_;

  /// Refresh phase lists

  std::vector < Refresh >     refresh_list_;
  std::vector < std::string > refresh_name_;

  /// Saved latest checkpoint directory for creating symlink
  char dir_checkpoint_[256];

  std::map<Index,MsgRefine *> msg_refine_map_;

  /// Currently active output object
  int index_output_;

  /// Sum of solver iterations over blocks for solver i
  std::vector<int> num_solver_iter_;
  /// Max of solver iterations over blocks for solver i
  std::vector<int> max_solver_iter_;

  static int file_counter_;
  std::string restart_directory_;
  int         restart_num_files_;
  std::ifstream restart_stream_file_list_;

};

#endif /* SIMULATION_SIMULATION_HPP */
<|MERGE_RESOLUTION|>--- conflicted
+++ resolved
@@ -127,22 +127,9 @@
   Monitor * monitor() const throw()
   { return monitor_; }
 
-<<<<<<< HEAD
-  void set_cycle(int cycle) throw()
-  { cycle_ = cycle; }
-  void set_initial_cycle(int cycle) throw()
-  { cycle_initial_ = cycle; }
-  void set_time(double time) throw()
-  { time_ = time; }
-  void set_dt(double dt) throw()
-  { dt_ = dt; }
-  void set_stop(bool stop) throw()
-  { stop_ = stop; }
-=======
   /// Get Simulation state (cycle, time, etc.)
   auto & state ()  { return state_; }
   const auto & state () const  { return state_; }
->>>>>>> 2203fa33
 
   /// Return true iff cycle_ changes
   bool cycle_changed() {
@@ -155,31 +142,9 @@
     return value;
   }
   
-<<<<<<< HEAD
-  /// Return the current cycle number
-  int cycle() const throw() 
-  { return cycle_; };
-
   /// Return the initial cycle number
   int initial_cycle() const throw() 
   { return cycle_initial_; };
-
-  /// Return the current time
-  double time() const throw() 
-  { return time_; };
-
-  /// Return the current dt (stored from main)
-  double dt() const throw() 
-  { return dt_; };
-
-  /// Return the current stopping criteria (stored from main reduction)
-  bool stop() const throw() 
-  { return stop_; };
-=======
-  /// Return the initial cycle number
-  int initial_cycle() const throw() 
-  { return cycle_initial_; };
->>>>>>> 2203fa33
 
   /// Return the current phase of the simulation
   int phase() const throw() 
@@ -505,12 +470,6 @@
 
   /// Initial cycle
   int cycle_initial_;
-<<<<<<< HEAD
-
-  /// Current time
-  double time_;
-=======
->>>>>>> 2203fa33
 
   /// Current state of the simulation (time, cycle, etc.)
   std::shared_ptr<State> state_;
@@ -596,7 +555,6 @@
   std::string restart_directory_;
   int         restart_num_files_;
   std::ifstream restart_stream_file_list_;
-
 };
 
 #endif /* SIMULATION_SIMULATION_HPP */
