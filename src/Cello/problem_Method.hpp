--- conflicted
+++ resolved
@@ -32,12 +32,8 @@
     : PUP::able(m),
     schedule_(NULL),
     courant_(1.0),
-<<<<<<< HEAD
-    ir_post_(-1)
-=======
     ir_post_(-1),
     neighbor_type_(neighbor_leaf)
->>>>>>> 1f7417a5
    
   { }
       
@@ -65,11 +61,7 @@
   }
 
   /// Add a new refresh object
-<<<<<<< HEAD
-  int add_new_refresh_ ();
-=======
   int add_new_refresh_ (int neighbor_type = neighbor_leaf);
->>>>>>> 1f7417a5
 
   /// Return the index for the main post-refresh object
   int refresh_id_post() const;
@@ -115,11 +107,8 @@
   /// Index for main refresh after Method is called
   int ir_post_;
 
-<<<<<<< HEAD
-=======
   /// Default refresh type
   int neighbor_type_;
->>>>>>> 1f7417a5
 };
 
 #endif /* PROBLEM_METHOD_HPP */