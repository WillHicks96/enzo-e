// See LICENSE_CELLO file for license and copyright information

/// @file     problem_Method.hpp
/// @author   James Bordner (jobordner@ucsd.edu)
/// @date     Mon Jul 13 11:11:47 PDT 2009
/// @brief    [\ref Problem] Declaration for the Method class

#ifndef PROBLEM_METHOD_HPP
#define PROBLEM_METHOD_HPP

class Refresh;
class Schedule;

class Method : public PUP::able
{
  /// @class    Method
  /// @ingroup  Method
  /// @brief    [\ref Method] Interface to an application method / analysis / visualization function.

public: // interface

  /// Create a new Method
  Method (double courant = 1.0) throw();

  /// Destructor
  virtual ~Method() throw();

  /// Charm++ PUP::able declarations
  PUPable_abstract(Method);

  Method (CkMigrateMessage *m)
    : PUP::able(m),
    schedule_(NULL),
    courant_(1.0),
<<<<<<< HEAD
    ir_post_(-1),
    neighbor_type_(neighbor_leaf)
   
=======
    ir_post_(-1)

>>>>>>> 40002a2d
  { }

  /// CHARM++ Pack / Unpack function
  void pup (PUP::er &p);

public: // virtual functions

  /// Apply the method to advance a block one timestep

  virtual void compute ( Block * block) throw() = 0;

  /// Return the name of this Method
  virtual std::string name () throw () = 0;

  /// Compute maximum timestep for this method
  virtual double timestep (Block * block) const throw()
  { return std::numeric_limits<double>::max(); }

  /// Resume computation after a reduction
  virtual void compute_resume ( Block * block,
				CkReductionMsg * msg) throw()
  {
    /* This function intentionally empty */
  }

  /// Add a new refresh object
  int add_new_refresh_ (int neighbor_type = neighbor_leaf);

  /// Return the index for the main post-refresh object
  int refresh_id_post() const;

  /// Return the Schedule object pointer
  Schedule * schedule() throw()
  { return schedule_; };

  /// Set schedule
  void set_schedule (Schedule * schedule) throw();

  /// Define required fields for method
  void define_fields () throw();

  /// Define certain field groupings if necessary
  void define_group_fields (std::vector<std::string> group_fields,
                            std::string groupname) throw();

  double courant() const throw ()
  { return courant_; }

  void set_courant(double courant) throw ()
  { courant_ = courant; }

protected: // functions

  /// Perform vector copy X <- Y
  template <class T>
  void copy_ (T * X, const T * Y,
	      int mx, int my, int mz,
	      bool active = true) const throw()
  {
    if (! active ) return;
    const int m = mx*my*mz;
    for (int i=0; i<m; i++) X[i] = Y[i];
  }

public: // attributes (static)

  static double courant_global;

protected: // attributes

  /// Schedule object, if any (default is every cycle)
  Schedule * schedule_;

  /// Courant condition for the Method
  double courant_;

  /// Index for main refresh after Method is called
  int ir_post_;
  
  /// List of fields required for the Method
  std::vector<std::string> required_fields_;

<<<<<<< HEAD
  /// Default refresh type
  int neighbor_type_;
=======
  /// Specifies centering of required fields that are not cell-centered
  std::map<std::string, std::array<int,3>> field_centering_;
>>>>>>> 40002a2d
};

#endif /* PROBLEM_METHOD_HPP */<|MERGE_RESOLUTION|>--- conflicted
+++ resolved
@@ -32,14 +32,9 @@
     : PUP::able(m),
     schedule_(NULL),
     courant_(1.0),
-<<<<<<< HEAD
-    ir_post_(-1),
+    ir_post_(-1)
     neighbor_type_(neighbor_leaf)
-   
-=======
-    ir_post_(-1)
 
->>>>>>> 40002a2d
   { }
 
   /// CHARM++ Pack / Unpack function
@@ -118,17 +113,16 @@
 
   /// Index for main refresh after Method is called
   int ir_post_;
-  
+
+  /// Default refresh type
+  int neighbor_type_;
+
   /// List of fields required for the Method
   std::vector<std::string> required_fields_;
 
-<<<<<<< HEAD
-  /// Default refresh type
-  int neighbor_type_;
-=======
   /// Specifies centering of required fields that are not cell-centered
   std::map<std::string, std::array<int,3>> field_centering_;
->>>>>>> 40002a2d
+
 };
 
 #endif /* PROBLEM_METHOD_HPP */