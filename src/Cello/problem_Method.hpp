--- conflicted
+++ resolved
@@ -50,11 +50,7 @@
   virtual std::string name () throw () = 0;
 
   /// Compute maximum timestep for this method
-<<<<<<< HEAD
-  virtual double timestep (Block * block) const throw()
-=======
-  virtual double timestep (Block * block) throw() 
->>>>>>> 1cfa4721
+  virtual double timestep (Block * block) throw()
   { return std::numeric_limits<double>::max(); }
 
   /// Resume computation after a reduction
@@ -76,13 +72,6 @@
 
   /// Set schedule
   void set_schedule (Schedule * schedule) throw();
-
-  /// Define required fields for method
-  void define_fields () throw();
-
-  /// Define certain field groupings if necessary
-  void define_group_fields (std::vector<std::string> group_fields,
-                            std::string groupname) throw();
 
   double courant() const throw ()
   { return courant_; }
@@ -121,12 +110,6 @@
   /// Default refresh type
   int neighbor_type_;
 
-  /// List of fields required for the Method
-  std::vector<std::string> required_fields_;
-
-  /// Specifies centering of required fields that are not cell-centered
-  std::map<std::string, std::array<int,3>> field_centering_;
-
 };
 
 #endif /* PROBLEM_METHOD_HPP */