// See LICENSE_CELLO file for license and copyright information

/// @file     parameters_Config.hpp
/// @author   James Bordner (jobordner@ucsd.edu)
/// @date     2012-10-02
/// @brief    [\ref Parameters] Declaration of the Config class
///
/// Last review of parameters was 2015-09-10 with revision -r 3836 

#ifndef PARAMETERS_CONFIG_HPP
#define PARAMETERS_CONFIG_HPP

class Parameters;

class Config : public PUP::able {

  /// @class    Config
  /// @ingroup  Parameters
  /// @brief    [\ref Parameters] 

public: // interface

  /// empty constructor for charm++ pup()
  Config() throw() 
<<<<<<< HEAD
  : PUP::able()
=======
  : PUP::able(),
    num_adapt(0),
    adapt_list(),
    adapt_interval(0),
    adapt_min_face_rank(0),
    adapt_type(),
    adapt_field_list(),
    adapt_min_refine(),
    adapt_max_coarsen(),
    adapt_min_refine2(),
    adapt_max_coarsen2(),
    adapt_max_level(),
    adapt_level_exponent(),
    adapt_include_ghosts(),
    adapt_output(),
    adapt_schedule_index(),
    balance_schedule_index(0),
    balance_type(),
    num_boundary(0),
    boundary_list(),
    boundary_type(),
    boundary_axis(),
    boundary_face(),
    boundary_mask(),
    boundary_field_list(),
    num_fields(0),
    field_list(),
    field_alignment(0),
    field_padding(0),
    field_history(0),
    field_precision(0),
    field_prolong(""),
    field_restrict(""),
    field_group_list(),
    num_initial(0),
    initial_new(false),
    initial_list(),
    initial_cycle(0),
    initial_time(0.0),
    initial_restart(false),
    initial_restart_dir(""),
    initial_trace_name(""),
    initial_trace_field(""),
    initial_trace_mpp(0.0),
    initial_trace_dx(0),
    initial_trace_dy(0),
    initial_trace_dz(0),
    memory_active(false),
    memory_warning_mb(0.0),
    memory_limit_gb(0.0),
    mesh_root_rank(0),
    mesh_min_level(0),
    mesh_max_level(0),
    mesh_max_initial_level(0),
    num_method(0),
    method_courant_global(1.0),
    method_list(),
    method_schedule_index(),
    method_file_name(),
    method_path_name(),
    method_close_files_seconds_stagger(),
    method_close_files_seconds_delay(),
    method_close_files_group_size(),
    method_courant(),
    method_debug_print(),
    method_debug_coarse(),
    method_debug_ghost(),
    method_flux_correct_group(),
    method_flux_correct_enable(),
    method_flux_correct_min_digits_fields(),
    method_flux_correct_min_digits_values(),
    method_flux_correct_single_array(true),
    method_field_list(),
    method_particle_list(),
    method_order_ordering(),
    method_output_blocking(),
    method_output_all_blocks(),
    method_prolong(),
    method_ghost_depth(),
    method_min_face_rank(),
    method_all_fields(),
    method_all_particles(),
    method_timestep(),
    method_trace_name(),
    method_type(),
  // MethodNull
    method_null_dt(0.0),
    monitor_debug(false),
    monitor_verbose(false),
    num_output(0),
    output_list(),
    output_type(),
    output_axis(),
    output_image_lower(),
    output_image_upper(),
    output_colormap(),
    output_image_type(),
    output_image_log(),
    output_image_abs(),
    output_image_mesh_color(),
    output_image_mesh_order(),
    output_image_color_particle_attribute(),
    output_image_size(),
    output_image_reduce_type(),
    output_image_ghost(),
    output_image_face_rank(),
    output_image_min(),
    output_image_max(),
    output_schedule_index(),
    output_max_level(),
    output_min_level(),
    output_leaf_only(),
    output_dir(),
    output_stride_write(),
    output_stride_wait(),
    output_field_list(),
    output_particle_list(),
    output_name(),
    index_schedule(0),
    schedule_list(),
    schedule_type(),
    schedule_var(),
    schedule_start(),
    schedule_stop(),
    schedule_step(),
    num_particles(0),
    particle_list(),
    particle_index(),
    particle_interleaved(),
    particle_constant_name(),
    particle_constant_type(),
    particle_constant_value(),
    particle_attribute_name(),
    particle_attribute_type(),
    particle_batch_size(0),
    particle_group_list(),
    performance_papi_counters(),
    performance_projections_on_at_start(true),
    performance_warnings(false),
    performance_on_schedule_index(-1),
    performance_off_schedule_index(-1),
    num_physics(0),
    physics_list(),
    num_solvers(),
    solver_list(),
    solver_index(),
    solver_type(),
    solver_solve_type(),
    solver_iter_max(),
    solver_res_tol(),
    solver_diag_precon(),
    solver_monitor_iter(),
    solver_restrict(),
    solver_prolong(),
    solver_min_level(),
    solver_max_level(),
    solver_field_x(),
    solver_field_b(),
    stopping_cycle(0),
    stopping_time(0.0),
    stopping_seconds(0.0),
    stopping_interval(0),
    units_mass(1.0),
    units_density(1.0),
    units_length(1.0),
    units_time(1.0),
    testing_cycle_final(0),
    testing_time_final(),
    testing_time_tolerance(0.0)
>>>>>>> a7929674
  { }

  /// CHARM++ PUP::able declaration
  PUPable_decl(Config);

  /// CHARM++ migration constructor for PUP::able

  Config (CkMigrateMessage *m)
<<<<<<< HEAD
    :PUP::able(m)
=======
    : PUP::able(m),
      num_adapt(0),
      adapt_list(),
      adapt_interval(0),
      adapt_min_face_rank(0),
      adapt_type(),
      adapt_field_list(),
      adapt_min_refine(),
      adapt_max_coarsen(),
      adapt_min_refine2(),
      adapt_max_coarsen2(),
      adapt_max_level(),
      adapt_level_exponent(),
      adapt_include_ghosts(),
      adapt_output(),
      adapt_schedule_index(),
      balance_schedule_index(-1),
      balance_type(),
      num_boundary(0),
      boundary_list(),
      boundary_type(),
      boundary_axis(),
      boundary_face(),
      boundary_mask(),
      boundary_field_list(),
      num_fields(0),
      field_list(),
      field_alignment(0),
      field_padding(0),
      field_history(0),
      field_precision(0),
      field_prolong(""),
      field_restrict(""),
      field_group_list(),
      num_initial(0),
      initial_new(false),
      initial_list(),
      initial_cycle(0),
      initial_time(0.0),
      initial_restart(false),
      initial_restart_dir(""),
      initial_trace_name(""),
      initial_trace_field(""),
      initial_trace_mpp(0.0),
      initial_trace_dx(0),
      initial_trace_dy(0),
      initial_trace_dz(0),
      memory_active(false),
      memory_warning_mb(0.0),
      memory_limit_gb(0.0),
      mesh_root_rank(0),
      mesh_min_level(0),
      mesh_max_level(0),
      mesh_max_initial_level(0),
      num_method(0),
      method_courant_global(1.0),
      method_list(),
      method_schedule_index(),
      method_file_name(),
      method_path_name(),
      method_close_files_seconds_stagger(),
      method_close_files_seconds_delay(),
      method_close_files_group_size(),
      method_courant(),
      method_debug_print(),
      method_debug_coarse(),
      method_debug_ghost(),
      method_flux_correct_group(),
      method_flux_correct_enable(),
      method_flux_correct_min_digits_fields(),
      method_flux_correct_min_digits_values(),
      method_flux_correct_single_array(true),
      method_field_list(),
      method_particle_list(),
      method_order_ordering(),
      method_output_blocking(),
      method_output_all_blocks(),
      method_prolong(),
      method_ghost_depth(),
      method_min_face_rank(),
      method_all_fields(),
      method_all_particles(),
      method_timestep(),
      method_trace_name(),
      method_type(),
      method_null_dt(0.0),
      monitor_debug(false),
      monitor_verbose(false),
      num_output(0),
      output_list(),
      output_type(),
      output_axis(),
      output_image_lower(),
      output_image_upper(),
      output_colormap(),
      output_image_type(),
      output_image_log(),
      output_image_abs(),
      output_image_mesh_color(),
      output_image_mesh_order(),
      output_image_color_particle_attribute(),
      output_image_size(),
      output_image_reduce_type(),
      output_image_ghost(),
      output_image_face_rank(),
      output_image_min(),
      output_image_max(),
      output_schedule_index(),
      output_max_level(),
      output_min_level(),
      output_leaf_only(),
      output_dir(),
      output_stride_write(),
      output_stride_wait(),
      output_field_list(),
      output_particle_list(),
      output_name(),
      index_schedule(-1),
      schedule_list(),
      schedule_type(),
      schedule_var(),
      schedule_start(),
      schedule_stop(),
      schedule_step(),
      num_particles(0),
      particle_list(),
      particle_index(),
      particle_interleaved(),
      particle_constant_name(),
      particle_constant_type(),
      particle_constant_value(),
      particle_attribute_name(),
      particle_attribute_type(),
      particle_batch_size(0),
      particle_group_list(),
      performance_papi_counters(),
      performance_projections_on_at_start(true),
      performance_warnings(false),
      performance_on_schedule_index(-1),
      performance_off_schedule_index(-1),
      num_physics(0),
      physics_list(),
      num_solvers(),
      solver_list(),
      solver_index(),
      solver_type(),
      solver_solve_type(),
      solver_iter_max(),
      solver_res_tol(),
      solver_diag_precon(),
      solver_monitor_iter(),
      solver_restrict(),
      solver_prolong(),
      solver_min_level(),
      solver_max_level(),
    solver_field_x(),
    solver_field_b(),
      stopping_cycle(0),
      stopping_time(0.0),
      stopping_seconds(0.0),
      stopping_interval(0),
      // Units
      units_mass(1.0),
      units_density(1.0),
      units_length(1.0),
      units_time(1.0),
      testing_cycle_final(0),
      testing_time_final(),
      testing_time_tolerance(0.0)
>>>>>>> a7929674
  {
    for (int axis=0; axis<3; axis++) {
      domain_lower[axis] = 0.0;
      domain_upper[axis] = 0.0;
      field_ghost_depth[axis] = 0;
      mesh_root_blocks[axis] = 0;
      mesh_root_size[axis] = 0;
    }
  }

  /// CHARM++ Pack / Unpack function
  void pup (PUP::er &p);

  /// Read values from the Parameters object
  void read (Parameters * parameters) throw();
  
public: // attributes

  // NOTE: change pup() function whenever attributes change

  // Adapt

  int                        num_adapt;
  std::vector <std::string>  adapt_list;
  int                        adapt_interval;
  int                        adapt_min_face_rank;
  std::vector <std::string>  adapt_type;
  std::vector 
  < std::vector<std::string> > adapt_field_list;
  std::vector <double>       adapt_min_refine;
  std::vector <double>       adapt_max_coarsen;
  std::vector <double>       adapt_min_refine2;
  std::vector <double>       adapt_max_coarsen2;
  std::vector <int>          adapt_max_level;
  std::vector <double>       adapt_level_exponent;
  std::vector <char>         adapt_include_ghosts;
  std::vector <std::string>  adapt_output;
  std::vector <int>          adapt_schedule_index;
  
  // Balance (dynamic load balancing)

  int                        balance_schedule_index;
  std::string                balance_type;

  // Boundary

  int                        num_boundary;
  std::vector<std::string>   boundary_list;
  std::vector<std::string>   boundary_type;
  std::vector<int>           boundary_axis;
  std::vector<int>           boundary_face;
  std::vector<int>           boundary_mask;
  std::vector<std::vector<std::string> >  
                             boundary_field_list;

  // Domain

  double                     domain_lower[3];
  double                     domain_upper[3];

  // Field

  int                        num_fields;
  std::vector<std::string>   field_list;
  int                        field_alignment;
  std::vector<int>           field_centering [3];
  int                        field_ghost_depth[3];
  int                        field_padding;
  int                        field_history;
  int                        field_precision;
  std::string                field_prolong;
  std::string                field_restrict;
  std::vector< std::vector<std::string> >  field_group_list;

  // Initial

  int                        num_initial;
  bool                       initial_new;
  std::vector<std::string>   initial_list;
  int                        initial_cycle;
  double                     initial_time;

  /// restart
  bool                       initial_restart;
  std::string                initial_restart_dir;

  // InitialTrace
  std::string                initial_trace_name;
  std::string                initial_trace_field;
  double                     initial_trace_mpp;
  int                        initial_trace_dx;
  int                        initial_trace_dy;
  int                        initial_trace_dz;

  // Memory

  bool                       memory_active;
  double                     memory_warning_mb;
  double                     memory_limit_gb;

  // Mesh

  int                        mesh_root_blocks[3];
  int                        mesh_root_rank;
  int                        mesh_root_size[3];
  int                        mesh_min_level;
  int                        mesh_max_level;
  int                        mesh_max_initial_level;

  // Method

  int                        num_method;
  double                     method_courant_global;
  std::vector<std::string>   method_list;
  std::vector<int>           method_max_subcycle;
  std::vector<int>           method_max_supercycle;

  std::vector<int>           method_schedule_index;

  std::vector< std::vector< std::string > > method_file_name;
  std::vector< std::vector< std::string > > method_path_name;

  std::vector<double>        method_close_files_seconds_stagger;
  std::vector<double>        method_close_files_seconds_delay;
  std::vector<int>           method_close_files_group_size;
  std::vector<double>        method_courant;
  std::vector<bool>          method_debug_print;
  std::vector<bool>          method_debug_coarse;
  std::vector<bool>          method_debug_ghost;

  std::vector<std::string>   method_flux_correct_group;
  std::vector<bool>          method_flux_correct_enable;
  std::vector<std::vector<std::string>> method_flux_correct_min_digits_fields;
  std::vector<std::vector<double>> method_flux_correct_min_digits_values;
  bool                       method_flux_correct_single_array;

  std::vector< std::vector< std::string > > method_field_list;
  std::vector< std::vector< std::string > > method_particle_list;
  std::vector <std::string>  method_order_ordering;
  std::vector< int >         method_output_blocking[3];
  std::vector< bool >        method_output_all_blocks;
  std::vector<std::string>   method_prolong;
  std::vector<int>           method_ghost_depth;
  std::vector<int>           method_min_face_rank;
  std::vector<int>           method_all_fields;
  std::vector<int>           method_all_particles;

  std::vector<double>        method_timestep;
  std::vector<std::string>   method_trace_name;
  std::vector<std::string>   method_type;
  double                     method_null_dt;


  // Monitor

  bool                       monitor_debug;
  bool                       monitor_verbose;

  // Output

  int                         num_output;
  std::vector <std::string>   output_list;
  std::vector < std::string > output_type;
  std::vector < std::string > output_axis;
  std::vector < std::vector <double> > output_image_lower;
  std::vector < std::vector <double> > output_image_upper;
  std::vector < std::vector <double> > output_colormap;
  std::vector < std::string > output_image_type;
  std::vector < char >        output_image_log;
  std::vector < char >        output_image_abs;
  std::vector < std::string > output_image_mesh_color;
  std::vector < std::string > output_image_mesh_scalar;
  std::vector < int >         output_image_mesh_scalar_index;
  std::vector < std::string > output_image_color_particle_attribute;
  std::vector < std::vector <int> > output_image_size;
  std::vector < std::string>  output_image_reduce_type;
  std::vector < char>         output_image_ghost;
  std::vector < int >         output_image_face_rank;
  std::vector < double>       output_image_min;
  std::vector < double>       output_image_max;
  std::vector < int >         output_schedule_index;
  std::vector < int >         output_max_level;
  std::vector < int >         output_min_level;
  std::vector < char >        output_leaf_only;
  std::vector < std::vector <std::string> >  output_dir;
  std::string                 output_dir_global;
  std::vector < int >         output_stride_write;
  std::vector < int >         output_stride_wait;
  std::vector < std::vector <std::string> >  output_field_list;
  std::vector < std::vector <std::string> > output_particle_list;
  std::vector < std::vector <std::string> >  output_name;
  std::string                 output_checkpoint_file;
  int                         index_schedule;
  std::vector< std::vector<double> > schedule_list;
  std::vector< std::string >  schedule_type;
  std::vector< std::string >  schedule_var;
  std::vector< double >       schedule_start;
  std::vector< double >       schedule_stop;
  std::vector< double >       schedule_step;

  // Particles

  int                        num_particles;  // number of particle types
  std::vector<std::string>   particle_list;
  std::map<std::string,int>  particle_index;
  std::vector<char>          particle_interleaved;

  std::vector< std::vector <std::string> > particle_constant_name;
  std::vector< std::vector <std::string> > particle_constant_type;
  std::vector< std::vector <double> >      particle_constant_value;

  std::vector< std::vector <std::string> > particle_attribute_name;
  std::vector< std::vector <std::string> > particle_attribute_type;
  std::vector <int>          particle_attribute_position[3];
  std::vector <int>          particle_attribute_velocity[3];

  int                        particle_batch_size;
  std::vector< std::vector<std::string> >  particle_group_list;

  // Performance

  std::vector<std::string>   performance_papi_counters;
  bool                       performance_projections_on_at_start;
  bool                       performance_warnings;
  int                        performance_on_schedule_index;
  int                        performance_off_schedule_index;

  // Physics
  
  int                        num_physics;  // number of physics objects
  std::vector<std::string>   physics_list;

  // Solvers

  int                        num_solvers;
  std::vector<std::string>   solver_list;
  std::map<std::string,int>  solver_index;
  std::vector<std::string>   solver_type;
  std::vector<std::string>   solver_solve_type;
  std::vector<int>           solver_iter_max;
  std::vector<double>        solver_res_tol;
  std::vector<char>          solver_diag_precon;
  std::vector<int>           solver_monitor_iter;
  std::vector<std::string>   solver_restrict;
  std::vector<std::string>   solver_prolong;
  std::vector<int>           solver_min_level;
  std::vector<int>           solver_max_level;
  std::vector<std::string>   solver_field_x;
  std::vector<std::string>   solver_field_b;

  // Stopping

  int                        stopping_cycle;
  double                     stopping_time;
  double                     stopping_seconds;
  int                        stopping_interval;

  /// Units

  double                     units_mass;
  double                     units_density;
  double                     units_length;
  double                     units_time;

  // Testing

  int                        testing_cycle_final;
  std::vector<double>        testing_time_final;
  double                     testing_time_tolerance;

  std::vector<std::string>   timestep_adapt_type;

protected: // functions

  void read_adapt_       ( Parameters * ) throw();
  void read_balance_     ( Parameters * ) throw();
  void read_boundary_    ( Parameters * ) throw();
  void read_domain_      ( Parameters * ) throw();
  void read_field_       ( Parameters * ) throw();
  void read_initial_     ( Parameters * ) throw();
  void read_memory_      ( Parameters * ) throw();
  void read_mesh_        ( Parameters * ) throw();
  void read_method_      ( Parameters * ) throw();
  void read_monitor_     ( Parameters * ) throw();
  void read_output_      ( Parameters * ) throw();
  void read_particle_    ( Parameters * ) throw();
  void read_performance_ ( Parameters * ) throw();
  void read_physics_     ( Parameters * ) throw();
  void read_solver_      ( Parameters * ) throw();
  void read_stopping_    ( Parameters * ) throw();
  void read_testing_     ( Parameters * ) throw();
  void read_timestep_    ( Parameters * ) throw();
  void read_units_       ( Parameters * ) throw();

  int read_schedule_( Parameters * ,
		      const std::string group   );

};

extern Config g_config;

#endif /* PARAMETERS_CONFIG_HPP */
<|MERGE_RESOLUTION|>--- conflicted
+++ resolved
@@ -22,9 +22,6 @@
 
   /// empty constructor for charm++ pup()
   Config() throw() 
-<<<<<<< HEAD
-  : PUP::able()
-=======
   : PUP::able(),
     num_adapt(0),
     adapt_list(),
@@ -194,7 +191,6 @@
     testing_cycle_final(0),
     testing_time_final(),
     testing_time_tolerance(0.0)
->>>>>>> a7929674
   { }
 
   /// CHARM++ PUP::able declaration
@@ -203,9 +199,6 @@
   /// CHARM++ migration constructor for PUP::able
 
   Config (CkMigrateMessage *m)
-<<<<<<< HEAD
-    :PUP::able(m)
-=======
     : PUP::able(m),
       num_adapt(0),
       adapt_list(),
@@ -375,7 +368,6 @@
       testing_cycle_final(0),
       testing_time_final(),
       testing_time_tolerance(0.0)
->>>>>>> a7929674
   {
     for (int axis=0; axis<3; axis++) {
       domain_lower[axis] = 0.0;
@@ -547,6 +539,7 @@
   std::vector < char >        output_image_log;
   std::vector < char >        output_image_abs;
   std::vector < std::string > output_image_mesh_color;
+  std::vector < std::string > output_image_mesh_order;
   std::vector < std::string > output_image_mesh_scalar;
   std::vector < int >         output_image_mesh_scalar_index;
   std::vector < std::string > output_image_color_particle_attribute;
