// See LICENSE_CELLO file for license and copyright information

/// @file     parameters_Config.hpp
/// @author   James Bordner (jobordner@ucsd.edu)
/// @date     2012-10-02
/// @brief    [\ref Parameters] Declaration of the Config class
///
/// Last review of parameters was 2015-09-10 with revision -r 3836 

#ifndef PARAMETERS_CONFIG_HPP
#define PARAMETERS_CONFIG_HPP

class Parameters;

class Config : public PUP::able {

  /// @class    Config
  /// @ingroup  Parameters
  /// @brief    [\ref Parameters] 

public: // interface

  /// empty constructor for charm++ pup()
  Config() throw() 
  : PUP::able(),
    num_adapt(0),
    adapt_list(),
    adapt_interval(0),
    adapt_min_face_rank(0),
    adapt_type(),
    adapt_field_list(),
    adapt_min_refine(),
    adapt_max_coarsen(),
    adapt_min_refine2(),
    adapt_max_coarsen2(),
    adapt_max_level(),
    adapt_level_exponent(),
    adapt_include_ghosts(),
    adapt_output(),
    adapt_schedule_index(),
    balance_schedule_index(0),
    num_boundary(0),
    boundary_list(),
    boundary_type(),
    boundary_axis(),
    boundary_face(),
    boundary_mask(),
    boundary_field_list(),
    num_fields(0),
    field_list(),
    field_index(),
    field_alignment(0),
    field_padding(0),
    field_history(0),
    field_precision(0),
    field_prolong(""),
    field_restrict(""),
    field_group_list(),
    num_initial(0),
    initial_new(false),
    initial_list(),
    initial_cycle(0),
    initial_time(0.0),
    initial_trace_name(""),
    initial_trace_field(""),
    initial_trace_mpp(0.0),
    initial_trace_dx(0),
    initial_trace_dy(0),
    initial_trace_dz(0),
    memory_active(false),
    memory_warning_mb(0.0),
    memory_limit_gb(0.0),
    mesh_root_rank(0),
    mesh_min_level(0),
    mesh_max_level(0),
    mesh_max_initial_level(0),
    num_method(0),
    method_courant_global(1.0),
    method_list(),
    method_schedule_index(),
    method_file_name(),
    method_path_name(),
    method_close_files_seconds_stagger(),
    method_close_files_seconds_delay(),
    method_close_files_group_size(),
    method_courant(),
    method_debug_print(),
    method_debug_coarse(),
    method_debug_ghost(),
    method_flux_correct_group(),
    method_flux_correct_enable(),
<<<<<<< HEAD
    method_flux_correct_min_digits_fields(),
    method_flux_correct_min_digits_values(),
=======
    method_flux_correct_min_digits(),
    method_flux_correct_single_array(true),
    method_field_list(),
    method_particle_list(),
    method_output_blocking(),
    method_output_all_blocks(),
    method_prolong(),
    method_ghost_depth(),
    method_min_face_rank(),
    method_all_fields(),
    method_all_particles(),
>>>>>>> 1cfa4721
    method_timestep(),
    method_trace_name(),
    method_type(),
  // MethodNull
    method_null_dt(0.0),
    monitor_debug(false),
    monitor_verbose(false),
    num_output(0),
    output_list(),
    output_type(),
    output_axis(),
    output_image_lower(),
    output_image_upper(),
    output_colormap(),
    output_image_type(),
    output_image_log(),
    output_image_abs(),
    output_image_mesh_color(),
    output_image_color_particle_attribute(),
    output_image_size(),
    output_image_reduce_type(),
    output_image_ghost(),
    output_image_face_rank(),
    output_image_min(),
    output_image_max(),
    output_schedule_index(),
    output_max_level(),
    output_min_level(),
    output_leaf_only(),
    output_dir(),
    output_stride_write(),
    output_stride_wait(),
    output_field_list(),
    output_particle_list(),
    output_name(),
    index_schedule(0),
    schedule_list(),
    schedule_type(),
    schedule_var(),
    schedule_start(),
    schedule_stop(),
    schedule_step(),
    num_particles(0),
    particle_list(),
    particle_index(),
    particle_interleaved(),
    particle_constant_name(),
    particle_constant_type(),
    particle_constant_value(),
    particle_attribute_name(),
    particle_attribute_type(),
    particle_batch_size(0),
    particle_group_list(),
    performance_papi_counters(),
    performance_projections_on_at_start(true),
    performance_warnings(false),
    performance_on_schedule_index(-1),
    performance_off_schedule_index(-1),
    num_physics(0),
    physics_list(),
    restart_file(""),
    num_solvers(),
    solver_list(),
    solver_index(),
    solver_type(),
    solver_solve_type(),
    solver_iter_max(),
    solver_res_tol(),
    solver_diag_precon(),
    solver_monitor_iter(),
    solver_restrict(),
    solver_prolong(),
    solver_min_level(),
    solver_max_level(),
    solver_field_x(),
    solver_field_b(),
    stopping_cycle(0),
    stopping_time(0.0),
    stopping_seconds(0.0),
    stopping_interval(0),
    units_mass(1.0),
    units_density(1.0),
    units_length(1.0),
    units_time(1.0),
    testing_cycle_final(0),
    testing_time_final(),
    testing_time_tolerance(0.0)
  { }

  /// CHARM++ PUP::able declaration
  PUPable_decl(Config);

  /// CHARM++ migration constructor for PUP::able

  Config (CkMigrateMessage *m)
    : PUP::able(m),
      num_adapt(0),
      adapt_list(),
      adapt_interval(0),
      adapt_min_face_rank(0),
      adapt_type(),
      adapt_field_list(),
      adapt_min_refine(),
      adapt_max_coarsen(),
      adapt_min_refine2(),
      adapt_max_coarsen2(),
      adapt_max_level(),
      adapt_level_exponent(),
      adapt_include_ghosts(),
      adapt_output(),
      adapt_schedule_index(),
      balance_schedule_index(-1),
      num_boundary(0),
      boundary_list(),
      boundary_type(),
      boundary_axis(),
      boundary_face(),
      boundary_mask(),
      boundary_field_list(),
      num_fields(0),
      field_list(),
      field_index(),
      field_alignment(0),
      field_padding(0),
      field_history(0),
      field_precision(0),
      field_prolong(""),
      field_restrict(""),
      field_group_list(),
      num_initial(0),
      initial_new(false),
      initial_list(),
      initial_cycle(0),
      initial_time(0.0),
      initial_trace_name(""),
      initial_trace_field(""),
      initial_trace_mpp(0.0),
      initial_trace_dx(0),
      initial_trace_dy(0),
      initial_trace_dz(0),
      memory_active(false),
      memory_warning_mb(0.0),
      memory_limit_gb(0.0),
      mesh_root_rank(0),
      mesh_min_level(0),
      mesh_max_level(0),
      mesh_max_initial_level(0),
      num_method(0),
      method_courant_global(1.0),
      method_list(),
      method_schedule_index(),
      method_file_name(),
      method_path_name(),
      method_close_files_seconds_stagger(),
      method_close_files_seconds_delay(),
      method_close_files_group_size(),
      method_courant(),
      method_debug_print(),
      method_debug_coarse(),
      method_debug_ghost(),
      method_flux_correct_group(),
      method_flux_correct_enable(),
<<<<<<< HEAD
      method_flux_correct_min_digits_fields(),
      method_flux_correct_min_digits_values(),
=======
      method_flux_correct_min_digits(),
      method_flux_correct_single_array(true),
      method_field_list(),
      method_particle_list(),
      method_output_blocking(),
      method_output_all_blocks(),
      method_prolong(),
      method_ghost_depth(),
      method_min_face_rank(),
      method_all_fields(),
      method_all_particles(),
>>>>>>> 1cfa4721
      method_timestep(),
      method_trace_name(),
      method_type(),
      method_null_dt(0.0),
      monitor_debug(false),
      monitor_verbose(false),
      num_output(0),
      output_list(),
      output_type(),
      output_axis(),
      output_image_lower(),
      output_image_upper(),
      output_colormap(),
      output_image_type(),
      output_image_log(),
      output_image_abs(),
      output_image_mesh_color(),
      output_image_color_particle_attribute(),
      output_image_size(),
      output_image_reduce_type(),
      output_image_ghost(),
      output_image_face_rank(),
      output_image_min(),
      output_image_max(),
      output_schedule_index(),
      output_max_level(),
      output_min_level(),
      output_leaf_only(),
      output_dir(),
      output_stride_write(),
      output_stride_wait(),
      output_field_list(),
      output_particle_list(),
      output_name(),
      index_schedule(-1),
      schedule_list(),
      schedule_type(),
      schedule_var(),
      schedule_start(),
      schedule_stop(),
      schedule_step(),
      num_particles(0),
      particle_list(),
      particle_index(),
      particle_interleaved(),
      particle_constant_name(),
      particle_constant_type(),
      particle_constant_value(),
      particle_attribute_name(),
      particle_attribute_type(),
      particle_batch_size(0),
      particle_group_list(),
      performance_papi_counters(),
      performance_projections_on_at_start(true),
      performance_warnings(false),
      performance_on_schedule_index(-1),
      performance_off_schedule_index(-1),
      num_physics(0),
      physics_list(),
      restart_file(""),
      num_solvers(),
      solver_list(),
      solver_index(),
      solver_type(),
      solver_solve_type(),
      solver_iter_max(),
      solver_res_tol(),
      solver_diag_precon(),
      solver_monitor_iter(),
      solver_restrict(),
      solver_prolong(),
      solver_min_level(),
      solver_max_level(),
    solver_field_x(),
    solver_field_b(),
      stopping_cycle(0),
      stopping_time(0.0),
      stopping_seconds(0.0),
      stopping_interval(0),
      // Units
      units_mass(1.0),
      units_density(1.0),
      units_length(1.0),
      units_time(1.0),
      testing_cycle_final(0),
      testing_time_final(),
      testing_time_tolerance(0.0)
  {
    for (int axis=0; axis<3; axis++) {
      domain_lower[axis] = 0.0;
      domain_upper[axis] = 0.0;
      field_ghost_depth[axis] = 0;
      mesh_root_blocks[axis] = 0;
      mesh_root_size[axis] = 0;
    }
  }

  /// CHARM++ Pack / Unpack function
  void pup (PUP::er &p);

  /// Read values from the Parameters object
  void read (Parameters * parameters) throw();
  
public: // attributes

  // NOTE: change pup() function whenever attributes change

  // Adapt

  int                        num_adapt;
  std::vector <std::string>  adapt_list;
  int                        adapt_interval;
  int                        adapt_min_face_rank;
  std::vector <std::string>  adapt_type;
  std::vector 
  < std::vector<std::string> > adapt_field_list;
  std::vector <double>       adapt_min_refine;
  std::vector <double>       adapt_max_coarsen;
  std::vector <double>       adapt_min_refine2;
  std::vector <double>       adapt_max_coarsen2;
  std::vector <int>          adapt_max_level;
  std::vector <double>       adapt_level_exponent;
  std::vector <char>         adapt_include_ghosts;
  std::vector <std::string>  adapt_output;
  std::vector <int>          adapt_schedule_index;
  
  // Balance (dynamic load balancing)

  int                        balance_schedule_index;

  // Boundary

  int                        num_boundary;
  std::vector<std::string>   boundary_list;
  std::vector<std::string>   boundary_type;
  std::vector<int>           boundary_axis;
  std::vector<int>           boundary_face;
  std::vector<int>           boundary_mask;
  std::vector<std::vector<std::string> >  
                             boundary_field_list;

  // Domain

  double                     domain_lower[3];
  double                     domain_upper[3];

  // Field

  int                        num_fields;
  std::vector<std::string>   field_list;
  std::map<std::string,int>  field_index;
  int                        field_alignment;
  std::vector<int>           field_centering [3];
  int                        field_ghost_depth[3];
  int                        field_padding;
  int                        field_history;
  int                        field_precision;
  std::string                field_prolong;
  std::string                field_restrict;
  std::vector< std::vector<std::string> >  field_group_list;

  // Initial

  int                        num_initial;
  bool                       initial_new;
  std::vector<std::string>   initial_list;
  int                        initial_cycle;
  double                     initial_time;

  std::string                initial_trace_name;
  std::string                initial_trace_field;
  double                     initial_trace_mpp;
  int                        initial_trace_dx;
  int                        initial_trace_dy;
  int                        initial_trace_dz;

  // Memory

  bool                       memory_active;
  double                     memory_warning_mb;
  double                     memory_limit_gb;

  // Mesh

  int                        mesh_root_blocks[3];
  int                        mesh_root_rank;
  int                        mesh_root_size[3];
  int                        mesh_min_level;
  int                        mesh_max_level;
  int                        mesh_max_initial_level;

  // Method

  int                        num_method;
  double                     method_courant_global;
  std::vector<std::string>   method_list;

  std::vector<int>           method_schedule_index;

  std::vector< std::vector< std::string > > method_file_name;
  std::vector< std::vector< std::string > > method_path_name;

  std::vector<double>        method_close_files_seconds_stagger;
  std::vector<double>        method_close_files_seconds_delay;
  std::vector<int>           method_close_files_group_size;
  std::vector<double>        method_courant;
  std::vector<bool>          method_debug_print;
  std::vector<bool>          method_debug_coarse;
  std::vector<bool>          method_debug_ghost;

  std::vector<std::string>   method_flux_correct_group;
  std::vector<bool>          method_flux_correct_enable;
<<<<<<< HEAD
  std::vector<std::vector<std::string>> method_flux_correct_min_digits_fields;
  std::vector<std::vector<double>> method_flux_correct_min_digits_values;
=======
  std::vector<double>        method_flux_correct_min_digits;
  bool                       method_flux_correct_single_array;

  std::vector< std::vector< std::string > > method_field_list;
  std::vector< std::vector< std::string > > method_particle_list;
  std::vector< int >         method_output_blocking[3];
  std::vector< bool >        method_output_all_blocks;
  std::vector<std::string>   method_prolong;
  std::vector<int>           method_ghost_depth;
  std::vector<int>           method_min_face_rank;
  std::vector<int>           method_all_fields;
  std::vector<int>           method_all_particles;

>>>>>>> 1cfa4721
  std::vector<double>        method_timestep;
  std::vector<std::string>   method_trace_name;
  std::vector<std::string>   method_type;
  double                     method_null_dt;


  // Monitor

  bool                       monitor_debug;
  bool                       monitor_verbose;

  // Output

  int                         num_output;
  std::vector <std::string>   output_list;
  std::vector < std::string > output_type;
  std::vector < std::string > output_axis;
  std::vector < std::vector <double> > output_image_lower;
  std::vector < std::vector <double> > output_image_upper;
  std::vector < std::vector <double> > output_colormap;
  std::vector < std::string > output_image_type;
  std::vector < char >        output_image_log;
  std::vector < char >        output_image_abs;
  std::vector < std::string > output_image_mesh_color;
  std::vector < std::string > output_image_color_particle_attribute;
  std::vector < std::vector <int> > output_image_size;
  std::vector < std::string>  output_image_reduce_type;
  std::vector < char>         output_image_ghost;
  std::vector < int >         output_image_face_rank;
  std::vector < double>       output_image_min;
  std::vector < double>       output_image_max;
  std::vector < int >         output_schedule_index;
  std::vector < int >         output_max_level;
  std::vector < int >         output_min_level;
  std::vector < char >        output_leaf_only;
  std::vector < std::vector <std::string> >  output_dir;
  std::string                 output_dir_global;
  std::vector < int >         output_stride_write;
  std::vector < int >         output_stride_wait;
  std::vector < std::vector <std::string> >  output_field_list;
  std::vector < std::vector <std::string> > output_particle_list;
  std::vector < std::vector <std::string> >  output_name;
  int                         index_schedule;
  std::vector< std::vector<double> > schedule_list;
  std::vector< std::string >  schedule_type;
  std::vector< std::string >  schedule_var;
  std::vector< double >       schedule_start;
  std::vector< double >       schedule_stop;
  std::vector< double >       schedule_step;

  // Particles

  int                        num_particles;  // number of particle types
  std::vector<std::string>   particle_list;
  std::map<std::string,int>  particle_index;
  std::vector<char>          particle_interleaved;

  std::vector< std::vector <std::string> > particle_constant_name;
  std::vector< std::vector <std::string> > particle_constant_type;
  std::vector< std::vector <double> >      particle_constant_value;

  std::vector< std::vector <std::string> > particle_attribute_name;
  std::vector< std::vector <std::string> > particle_attribute_type;
  std::vector <int>          particle_attribute_position[3];
  std::vector <int>          particle_attribute_velocity[3];

  int                        particle_batch_size;
  std::vector< std::vector<std::string> >  particle_group_list;

  // Performance

  std::vector<std::string>   performance_papi_counters;
  bool                       performance_projections_on_at_start;
  bool                       performance_warnings;
  int                        performance_on_schedule_index;
  int                        performance_off_schedule_index;

  // Physics
  
  int                        num_physics;  // number of physics objects
  std::vector<std::string>   physics_list;

  // Restart

  std::string                restart_file;

  // Solvers

  int                        num_solvers;
  std::vector<std::string>   solver_list;
  std::map<std::string,int>  solver_index;
  std::vector<std::string>   solver_type;
  std::vector<std::string>   solver_solve_type;
  std::vector<int>           solver_iter_max;
  std::vector<double>        solver_res_tol;
  std::vector<char>          solver_diag_precon;
  std::vector<int>           solver_monitor_iter;
  std::vector<std::string>   solver_restrict;
  std::vector<std::string>   solver_prolong;
  std::vector<int>           solver_min_level;
  std::vector<int>           solver_max_level;
  std::vector<std::string>   solver_field_x;
  std::vector<std::string>   solver_field_b;

  // Stopping

  int                        stopping_cycle;
  double                     stopping_time;
  double                     stopping_seconds;
  int                        stopping_interval;

  /// Units

  double                     units_mass;
  double                     units_density;
  double                     units_length;
  double                     units_time;

  // Testing

  int                        testing_cycle_final;
  std::vector<double>        testing_time_final;
  double                     testing_time_tolerance;

protected: // functions

  void read_adapt_       ( Parameters * ) throw();
  void read_balance_     ( Parameters * ) throw();
  void read_boundary_    ( Parameters * ) throw();
  void read_domain_      ( Parameters * ) throw();
  void read_field_       ( Parameters * ) throw();
  void read_initial_     ( Parameters * ) throw();
  void read_memory_      ( Parameters * ) throw();
  void read_mesh_        ( Parameters * ) throw();
  void read_method_      ( Parameters * ) throw();
  void read_monitor_     ( Parameters * ) throw();
  void read_output_      ( Parameters * ) throw();
  void read_particle_    ( Parameters * ) throw();
  void read_performance_ ( Parameters * ) throw();
  void read_physics_     ( Parameters * ) throw();
  void read_restart_     ( Parameters * ) throw();
  void read_solver_      ( Parameters * ) throw();
  void read_stopping_    ( Parameters * ) throw();
  void read_testing_     ( Parameters * ) throw();
  void read_units_       ( Parameters * ) throw();

  int read_schedule_( Parameters * ,
		      const std::string group   );

};

extern Config g_config;

#endif /* PARAMETERS_CONFIG_HPP */
<|MERGE_RESOLUTION|>--- conflicted
+++ resolved
@@ -89,11 +89,8 @@
     method_debug_ghost(),
     method_flux_correct_group(),
     method_flux_correct_enable(),
-<<<<<<< HEAD
     method_flux_correct_min_digits_fields(),
     method_flux_correct_min_digits_values(),
-=======
-    method_flux_correct_min_digits(),
     method_flux_correct_single_array(true),
     method_field_list(),
     method_particle_list(),
@@ -104,7 +101,6 @@
     method_min_face_rank(),
     method_all_fields(),
     method_all_particles(),
->>>>>>> 1cfa4721
     method_timestep(),
     method_trace_name(),
     method_type(),
@@ -267,11 +263,8 @@
       method_debug_ghost(),
       method_flux_correct_group(),
       method_flux_correct_enable(),
-<<<<<<< HEAD
       method_flux_correct_min_digits_fields(),
       method_flux_correct_min_digits_values(),
-=======
-      method_flux_correct_min_digits(),
       method_flux_correct_single_array(true),
       method_field_list(),
       method_particle_list(),
@@ -282,7 +275,6 @@
       method_min_face_rank(),
       method_all_fields(),
       method_all_particles(),
->>>>>>> 1cfa4721
       method_timestep(),
       method_trace_name(),
       method_type(),
@@ -495,11 +487,8 @@
 
   std::vector<std::string>   method_flux_correct_group;
   std::vector<bool>          method_flux_correct_enable;
-<<<<<<< HEAD
   std::vector<std::vector<std::string>> method_flux_correct_min_digits_fields;
   std::vector<std::vector<double>> method_flux_correct_min_digits_values;
-=======
-  std::vector<double>        method_flux_correct_min_digits;
   bool                       method_flux_correct_single_array;
 
   std::vector< std::vector< std::string > > method_field_list;
@@ -512,7 +501,6 @@
   std::vector<int>           method_all_fields;
   std::vector<int>           method_all_particles;
 
->>>>>>> 1cfa4721
   std::vector<double>        method_timestep;
   std::vector<std::string>   method_trace_name;
   std::vector<std::string>   method_type;
