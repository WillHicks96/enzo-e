// See LICENSE_CELLO file for license and copyright information

/// @file     data_Field.hpp
/// @author   James Bordner (jobordner@ucsd.edu)
/// @date     Mon Sep  8 14:16:32 PDT 2014
/// @brief    [\ref Data] Declaration of the Field class
///
/// The Field class is used to unify the interface of the global FieldDescr
/// object and a given FieldData object.

#ifndef DATA_FIELD_HPP
#define DATA_FIELD_HPP

class Field {

  /// @class    Field
  /// @ingroup  Data
  /// @brief    [\ref Data] 

public: // interface

  /// Constructor
  Field(FieldDescr * field_descr,
	FieldData * field_data) throw()
    : field_descr_ (field_descr),
      field_data_ (field_data)
  {}

  /// Copy constructor
  Field(const Field & field) throw()
  {
    field_descr_ = field.field_descr_;
    field_data_ = field.field_data_; 
  }

  /// Assignment operator
  Field & operator= (const Field & field) throw()
  { 
    field_descr_ = field.field_descr_;
    field_data_ = field.field_data_;
    return *this;
  }

  /// Destructor
  ~Field() throw()
  {};

  /// CHARM++ Pack / Unpack function
  void pup (PUP::er &p)
  {
    static bool warn[CONFIG_NODE_SIZE] = {false};
    const int in = cello::index_static();
    if (! warn[in]) {
    
      WARNING ("Field::pup()",
	       "Skipping since Field is intended as transient objects");
      warn[in]=true;
    }
  };
  
  /// Return the field descriptor for this field
  FieldDescr * field_descr() { return field_descr_; }

  /// Return the field data for this field
  FieldData * field_data() { return field_data_; }

  void set_field_data(FieldData * field_data) 
  { field_data_ = field_data; }

  void set_field_descr(FieldDescr * field_descr) 
  { field_descr_ = field_descr; }

  //==================================================
  // FieldDescr
  //==================================================

  /// Set alignment
  void set_alignment(int alignment) throw()
  { field_descr_->set_alignment(alignment); }

  /// Set padding
  void set_padding(int padding) throw()
  { field_descr_->set_padding(padding); }

  /// Set centering for a field
  void set_centering(int id, int cx, int cy=0, int cz=0) 
    throw()
  { field_descr_->set_centering(id,cx,cy,cz); }

  /// Set ghost_depth for a field
  void set_ghost_depth(int id, int gx, int gy=0, int gz=0) 
    throw()
  { field_descr_->set_ghost_depth(id,gx,gy,gz); }


  /// Set precision for a field
  void set_precision(int id, int precision) 
    throw()
  { field_descr_->set_precision(id,precision); }

  /// Insert a new field
  int insert_permanent(const std::string & name) throw()
  { return field_descr_->insert_permanent(name); }

  /// Insert a new field
  int insert_temporary(const std::string & name = "") throw()
  { return field_descr_->insert_temporary(name); }

  /// Return the number of fields
  int field_count() const throw()
  { return field_descr_->field_count(); }

  /// Return name of the ith field
  std::string field_name(int id) const throw()
  { return field_descr_->field_name(id); }

  /// Return whether the field has been inserted
  bool is_field(const std::string & name) const throw()
  { return field_descr_->is_field(name); }

  /// Return the integer handle for the named field
  int field_id(const std::string & name) const throw()
  { return field_descr_->field_id(name); }

  //----------------------------------------------------------------------
  // Properties
  //----------------------------------------------------------------------

  Grouping * groups () 
  { return field_descr_->groups(); }

  const Grouping * groups () const 
  { return field_descr_->groups(); }

  /// alignment in bytes of fields in memory
  int alignment() const throw()
  { return field_descr_-> alignment();}

  /// padding in bytes between fields in memory
  int padding() const throw()
  { return field_descr_->padding() ;}

  /// centering of given field
  void centering(int id, int * cx, int * cy = 0, int * cz = 0) const 
    throw()
  { return field_descr_->centering(id,cx,cy,cz); }

  /// return whether the field variable is centered in the cell
  bool is_centered(int id) const
  { return field_descr_->is_centered(id); }

  /// depth of ghost zones of given field
  void ghost_depth(int id, int * gx, int * gy = 0, int * gz = 0) const 
    throw()
  { return field_descr_->ghost_depth(id,gx,gy,gz); }

  /// Return precision of given field
  int precision(int id) const throw()
  { return field_descr_->precision(id); }

  /// Return the data type of a given field
  int data_type(int id) const throw()
  { return field_descr_->data_type(id); }

  /// Number of bytes per element required by the given field
  int bytes_per_element(int id) const throw()
  { return field_descr_->bytes_per_element(id); }

  /// Whether the field is permanent
  bool is_permanent (int id_field) const throw()
  { return field_descr_->is_permanent(id_field); }

  /// Return the number of permanent fields
  int num_permanent() const throw()
  { return field_descr_->num_permanent(); }

  /// Whether the field is temporary
  bool is_temporary (int id_field) const throw()
  { return field_descr_->is_temporary(id_field); }

  /// Return the number of temporary fields
  int num_temporary() const throw()
  { return field_descr_->num_temporary(); }

  //--------------------------------------------------
  // History operations
  //--------------------------------------------------

  /// Set the history depth for storing old field values
  void set_history (int num_history)
  {
    field_descr_->set_history (num_history);
    field_data_ ->set_history_(field_descr_);
  }

  /// Return the number of history generations to store
  int num_history () const
  { return field_descr_->num_history(); }

  /// Copy "current" fields to history = 1 fields (saving time), and push
  /// back older generations up to num_history()
  void save_history (double time)
  { field_data_->save_history(field_descr_,time); }

  /// Initialize "current" fields to given time
  void init_history_time (double time)
  { field_data_->init_history_time(field_descr_,time); }

  /// Return time for given history
  double history_time (int ih) const
  { return field_data_->history_time (field_descr_,ih); }

  //----------------------------------------------------------------------
  // Units operations
  //----------------------------------------------------------------------

  /// scale the field to cgs units given the unit scaling factor
  /// if it's already in cgs, then leave as-is
  /// except if it's in cgs but the scaling factor has changed (e.g. due to
  /// expansion) then adjust for the new scaling factor
  void units_scale_cgs (int id, double amount)
  { field_data_->units_scale_cgs (field_descr_,id,amount); }
    
  /// convert the field to "code units" given the unit scaling factor
  /// if it's already in code units, leave it as-is
  /// warning if scaling factor has changed
  void units_scale_code (int id, double amount)
  { field_data_->units_scale_code (field_descr_,id,amount); }

  /// Return the current scaling factor of the given Field
  /// 1.0 if in code units, or the scaling factor if in cgs
  double units_scaling (const FieldDescr *, int id)
  { return field_data_->units_scaling (field_descr_,id); }

  //==================================================
  // FieldData
  //==================================================

  /// Return size of fields on the data, assuming centered (this only includes
  /// the active zone)
  void size(int * nx, int * ny = 0, int * nz = 0) const throw()
  { field_data_->size(nx,ny,nz); }

  /// Return dimensions of fields on the data, without assuming that it is
  /// cell-centered. This always includes ghost zones (regardless of whether
  /// they've been allocated).
  void dimensions(int id_field,int * mx, int * my = 0, int * mz = 0) const throw()
  { field_data_->dimensions(field_descr_,id_field, mx,my,mz); }

  /// Return array for the corresponding field, which may or may not
  /// contain ghosts depending on if they're allocated
  char * values (int id_field, int index_history=0) throw ()
  { return field_data_->values(field_descr_,id_field,index_history); }

  char * values (std::string name, int index_history=0) throw ()
  { return field_data_->values(field_descr_,name,index_history); }

  /// Return array for the corresponding field, which may or may not
  /// contain ghosts depending on if they're allocated
  const char * values (int id_field, int index_history=0) const throw ()
  { return field_data_->values(field_descr_,id_field,index_history); }

  const char * values (std::string name, int index_history=0) const throw ()
  { return field_data_->values(field_descr_,name,index_history); }

<<<<<<< HEAD
=======
  template <class T>
  std::shared_ptr<T[]> values_at(int id_field, double time)
  { return field_data_->values_at<T>(field_descr_,id_field,time); }

  template <class T>
  std::shared_ptr<T[]> values_at (std::string name, double time)
  { return field_data_->values_at<T>(field_descr_,name,time); }

>>>>>>> 2203fa33
  /// Return a CelloView that acts as a view of the corresponding field
  ///
  /// If the field cannot be found the program will abort with an error.
  ///
  /// @tparam T the expected (floating-point) type for the field. If this does
  ///     not match the actual type, the program will abort with an error.
  /// @param id_field id specifying the field that is to be loaded
  /// @param choice specifies if ghost zones should be included in the view.
  /// @param history the history index for the specified field
  ///
  /// @returns view of the specified field.
  template<class T>
  CelloView<T, 3> view(int id_field,
                       ghost_choice choice = ghost_choice::include,
                       int index_history=0) throw()
  { return field_data_->view<T>(field_descr_,id_field,choice,index_history); }

  template<class T>
  CelloView<T, 3> view(std::string name,
                       ghost_choice choice = ghost_choice::include,
                       int index_history=0) throw()
  { return field_data_->view<T>(field_descr_,name,choice,index_history); }

  template<class T>
  CelloView<const T, 3> view(int id_field,
                             ghost_choice choice = ghost_choice::include,
			     int index_history=0) const throw()
  { return field_data_->view<T>(field_descr_,id_field,choice,index_history); }

  template<class T>
  CelloView<const T, 3> view(std::string name,
                             ghost_choice choice = ghost_choice::include,
                             int index_history=0) const throw()
  { return field_data_->view<T>(field_descr_,name,choice,index_history); }

  /// Return array for the corresponding coarse field
  char * coarse_values (int id_field) throw ()
  { return field_data_->coarse_values (field_descr_,id_field); }

  /// Return array for the corresponding coarse field
  const char * coarse_values (int id_field) const throw ()
  { return field_data_->coarse_values (field_descr_,id_field); }

  /// Return a CelloView that acts as a view of the corresponding coarse field
  ///
  /// If the coarse field cannot be found the program will abort with an error.
  ///
  /// @tparam T the expected (floating-point) type for the field. If this does
  ///     not match the actual type, the program will abort with an error.
  /// @param id_field id specifying the field that is to be loaded
  ///
  /// @returns view of the specified coarse field.
  template<class T>
  CelloView<T, 3> coarse_view(int id_field) throw()
  { return field_data_->coarse_view<T>(field_descr_, id_field); }

  template<class T>
  CelloView<const T, 3> coarse_view(int id_field) const throw()
  { return field_data_->coarse_view<T>(field_descr_, id_field); }

  /// Return array for the corresponding field, which does not contain
  /// ghosts whether they're allocated or not
  char * unknowns (int id_field, int index_history=0) throw ()
  { return field_data_->unknowns(field_descr_,id_field,index_history); }

  char * unknowns (std::string name, int index_history=0) throw ()
  { return field_data_->unknowns(field_descr_,name,index_history); }

  const char * unknowns (int id_field, int index_history=0) const throw ()
  { return field_data_->unknowns(field_descr_,id_field,index_history); }

  const char * unknowns (std::string name, int index_history=0) const throw ()
  { return field_data_->unknowns(field_descr_,name,index_history); }

  /// Return raw pointer to the array of all fields.  Const since
  /// otherwise dangerous due to varying field sizes, precisions,
  /// padding and alignment
  const char * permanent ()  const throw () 
  { return field_data_->permanent(); }

  /// Return width of cells along each dimension
  void cell_width(double xm,   double xp,   double * hx,
		  double ym=0, double yp=0, double * hy=0,
		  double zm=0, double zp=0, double * hz=0) const throw ()
  { field_data_->cell_width(xm,xp,hx,
			     ym,yp,hy,
			     zm,zp,hz); }

  /// Clear specified array(s) to specified value
  void clear ( float value = 0.0, 
	       int id_first = -1, 
	       int id_last  = -1) throw()
  { field_data_->clear (field_descr_,value,id_first,id_last); }
 
  /// Return whether array is allocated or not
  bool permanent_allocated() const throw()
  { return field_data_->permanent_allocated(); }

  /// Return whether array is allocated or not
  size_t permanent_size() const throw()
  { return field_data_->permanent_size(); }

  /// Allocate storage for the field data
  void allocate_permanent(bool ghosts_allocated = false) throw()
  { field_data_->allocate_permanent(field_descr_,ghosts_allocated); }

  /// Allocate storage for the temporary fields
  void allocate_temporary(std::string field) throw ()
  { allocate_temporary(field_id(field)); }
  void allocate_temporary(int id) throw ()
  { field_data_->allocate_temporary(field_descr_,id); }

  /// Deallocate storage for the temporary fields
  void deallocate_temporary(std::string field) throw ()
  { deallocate_temporary(field_id(field)); }
  void deallocate_temporary(int id) throw ()
  { field_data_->deallocate_temporary(field_descr_,id); }

  /// Allocate storage for the coarse fields
  void allocate_coarse() throw ()
  { field_data_->allocate_coarse(field_descr_); }
  void allocate_coarse(int id) throw ()
  { field_data_->allocate_coarse(field_descr_,id); }

  /// Deallocate storage for the coarse fields
  void deallocate_coarse() throw ()
  { field_data_->deallocate_coarse (); }
  /// Deallocate storage for the coarse fields
  void deallocate_coarse(int id) throw ()
  { field_data_->deallocate_coarse (id); }
  
  /// Reallocate storage for the field data, e.g. when changing
  /// from ghosts to non-ghosts [ costly for large blocks ]
  void reallocate_permanent(bool ghosts_allocated = false) throw()
  { field_data_->reallocate_permanent(field_descr_,ghosts_allocated); }

  /// Deallocate storage for the field data
  void deallocate_permanent() throw()
  { field_data_->deallocate_permanent(); }

  /// Return whether ghost cells are allocated or not.  
  bool ghosts_allocated() const throw ()
  { return field_data_->ghosts_allocated(); }

  /// Return the number of elements (nx,ny,nz) along each axis, and total
  /// number of bytes n
  int field_size (int id, int *nx=0, int *ny=0, int *nz=0) const throw()
  { return field_data_->field_size(field_descr_,id,nx,ny,nz); }

  /// Return the number of elements (nx,ny,nz) along each axis for
  /// a coarse field
  void coarse_dimensions (int id_field, int *nx=0, int *ny=0, int *nz=0) const throw()
  { field_data_->coarse_dimensions (field_descr_,id_field, nx,ny,nz); }

  //----------------------------------------------------------------------

  // BLAS Operations [depreciated]

  /// Compute inner product field(ix) . field(iy)
  double dot (int ix, int iy) throw()
  { return field_data_->dot (field_descr_,ix,iy); }
  
  /// Scale vector ix by scalar a
  void scale (int iy, long double a, int ix, bool ghosts = true ) throw()
  { field_data_->scale(field_descr_, iy,a,ix,ghosts); }

  //--------------------------------------------------
  /// Return the number of bytes required to serialize the data object
  int data_size () const
  { return field_data_->data_size (field_descr_); }

  /// Serialize the object into the provided empty memory buffer.
  /// Returns the next open position in the buffer to simplify
  /// serializing multiple objects in one buffer.
  char * save_data (char * buffer) const
  { return field_data_->save_data (field_descr_,buffer); }

  /// Restore the object from the provided initialized memory buffer data.
  /// Returns the next open position in the buffer to simplify
  /// serializing multiple objects in one buffer.
  char * load_data (char * buffer)
  { return field_data_->load_data (field_descr_,buffer); }

  //----------------------------------------------------------------------

  /// Print basic field characteristics for debugging
  void print (const char * message,
	      bool use_file = false) const throw()
  { field_data_->print(field_descr_,message,use_file); }

private: // attributes

  /// Field descriptor for global field data
  FieldDescr * field_descr_;

  /// Field data for the specific Block
  FieldData * field_data_;

  // NOTE: change pup() function whenever attributes change

};

#endif /* DATA_FIELD_HPP */<|MERGE_RESOLUTION|>--- conflicted
+++ resolved
@@ -263,8 +263,6 @@
   const char * values (std::string name, int index_history=0) const throw ()
   { return field_data_->values(field_descr_,name,index_history); }
 
-<<<<<<< HEAD
-=======
   template <class T>
   std::shared_ptr<T[]> values_at(int id_field, double time)
   { return field_data_->values_at<T>(field_descr_,id_field,time); }
@@ -273,7 +271,6 @@
   std::shared_ptr<T[]> values_at (std::string name, double time)
   { return field_data_->values_at<T>(field_descr_,name,time); }
 
->>>>>>> 2203fa33
   /// Return a CelloView that acts as a view of the corresponding field
   ///
   /// If the field cannot be found the program will abort with an error.
