--- conflicted
+++ resolved
@@ -18,7 +18,6 @@
 #include "charm_simulation.hpp"
 #include "charm_mesh.hpp"
 
-<<<<<<< HEAD
 // #define DEBUG_STATE
 // #define TRACE_ADAPT
 // #define TRACE_REFINE
@@ -47,8 +46,6 @@
 #   define TRACE_ADAPT(MSG,BLOCK) /* ... */
 #endif
 
-=======
->>>>>>> a7929674
 //======================================================================
 
 /// @brief First function in the adapt phase: apply local refinement criteria.
