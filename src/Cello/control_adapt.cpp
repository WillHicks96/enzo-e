// See LICENSE_CELLO file for license and copyright information

/// @file     control_adapt.cpp
/// @author   James Bordner (jobordner@ucsd.edu)
/// @date     2013-04-25
/// @brief    Charm-related mesh adaptation control functions.
/// @ingroup  Control
///
/// This file controls adaptive mesh refinement on a distributed
/// array of octrees.

//--------------------------------------------------

#include "simulation.hpp"
#include "mesh.hpp"
#include "control.hpp"

#include "charm_simulation.hpp"
#include "charm_mesh.hpp"

//--------------------------------------------------
// #define DEBUG_ADAPT
//--------------------------------------------------

//======================================================================

/// @brief First function in the adapt phase: apply local refinement criteria.
///
/// adapt_begin_() computes the desired refinement level for the block
/// using adapt_compute_desired_level_(), after which it calls
/// adapt_called_() with nearest-neighbor synchronization.

void Block::adapt_enter_()
{
  if ( do_adapt_()) {

    adapt_begin_();

  } else {

    adapt_exit_();

  }
}

//----------------------------------------------------------------------

void Block::adapt_begin_()

{
  cello::simulation()->set_phase(phase_adapt);

  const int level_maximum = cello::config()->mesh_max_level;

  level_next_ = adapt_compute_desired_level_(level_maximum);

  const int min_face_rank = cello::config()->adapt_min_face_rank;

  control_sync_neighbor (CkIndex_Block::p_adapt_called(),
			 sync_id_adapt_begin,
			 min_face_rank,
			 neighbor_leaf,0);
}

//----------------------------------------------------------------------

/// @brief Second step of the adapt phase: tell neighbors desired level.
///
/// Call adapt_send_level() to send neighbors desired
/// levels, after which adapt_next_() is called with quiescence
/// detection.
void Block::adapt_called_()
{
  adapt_send_level();

  control_sync_quiescence (CkIndex_Main::p_adapt_next());
}

//----------------------------------------------------------------------

/// @brief Third step of the adapt phase: coarsen or refine according
/// to desired level.
///
/// Call update_levels_() to finalize face and child face levels,
/// then, if a leaf, refine or coarsen according to desired level
/// determined in adapt_called_().  Afterward, all Blocks call
/// adapt_end_().
void Block::adapt_next_()
{
  update_levels_();

  if (is_leaf()) {
    if (level() < level_next_) adapt_refine_();
    if (level() > level_next_) adapt_coarsen_();
  }
  control_sync_quiescence (CkIndex_Main::p_adapt_update());

}

//----------------------------------------------------------------------

void Block::adapt_update_()
{
  if (index_.is_root()) thisProxy.doneInserting();

#ifdef NEW_ADAPT  
  control_sync_quiescence (CkIndex_Main::p_adapt_end());
#else
  adapt_end_();
#endif
  
}

//----------------------------------------------------------------------

/// @brief Fourth step of the adapt phase: delete self if Block has
/// been coarsened
///
/// This step deletes itself if it has been coarsened in this adapt
/// phase, then exits the adapt phase by directly calling adapt_exit_().
/// This is a separate phase since the quiescence call of this function
/// from the previous adapt_next_() step includes Block's that have
/// been deleted.
void Block::adapt_end_()
{
  for (size_t i=0; i<face_level_last_.size(); i++)
    face_level_last_[i] = -1;

  sync_coarsen_.reset();
  sync_coarsen_.set_stop(cello::num_children());

  const int initial_cycle = cello::config()->initial_cycle;
  const bool is_first_cycle = (initial_cycle == cycle());
  const int level_maximum = cello::config()->mesh_max_level;

  bool adapt_again = (is_first_cycle && (adapt_step_++ < level_maximum));

  if (adapt_again) {
    control_sync_quiescence (CkIndex_Main::p_adapt_enter());
  } else {
    control_sync_quiescence (CkIndex_Main::p_adapt_exit());
  }

}

//----------------------------------------------------------------------

/// @brief Return whether the adapt phase should be called this cycle.
bool Block::do_adapt_()
{
  int adapt_interval = cello::config()->adapt_interval;

  return ((adapt_interval && ((cycle_ % adapt_interval) == 0)));
}

//----------------------------------------------------------------------

/// @brief Determine whether this Block should refine, coarsen, or
/// stay the same.
///
/// Return if not a leaf; otherwise, apply all Refine refinement
/// criteria to the Block, and set level_desired accordingly:
/// level+1 if it needs to refine, level - 1 if it can coarsen,
/// or level.
///
/// @param[in]  level_maximum   Maximum level to refine
///
/// @return The desired level based on local refinement criteria.
int Block::adapt_compute_desired_level_(int level_maximum)
{
  if (! is_leaf()) return adapt_same;

  int adapt = adapt_unknown;

  int level = this->level();
  int level_desired = level;

  Problem * problem = cello::problem();
  Refine * refine;

  int index_refine = 0;
  while ((refine = problem->refine(index_refine++))) {

    Schedule * schedule = refine->schedule();

    if ((schedule==NULL) || schedule->write_this_cycle(cycle(),time()) ) {
      adapt = std::max(adapt,refine->apply(this));
    }

  }
  const int initial_cycle = cello::config()->initial_cycle;
  const bool is_first_cycle = (initial_cycle == cycle());

<<<<<<< HEAD
  if (adapt_ == adapt_coarsen && level > 0 && ! is_first_cycle)
    level_desired = level - 1;
  else if (adapt_ == adapt_refine  && level < level_maximum)
=======
  if (adapt == adapt_coarsen && level > 0 && ! is_first_cycle) 
    level_desired = level - 1;
  else if (adapt == adapt_refine  && level < level_maximum) 
>>>>>>> 1cfa4721
    level_desired = level + 1;
  else {
    adapt = adapt_same;
    level_desired = level;
  }

  return level_desired;
}

//----------------------------------------------------------------------

void Block::adapt_refine_()
{
  Monitor * monitor = cello::monitor();
  if (monitor->is_verbose()) {
    char buffer [80];
    int v3[3];
    index().values(v3);
    sprintf (buffer,"Block %s (%x %x %x) is refining",name().c_str(),
	     v3[0],v3[1],v3[2]);
    monitor->print("Adapt",buffer);
  }

#ifdef DEBUG_ADAPT
  CkPrintf ("%s REFINE\n",name().c_str());
  fflush(stdout);
#endif

  int nx,ny,nz;
  data()->field_data()->size(&nx,&ny,&nz);

  // First scatter particles to children to avoid multiple passes

  ParticleData * particle_list[8] = {0};

  ParticleDescr * p_descr = cello::simulation()->particle_descr();

  const int nc = cello::num_children();

  for (int i=0; i<nc; i++) {
    particle_list[i] = new ParticleData;
    particle_list[i]->allocate(p_descr);
  }

  Particle particle = data()->particle();

  // partition particles into 2x2x2 array to send to children

  particle_scatter_children_ (particle_list,particle);

  // For each new child

  const int rank = cello::rank();

  ItChild it_child (rank);
  int ic3[3];
  while (it_child.next(ic3)) {

    Index index_child = index_.index_child(ic3);

    // If child doesn't exist yet

    if ( ! is_child_(index_child) ) {

      // Create FieldFace for interpolating field data to child ic3[]

      int if3[3] = {0,0,0};
      int g3[3];
      cello::field_descr()->ghost_depth(0,g3,g3+1,g3+2);
      Refresh * refresh = new Refresh;
      refresh->add_all_data();
<<<<<<< HEAD

      FieldFace * field_face = create_face
	(if3,ic3,lg3, refresh_fine, refresh, true);
#ifdef DEBUG_FIELD_FACE
=======
      
      FieldFace * field_face = create_face 
	(if3,ic3,g3, refresh_fine, refresh, true);
#ifdef DEBUG_FIELD_FACE  
>>>>>>> 1cfa4721
  CkPrintf ("%d %s:%d DEBUG_FIELD_FACE creating %p\n",CkMyPe(),__FILE__,__LINE__,field_face);
#endif

      // Create data message object to send
      DataMsg * data_msg = new DataMsg;

      // @@@ should be true but ~FieldFace() crashes
      data_msg -> set_field_face (field_face,false);
      data_msg -> set_field_data (data()->field_data(),false);
      ParticleData * p_data = new ParticleData(*particle_list[IC3(ic3)]);
      data_msg -> set_particle_data (p_data,true);

      const Factory * factory = cello::simulation()->factory();

      // Create the child object with interpolated data

<<<<<<< HEAD
      factory->create_block
=======
      int narray = 0;
      char * array = 0;
      int num_field_data = 1;

      factory->create_block 
>>>>>>> 1cfa4721
	(
	 data_msg,
	 thisProxy, index_child,
	 nx,ny,nz,
	 num_field_data,
	 adapt_step_,
	 cycle_,time_,dt_,
	 narray, array, refresh_fine,
	 27,&child_face_level_curr_[27*IC3(ic3)],
	 cello::simulation());

      delete [] array;
      array = 0;

      children_.push_back(index_child);

    }
  }

  for (int i=0; i<nc; i++) {
    delete particle_list[i];
  }

  // Delete particles since relocated to children

  int count = 0;
  int nt = particle.num_types();
  for (int it=0; it<nt; it++) {
    int nb = particle.num_batches(it);
    for (int ib=0; ib<nb; ib++) {
      count += particle.delete_particles (it, ib);
    }
  }
  cello::simulation()->data_delete_particles(count);

  is_leaf_ = false;
#ifdef DEBUG_ADAPT
  CkPrintf ("%s adapt_refine is_leaf <- 0\n",name().c_str());
  fflush(stdout);
#endif
}

//----------------------------------------------------------------------

void Block::particle_scatter_children_ (ParticleData * particle_list[],
					Particle particle)
{
  const int npa = cello::num_children();

  // get Block bounds
  double xm,ym,zm;
  double xp,yp,zp;
  lower(&xm,&ym,&zm);
  upper(&xp,&yp,&zp);

  // find block center (x0,y0,z0)
  const double x0 = 0.5*(xm+xp);
  const double y0 = 0.5*(ym+yp);
  const double z0 = 0.5*(zm+zp);

  // for each particle type to be moved

  const int nt = particle.num_types();

  int count = 0;
  for (int it=0; it<nt; it++) {

    const int ia_x  = particle.attribute_position(it,0);

    // (...positions may use absolute coordinates (float) or
    // block-local coordinates (int))
    const bool is_float =
      (cello::type_is_float(particle.attribute_type(it,ia_x)));

    // (...stride may be != 1 if particle attributes are interleaved)
    const int d  = particle.stride(it,ia_x);

    // ...for each batch of particles

    const int nb = particle.num_batches(it);

    for (int ib=0; ib<nb; ib++) {

      const int np = particle.num_particles(it,ib);

      // ...all particles will be moved
      const bool * mask = nullptr;

      // ...extract particle position arrays
      std::vector<double> xa(np);
      std::vector<double> ya(np);
      std::vector<double> za(np);

      particle.position(it,ib,xa.data(),ya.data(),za.data());

      // ...and corresponding particle indices
      std::vector<int> index(np);

      if (is_float) {

	// absolute coordinates

	for (int ip=0; ip<np; ip++) {

	  const double x = xa[ip*d];
	  const double y = ya[ip*d];
	  const double z = za[ip*d];

	  const int rank = cello::rank();
	  int ix = (rank >= 1) ? ( (x < x0) ? 0 : 1) : 0;
	  int iy = (rank >= 2) ? ( (y < y0) ? 0 : 1) : 0;
	  int iz = (rank >= 3) ? ( (z < z0) ? 0 : 1) : 0;

	  // save index of ip'th particle's destination Particle object
	  index[ip] = ix + 2*(iy + 2*iz);
	}

      } else {
	ERROR("Block::particle_scatter_children_",
	      "Relative (integer) positions not supported");
      }
      // ...scatter particles to particle array
      particle.scatter (it,ib, np, mask, index.data(), npa, particle_list);
      // ... delete scattered particles
      count += particle.delete_particles (it,ib,mask);

      delete [] mask;
    }
  }
  cello::simulation()->data_delete_particles(count);
}

//----------------------------------------------------------------------

void Block::adapt_delete_child_(Index index_child)
{
#ifdef DEBUG_ADAPT
  int nb3[3] = {2,2,2};
  CkPrintf ("%s deleting child %s\n",
	    name().c_str(),
            index_child.bit_string
            (index_child.level(),cello::rank(),nb3).c_str());
  fflush(stdout);
#endif
  thisProxy[index_child].p_adapt_delete();

  if (sync_coarsen_.next()) {
#ifdef DEBUG_ADAPT
    CkPrintf ("%s coarsen next\n",name().c_str());
#endif
    children_.clear();
  }
}

//----------------------------------------------------------------------

void Block::adapt_send_level()
{
  if (!is_leaf()) return;
  const int level = this->level();
  const int min_face_rank = cello::config()->adapt_min_face_rank;
  const int min_level     = cello::config()->mesh_min_level;
  ItNeighbor it_neighbor = this->it_neighbor(min_face_rank,index_,
					     neighbor_leaf,min_level,0);
  int of3[3];

  while (it_neighbor.next(of3)) {
    Index index_neighbor = it_neighbor.index();
    int ic3[3];
    it_neighbor.child(ic3);

    thisProxy[index_neighbor].p_adapt_recv_level
      (index_,ic3,of3,level,level_next_);
  }
}

//----------------------------------------------------------------------

/// @brief Entry function for receiving desired level of a neighbor
///
/// @param index_send      mesh index of the calling neighbor
/// @param ic3             child indices of neighbor if it's in a finer level
/// @param if3             face (inward) shared with neighbor
/// @param level_face_curr neighbor's current level
/// @param level_face_new  neighbor's desired level
///
/// level_face_curr
/// level_face_new
/// level_next
/// level_next_
/// level
void Block::p_adapt_recv_level
(
 Index index_send,
 int ic3[3],
 int if3[3],
 int level_face_curr,
 int level_face_new
 )
{
  performance_start_(perf_adapt_update);

  if (index_send.level() != level_face_curr) {
    PARALLEL_PRINTF
      ("%d level mismatch between index_send (%d) and level_face_curr (%d)",
       __LINE__,index_send.level(), level_face_curr);
    int nb3[3] = {2,2,2};
    index_.print("index_",-1,2,nb3,false,cello::simulation());
    index_send.print("index_",-1,2,nb3,false,cello::simulation());
  }

  // note face_level_last_ initialized as -1, in which case won't skip
  const bool skip_face_update =
    (level_face_new <= face_level_last_[ICF3(ic3,if3)]);

#ifdef DEBUG_ADAPT
  {
    char buffer [255];
    int nb3[3] = {2,2,2};
    CkPrintf ("%s %s <- B%s"
	      " [%d => %d] if3 %2d %2d %2d  ic3 %d %d %d [%d] %s\n",
	      name().c_str(),"recv",
	      index_send.bit_string(index_send.level(),cello::rank(),nb3).c_str(),
	      level_face_curr,level_face_new,
	      if3[0],if3[1],if3[2],
	      ic3[0],ic3[1],ic3[2], face_level_last_[ICF3(ic3,if3)],
	      skip_face_update ? "SKIP" : "");
    fflush(stdout);
  }
#endif

  if (skip_face_update) {
    performance_stop_(perf_adapt_update);
    performance_start_(perf_adapt_update_sync);
    return;
  }

  face_level_last_[ICF3(ic3,if3)] = level_face_new;

  int level_next = level_next_;

  const int level = this->level();

  const int of3[3] = {-if3[0],-if3[1],-if3[2] };

  if ( ! is_leaf()) {

    ERROR1 ("Block::p_adapt_recv_level()",
	    "Block %s is not a leaf",
	    name().c_str());
  }


  if (level_face_curr == level) {

    adapt_recv(of3,ic3,level_face_new,0);

  } else if ( level_face_curr == level + 1 ) {

    adapt_recv(of3,ic3,level_face_new,+1);

  } else if ( level_face_curr == level - 1 ) {

    adapt_recv(of3,ic3,level_face_new,-1);

  } else  {

    WARNING2 ("Block::notify_neighbor()",
	      "level %d and face level %d differ by more than 1",
	      level,level_face_curr);
  }

  // If this block wants to coarsen, then
  //
  //    1. all siblings must be able to coarsen as well, and
  //
  //    2. all non-sibling (nephew) must not be going to a level
  //       finer than the current level (otherwise a level jump will
  //       occur).
  //
  // If either of these cases is true, then change the desired level
  // to the current level (neither coarsen nor refine) and re-send
  // desired level to neighbors

  const bool is_coarsening = (level_next < level);

  // The calling block is a sibling if it has the same parent

  bool is_sibling = false;

  if (level > 0 && index_send.level() > 0) {
    Index parent      = index_.    index_parent();
    Index send_parent = index_send.index_parent();
    is_sibling = (parent == send_parent);
  }

  // The calling block is a nephew if it is a child of a sibling

  bool is_nephew = false;

  if (level > 0 && index_send.level() > 1) {
    Index parent             = index_    .index_parent();
    Index send_parent_parent = index_send.index_parent().index_parent();
    is_nephew = (parent == send_parent_parent);
  }

  const bool is_finer_neighbor = (level_face_new > level_next);

  // If want to coarsen, then ensure that all siblings want to coarsen too

  if (is_coarsening) {

    // assume we can coarsen
    bool can_coarsen = true;

    // cannot if neighbor is sibling and not coarsening
    if (is_sibling && is_finer_neighbor) {
      can_coarsen = false;
    }

    // cannot if sibling has children
    if (is_nephew) {
      can_coarsen = false;
    }

    if (! can_coarsen) {
      level_next = level;
    }
  }

  // restrict new level to within 1 of neighbor
  level_next = std::max(level_next,level_face_new - 1);

  // notify neighbors if level_next has changed

  if (level_next != level_next_) {
    ASSERT2 ("Block::p_adapt_recv_level()",
	     "level_next %d level_next_ %d\n", level_next,level_next_,
	     level_next > level_next_);
    level_next_ = level_next;
    adapt_send_level();
  }
  performance_stop_(perf_adapt_update);
  performance_start_(perf_adapt_update_sync);
}

//----------------------------------------------------------------------

void Block::adapt_recv
( const int of3[3], const int ic3[3], int level_face_new, int level_relative )
{

  const int rank = cello::rank();
  const int min_face_rank = cello::config()->adapt_min_face_rank;

  if (level_relative == 0 || level_relative == +1) {
    // RECV-SAME: Face and level are received from unique
    // neighbor.  Unique face level is updated, and levels on
    // possibly multiple faces of multiple children are updated.

    set_face_level_next (of3, level_face_new);

    ItChild it_child (rank,of3);
    int jc3[3];

    while (it_child.next(jc3)) {

      int kf3[3];

      Index index_child = index_.index_child(jc3);
      ItFace it_face = this->it_face(min_face_rank,index_child,jc3,of3);

      if (level_relative == 0) {
	while (it_face.next(kf3)) {
	  set_child_face_level_next(jc3,kf3,level_face_new);
	}
      } else if (level_relative == +1) {
	while (it_face.next(kf3)) {

	  Index in = neighbor_(kf3,&index_child);

	  Index index_neighbor = neighbor_(of3).index_child(ic3);

	  if (in == index_neighbor) {
	    set_child_face_level_next(jc3,kf3,level_face_new);
	  }
	}
      }
    }

  } else if (level_relative == -1) {

    // RECV-COARSE: Face and level are received from unique
    // neighbor.  Possibly multiple faces of block are updated
    // corresponding to the coarse neighbor's face.  Levels of
    // possibly multiple faces of possibly multiple child faces are
    // updated.
    ItFace it_face = this->it_face(min_face_rank,index_,ic3,of3);

    int jf3[3];
    while (it_face.next(jf3)) {

      set_face_level_next (jf3, level_face_new);

      ItChild it_child (rank,jf3);

      int jc3[3];
      while (it_child.next(jc3)) {

	Index index_child = index_.index_child(jc3);
	ItFace it_face_child = this->it_face(min_face_rank,index_child,jc3,jf3);

	int kf3[3];
	while (it_face_child.next(kf3)) {
	  set_child_face_level_next(jc3,kf3,level_face_new);
	}
      }
    }
  }
}

//----------------------------------------------------------------------

void Block::adapt_coarsen_()
{
#ifdef DEBUG_ADAPT
  CkPrintf ("%s COARSEN\n",name().c_str());
  fflush(stdout);
#endif
  const int level = this->level();

  // send data to parent

  ASSERT2 ("adapt_coarsen_()",
	  "Leaf = %s must be true and level = %d must be greater than 0",
	   is_leaf()?"true":"false", level,
	   is_leaf() && level > 0);

  Monitor * monitor = cello::monitor();

  if (monitor->is_verbose()) {
    char buffer [80];
    int v3[3];
    index().values(v3);
    sprintf (buffer,"Block %s (%x %x %x) is coarsening",name().c_str(),
	     v3[0],v3[1],v3[2]);
    monitor->print("Adapt",buffer);
  }

  // Create FieldFace for coarsening field data to parent

  int ic3[3];
  index_.child(level,&ic3[0],&ic3[1],&ic3[2]);
  int if3[3] = {0,0,0};
  int g3[3] = {0,0,0};
  Refresh * refresh = new Refresh;
  refresh->add_all_data();

  FieldFace * field_face = create_face
<<<<<<< HEAD
    (if3, ic3, lg3, refresh_coarse, refresh, true);
#ifdef DEBUG_FIELD_FACE
=======
    (if3, ic3, g3, refresh_coarse, refresh, true);
#ifdef DEBUG_FIELD_FACE  
>>>>>>> 1cfa4721
  CkPrintf ("%d %s:%d DEBUG_FIELD_FACE creating %p\n",CkMyPe(),__FILE__,__LINE__,field_face);
#endif

  const Index index_parent = index_.index_parent();

  // Create data message object to send

  DataMsg * data_msg = new DataMsg;

  // @@@ should be true but ~FieldFace() crashed in Sedov
  data_msg -> set_field_face (field_face,false);
  data_msg -> set_field_data (data()->field_data(),false);
  data_msg -> set_particle_data (data()->particle_data(),false);

  const int nf = face_level_curr_.size();
  MsgCoarsen * msg = new MsgCoarsen (nf,face_level_curr_,ic3);
  msg->set_data_msg (data_msg);

  thisProxy[index_parent].p_adapt_recv_child (msg);

}

//----------------------------------------------------------------------


void Block::p_adapt_recv_child (MsgCoarsen * msg)
{

  performance_start_(perf_adapt_update);

  msg->update(data());

  int * ic3 = msg->ic3();
  int * child_face_level_curr = msg->face_level();

  // copy child face level array
  const int min_face_rank = cello::config()->adapt_min_face_rank;
  Index index_child = index_.index_child(ic3);
  ItFace it_face_child = this->it_face(min_face_rank,index_child);
  int of3[3];

  while (it_face_child.next(of3)) {
    int level_child = child_face_level_curr[IF3(of3)];
    set_child_face_level_curr(ic3,of3,level_child);
  }

  // copy face level array
  ItFace it_face = this->it_face(min_face_rank,index_);
  while (it_face.next(of3)) {
    int level_child = child_face_level_curr[IF3(of3)];
    int opf3[3];
    if (parent_face_(opf3,of3,ic3)) {
      set_face_level_curr(opf3,level_child);
    }
  }

  // I am a leaf on the wind
  is_leaf_=true;

#ifdef DEBUG_ADAPT
  CkPrintf ("%s p_adapt_recv_child is_leaf <- 1\n",name().c_str());
#endif

  // Can now safely notify child to delete itself
  adapt_delete_child_(index_child);

  age_ = 0;

  delete msg;

  performance_stop_(perf_adapt_update);
  performance_start_(perf_adapt_update_sync);
}


//----------------------------------------------------------------------

//----------------------------------------------------------------------

void Block::p_adapt_delete()
{
#ifdef DEBUG_ADAPT
  CkPrintf ("%s DELETING\n",name().c_str());
#endif

  ckDestroy();
}

//======================================================================

void Block::initialize_child_face_levels_()
{
  const int  rank = cello::rank();
  const int level = this->level();

  if (level < 0) return;

  int ic3[3];
  ItChild it_child(rank);

  const int min_face_rank = cello::config()->adapt_min_face_rank;

  // For each child

  while (it_child.next(ic3)) {

    // For each child face

    Index index_child = index_.index_child(ic3);
    ItFace it_face = this->it_face(min_face_rank,index_child);
    int if3[3];
    while (it_face.next(if3)) {
      int ip3[3];
      parent_face_(ip3,if3,ic3);
      Index in = neighbor_ (if3,&index_child);
      Index inp = in.index_parent();
      // Determine level for the child's face
      int level_child_face = (inp == thisIndex) ?
	level + 1 : face_level(ip3);
      set_child_face_level_curr(ic3,if3, level_child_face);
    }

    if3[0]=if3[1]=if3[2]=0;
    set_child_face_level_curr(ic3,if3,level+1);

  }

  child_face_level_next_ = child_face_level_curr_;
}

//----------------------------------------------------------------------

bool Block::parent_face_
(int       ip3[3],
 const int if3[3],
 const int ic3[3]) const
{
  bool retval = false;
  for (int i=0; i<3; i++) {
    const bool inner_face_lower = (if3[i] == +1 && ic3[i] == 0);
    const bool inner_face_upper = (if3[i] == -1 && ic3[i] == 1);
    ip3[i] = (inner_face_lower || inner_face_upper) ? 0 : if3[i];

    retval = (retval || if3[i]);
  }
  return retval;
}<|MERGE_RESOLUTION|>--- conflicted
+++ resolved
@@ -191,15 +191,9 @@
   const int initial_cycle = cello::config()->initial_cycle;
   const bool is_first_cycle = (initial_cycle == cycle());
 
-<<<<<<< HEAD
-  if (adapt_ == adapt_coarsen && level > 0 && ! is_first_cycle)
+  if (adapt == adapt_coarsen && level > 0 && ! is_first_cycle)
     level_desired = level - 1;
-  else if (adapt_ == adapt_refine  && level < level_maximum)
-=======
-  if (adapt == adapt_coarsen && level > 0 && ! is_first_cycle) 
-    level_desired = level - 1;
-  else if (adapt == adapt_refine  && level < level_maximum) 
->>>>>>> 1cfa4721
+  else if (adapt == adapt_refine  && level < level_maximum)
     level_desired = level + 1;
   else {
     adapt = adapt_same;
@@ -271,17 +265,9 @@
       cello::field_descr()->ghost_depth(0,g3,g3+1,g3+2);
       Refresh * refresh = new Refresh;
       refresh->add_all_data();
-<<<<<<< HEAD
-
-      FieldFace * field_face = create_face
-	(if3,ic3,lg3, refresh_fine, refresh, true);
-#ifdef DEBUG_FIELD_FACE
-=======
-      
       FieldFace * field_face = create_face 
 	(if3,ic3,g3, refresh_fine, refresh, true);
-#ifdef DEBUG_FIELD_FACE  
->>>>>>> 1cfa4721
+#ifdef DEBUG_FIELD_FACE
   CkPrintf ("%d %s:%d DEBUG_FIELD_FACE creating %p\n",CkMyPe(),__FILE__,__LINE__,field_face);
 #endif
 
@@ -298,15 +284,11 @@
 
       // Create the child object with interpolated data
 
-<<<<<<< HEAD
-      factory->create_block
-=======
       int narray = 0;
       char * array = 0;
       int num_field_data = 1;
 
-      factory->create_block 
->>>>>>> 1cfa4721
+      factory->create_block
 	(
 	 data_msg,
 	 thisProxy, index_child,
@@ -766,13 +748,8 @@
   refresh->add_all_data();
 
   FieldFace * field_face = create_face
-<<<<<<< HEAD
-    (if3, ic3, lg3, refresh_coarse, refresh, true);
+    (if3, ic3, g3, refresh_coarse, refresh, true);
 #ifdef DEBUG_FIELD_FACE
-=======
-    (if3, ic3, g3, refresh_coarse, refresh, true);
-#ifdef DEBUG_FIELD_FACE  
->>>>>>> 1cfa4721
   CkPrintf ("%d %s:%d DEBUG_FIELD_FACE creating %p\n",CkMyPe(),__FILE__,__LINE__,field_face);
 #endif
 
