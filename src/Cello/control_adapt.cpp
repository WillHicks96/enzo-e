--- conflicted
+++ resolved
@@ -18,8 +18,6 @@
 #include "charm_simulation.hpp"
 #include "charm_mesh.hpp"
 
-<<<<<<< HEAD
-=======
 // #define DEBUG_STATE
 // #define TRACE_ADAPT
 // #define TRACE_REFINE
@@ -48,7 +46,6 @@
 #   define TRACE_ADAPT(MSG,BLOCK) /* ... */
 #endif
 
->>>>>>> 2265e75f
 //======================================================================
 
 /// @brief First function in the adapt phase: apply local refinement criteria.
