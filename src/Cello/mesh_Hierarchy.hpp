--- conflicted
+++ resolved
@@ -197,11 +197,6 @@
   {  return num_zones_total_;  }
 
   CProxy_Block new_block_proxy (bool allocate_data) throw();
-<<<<<<< HEAD
-  
-=======
-
->>>>>>> 2203fa33
   void create_block_array () throw();
 
   void create_subblock_array () throw();
