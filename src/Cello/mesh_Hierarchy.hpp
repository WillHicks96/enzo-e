--- conflicted
+++ resolved
@@ -101,11 +101,7 @@
   }
 
   /// Return the periodicity of the boundary conditions for domain axes
-<<<<<<< HEAD
-  void periodicity (int * px, int * py=0, int * pz=0)
-=======
   void get_periodicity (int * px, int * py=0, int * pz=0) const throw()
->>>>>>> 329a398c
   {
     if (px) (*px) = periodicity_[0];
     if (py) (*py) = periodicity_[1];
