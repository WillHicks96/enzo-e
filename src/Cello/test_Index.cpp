// See LICENSE_CELLO file for license and copyright information

/// @file     test_Index.cpp
/// @author   James Bordner (jobordner@ucsd.edu)
/// @date     2010-04-02
/// @brief    Test program for the Index class

#include "main.hpp"
#include "test.hpp"
#include "mesh.hpp"

// #include "charm_Index.hpp"

PARALLEL_MAIN_BEGIN
{

  unit_init(0,1);

#define N 8
  Index i8[N+1];

  int trace[][3] = { {0,0,0},
                     {1,0,0},
                     {0,1,0},
                     {0,0,1},
                     {0,1,1},
                     {1,0,1},
                     {1,1,0},
                     {1,1,1} };

  // Number of bits (not array size)
  int nb3[3] = {3,4,2};
  int na3[3] = {1<<nb3[0], 1<<nb3[1], 1<<nb3[2]};

  for (int i=1; i<N+1; i++) {
    unit_func("operator =()");
    if (i>0) {
      i8[i] = i8[i-1];
      unit_assert(i8[i] == i8[i-1]);
    }
    i8[i].set_level(i);
    i8[i].set_child(i,trace[i-1][0],trace[i-1][1],trace[i-1][2]);
  }

  //==================================================
  // Parent
  //==================================================

  unit_func ("index_parent");

  for (int i=0; i<N; i++) {
    unit_assert (i8[i+1].index_parent() == i8[i]);
  }

  unit_func ("index_parent_level");

  for (int i=0; i<N; i++) {
    for (int l=0; l<=i; l++) {
      unit_assert (i8[i+1].index_ancestor(l) == i8[l]);
    }
  }

  //==================================================
  // Child
  //==================================================

  for (int i=1; i<N; i++) {
    int c3[3];
    i8[i].child(i,c3,c3+1,c3+2);
    unit_func ("child");
    unit_assert (c3[0]==trace[i-1][0] &&
		 c3[1]==trace[i-1][1] &&
		 c3[2]==trace[i-1][2]);
    unit_func ("index_child");
    unit_assert (i8[i].index_child(trace[i][0],trace[i][1],trace[i][2]) == i8[i+1]);
  }

  //==================================================
  // Neighbor
  //==================================================

  unit_func ("index_neighbor");
  for (int axis=0; axis<3; axis++) {
    int w3[3] = {na3[0],na3[1],na3[2]};
    for (int i=0; i<N; i++) {
      int if3[3] = { 0,0,0};

      Index index,index_neighbor;

      // positive direction
      if3[axis] = 1;
      index = i8[i];
      bool l_neighbor = true;
      for (int j=0; j<w3[axis]; j++) {
	index_neighbor = index.index_neighbor(if3,na3);
	l_neighbor = l_neighbor && (index_neighbor != index);
	index = index_neighbor;
      }
      unit_assert (l_neighbor);
      unit_assert (index_neighbor == i8[i]);
      if (index_neighbor != i8[i]) {
	int a3[3];
	int t3[3];
	i8[i].array(a3,a3+1,a3+2);
	i8[i].tree (t3,t3+1,t3+2);
	index_neighbor.array(a3,a3+1,a3+2);
	index_neighbor.tree (t3,t3+1,t3+2);
      }

      // negative direction
      if3[axis] = -1;
      index = i8[i];
      l_neighbor = true;
      for (int j=0; j<w3[axis]; j++) {
	index_neighbor = index.index_neighbor(if3,na3);
	l_neighbor = l_neighbor && (index_neighbor != index);
	index = index_neighbor;
      }
      unit_assert (l_neighbor);
      unit_assert (index_neighbor == i8[i]);
      if (index_neighbor != i8[i]) {
	int a3[3];
	int t3[3];
	i8[i].array(a3,a3+1,a3+2);
	i8[i].tree (t3,t3+1,t3+2);
	index_neighbor.array(a3,a3+1,a3+2);
	index_neighbor.tree (t3,t3+1,t3+2);
      }

      // Update mesh width for next refinement level
      w3[axis] *= 2;
    }
  }


  // ==================================================
  // Array
  // ==================================================

  unit_func ("array");

  int nx = na3[0];
  int ny = na3[1];
  int nz = na3[2];
  Index * index_root = new Index [nx*ny*nz];
  bool l_equal = true;
  for (int iz=0; iz<nz; iz++) {
    for (int iy=0; iy<ny; iy++) {
      for (int ix=0; ix<nx; ix++) {
	int i=ix + nx*(iy + ny*iz);
	index_root[i].set_level(0);
	index_root[i].set_array(ix,iy,iz);
	int a3[3];
	index_root[i].array(a3,a3+1,a3+2);
  
	l_equal = l_equal && (a3[0] == ix) && (a3[1] == iy) && (a3[2] == iz);
      }
    }
  }
  unit_assert (l_equal);
  
  // ==================================================
  // Parent (negative levels)
  // ==================================================

  // Level == -1
  int dx=1;
  int dy=nx;
  int dz=nx*ny;
  unit_func ("index_parent (level < 0)");
  l_equal = true;
  for (int iz=0; iz<nz; iz+=2) {
    for (int iy=0; iy<ny; iy+=2) {
      for (int ix=0; ix<nx; ix+=2) {
	int i=ix + nx*(iy + ny*iz);
	Index p = index_root[i].index_parent(-2);
	l_equal = l_equal && (p == index_root[i+dx].index_parent(-2));
	l_equal = l_equal && (p == index_root[i+dy].index_parent(-2));
	l_equal = l_equal && (p == index_root[i+dz].index_parent(-2));
	l_equal = l_equal && (p == index_root[i+dx+dy].index_parent(-2));
	l_equal = l_equal && (p == index_root[i+dy+dz].index_parent(-2));
	l_equal = l_equal && (p == index_root[i+dz+dx].index_parent(-2));
	l_equal = l_equal && (p == index_root[i+dx+dy+dz].index_parent(-2));

	l_equal = l_equal && (p != index_root[i+2*dx].index_parent(-2));
	l_equal = l_equal && (p != index_root[i+2*dy].index_parent(-2));
	l_equal = l_equal && (p != index_root[i+2*dz].index_parent(-2));
	l_equal = l_equal && (p != index_root[i+2*dx+dy].index_parent(-2));
	l_equal = l_equal && (p != index_root[i+2*dx+dz].index_parent(-2));
	l_equal = l_equal && (p != index_root[i+2*dz+dy].index_parent(-2));
      }
    }
  }
  unit_assert (l_equal);

  l_equal = true;
  for (int iz=0; iz<nz; iz+=4) {
    for (int iy=0; iy<ny; iy+=4) {
      for (int ix=0; ix<nx; ix+=4) {
	int i=ix + nx*(iy + ny*iz);
	Index p = index_root[i].index_parent(-2).index_parent(-2);
	l_equal = l_equal && (p == index_root[i+dx].index_parent(-2).index_parent(-2));
	l_equal = l_equal && (p == index_root[i+2*dx].index_parent(-2).index_parent(-2));
	l_equal = l_equal && (p == index_root[i+3*dx].index_parent(-2).index_parent(-2));
	l_equal = l_equal && (p == index_root[i+2*dy].index_parent(-2).index_parent(-2));
	l_equal = l_equal && (p == index_root[i+3*dy].index_parent(-2).index_parent(-2));
	l_equal = l_equal && (p == index_root[i+2*dz].index_parent(-2).index_parent(-2));
	l_equal = l_equal && (p == index_root[i+3*dz].index_parent(-2).index_parent(-2));
	l_equal = l_equal && (p != index_root[i+4*dx].index_parent(-2).index_parent(-2));
	l_equal = l_equal && (p != index_root[i+4*dy].index_parent(-2).index_parent(-2));
	l_equal = l_equal && (p != index_root[i+4*dz].index_parent(-2).index_parent(-2));
      }
    }
  }
  unit_assert (l_equal);

  //==================================================
  // Neighbor (negative levels)
  //==================================================

  for (int iz=0; iz<nz; iz+=2) {
    for (int iy=0; iy<ny; iy+=2) {
      for (int ix=0; ix<nx; ix+=2) {
	int i=ix + nx*(iy + ny*iz);

	int if3[3] = {1,0,0};
	Index ic = index_root[i];
	Index ip = ic.index_parent(-2);

	// block's neighbor's neighbor's parent
	Index icnnp = ic.index_neighbor(if3,na3);
	icnnp = icnnp.index_neighbor(if3,na3);
	icnnp = icnnp.index_parent(-2);

	// block's parent's neighbor
	Index ipn = ip.index_neighbor(if3,na3);

	unit_assert (icnnp == ipn);
	if (icnnp != ipn) {
	  CkPrintf ("--------------------------------------------------\n");
	  CkPrintf ("   ic    %s\n",ic.bit_string(0,3,nb3).c_str());
	  icnnp = ic.index_neighbor(if3,na3);
	  CkPrintf ("   icn   %s\n",icnnp.bit_string(0,3,nb3).c_str());
	  icnnp = icnnp.index_neighbor(if3,na3);
	  CkPrintf ("   icnn  %s\n",icnnp.bit_string(0,3,nb3).c_str());
	  icnnp = icnnp.index_parent(-2);
	  CkPrintf ("** icnnp %s\n",icnnp.bit_string(0,3,nb3).c_str());
	  CkPrintf ("   ip    %s\n",ip.bit_string(0,3,nb3).c_str());
	  CkPrintf ("** ipn   %s\n",ipn.bit_string(0,3,nb3).c_str());

	}
      }
    }
  }


  //  int na3[] = { 3,3,3};

  Index * index = new Index;
  *index = i8[7];
  for (int level = 0; level < N; level++) {

    Index i1,i2;
    i1 = *index;
    i2 = *index;

    i1.set_array(1,0,2);
    i1.set_level(level);
    //    i1.clean();

    if (level > 0) {

      int ic3[3];
      index->child(level,&ic3[0],&ic3[1],&ic3[2]);
    
      unit_assert(ic3[0] == trace[level-1][0] && 
		  ic3[1] == trace[level-1][1] && 
		  ic3[2] == trace[level-1][2]);


      i2.set_array(1,0,2);
      i2.set_level(level-1);
      //      i2.clean();

      ic3[0] = trace[level-1][0];
      ic3[1] = trace[level-1][1];
      ic3[2] = trace[level-1][2];

      unit_func("index_parent");
      unit_assert(i1.index_parent() == i2);
      unit_func("index_child");
      unit_assert(i2.index_child(ic3) == i1);

    }

    int f1[3]; // outward face

    bool l_neighbor = true;
    bool l_parent = true;
    bool l_child = true;
    bool l_uncle = true;
    
    for (f1[0]=-1; f1[0]<=1; f1[0]++) {
      for (f1[1]=-1; f1[1]<=1; f1[1]++) {
	for (f1[2]=-1; f1[2]<=1; f1[2]++) {

	  if ( (f1[0]==0 && f1[1]==0 && f1[2]==0) ) continue;

	  //--------------------------------------------------
	  unit_func("index_neighbor()");

	  // neighbor is not the same as self
	  Index n1 = i1.index_neighbor(f1,na3);

	  l_neighbor = l_neighbor &&(n1 != i1);
	  l_neighbor = l_neighbor &&(n1.level() == level);

	  // neighbor's corresponding neighbor is self
	  int f2[3] = { -f1[0], -f1[1], -f1[2] };
	  Index n2 = n1.index_neighbor(f2, na3);

	  l_equal = l_equal &&(n2 == i1);

	  //--------------------------------------------------

	  if (level > 0) {

	    unit_func ("index_parent");
	    Index p1 = i1.index_parent();
	    l_parent = l_parent && (p1.level() == i1.level() - 1);

	    unit_func ("index_child");
	    int c1[3]; // child in parent
	    i1.child(level,&c1[0],&c1[1],&c1[2]);
	    Index i2 = p1.index_child(c1);
	    l_child = l_child &&  (i1 == i2);

	    unit_func ("uncle");

	    int fp[3]; // parent face
	    fp[0] = ((f1[0]==1&&c1[0]==0)||(f1[0]==-1&&c1[0]==1)) ? 0 : f1[0];
	    fp[1] = ((f1[1]==1&&c1[1]==0)||(f1[1]==-1&&c1[1]==1)) ? 0 : f1[1];
	    fp[2] = ((f1[2]==1&&c1[2]==0)||(f1[2]==-1&&c1[2]==1)) ? 0 : f1[2];

	    Index u1 = i1.index_neighbor(f1,na3).index_parent();
	    Index u2 = i1.index_parent().index_neighbor(fp,na3);

            l_uncle = l_uncle && (i1 != u1);
            l_uncle = l_uncle && (u1.level() == level - 1);
            l_uncle = l_uncle && (u1 == u2);

	  }
	}
      }
    }

    unit_assert (l_neighbor);
    unit_assert (l_parent);
    unit_assert (l_child);
    unit_assert (l_uncle);
  }

  //==================================================
  // Categorize
  //==================================================

  {
    Index a[10],b[10];

    // +-------+-------+
    // |   |   |   |   |
    // +---+---+---+---+
    // |   | a | b |   |
    // +---+---+---+---+

    int i = 0;
    a[i].set_array (2,3,0);
    b[i].set_array(3,3,0);

    a[i].push_child(1,0);
    b[i].push_child(0,0,0);

<<<<<<< HEAD
    int im3[3] = {0};
    int ip3[3] = {0};
    a[i].categorize(b[i],2,im3,ip3);

    unit_func ("categorize");
    unit_assert (im3[0]==3);
    unit_assert (ip3[0]==4);
    unit_assert (im3[1]==1);
    unit_assert (ip3[1]==3);

=======
>>>>>>> ded8a972
    unit_func ("is_sibling");
    unit_assert (!a[i].is_sibling(b[i]));
    unit_assert (!b[i].is_sibling(a[i]));

    unit_func ("adjacency");
    int p3[3] = { 4, 2, 1};
    unit_assert (a[i].adjacency(b[i],2,p3) == 1);
<<<<<<< HEAD
=======
    unit_assert (a[i].adjacency(b[i],2,p3,0,-1) == 1);
>>>>>>> ded8a972

    unit_func ("index_level");
    int ia[3],ib[3];
    a[i].index_level(ia,1);
    b[i].index_level(ib,1);
    unit_assert(ia[0]==5);
    unit_assert(ia[1]==6);
    unit_assert(ib[0]==6);
    unit_assert(ib[1]==6);
    
    // +-------+-------+
    // |       | b |   |
    // +   a   +---+---+
    // |       |   |   |
    // +---+---+---+---+

    i = 1;

    a[i].set_array (2,3,0);
    b[i].set_array(3,3,0);

    b[i].push_child(0,1);

<<<<<<< HEAD
    a[i].categorize(b[i],2,im3,ip3);

    unit_func ("categorize");
    unit_assert (im3[0]==3);
    unit_assert (ip3[0]==4);
    unit_assert (im3[1]==2);
    unit_assert (ip3[1]==3);

=======
>>>>>>> ded8a972
    unit_func ("is_sibling");
    unit_assert (!a[i].is_sibling(b[i]));
    unit_assert (!b[i].is_sibling(a[i]));

    unit_func ("adjacency");
    unit_assert (a[i].adjacency(b[i],2,p3) == 1);

    unit_func ("index_level");
    a[i].index_level(ia,1);
    b[i].index_level(ib,1);
    unit_assert(ia[0]==4);
    unit_assert(ia[1]==6);
    unit_assert(ib[0]==6);
    unit_assert(ib[1]==7);

    // +-------+
    // |   | b |
    // |   a---+
    // |       |
    // +---+---+

    i = 2;

    a[i].set_array (4,3,2);
    b[i].set_array (4,3,2);

    b[i].push_child(1,1,0);

<<<<<<< HEAD
    a[i].categorize(b[i],3,im3,ip3);

    unit_func ("categorize");
    unit_assert (im3[0]==2);
    unit_assert (ip3[0]==3);
    unit_assert (im3[1]==2);
    unit_assert (ip3[1]==3);
    unit_assert (im3[2]==1);
    unit_assert (ip3[2]==2);

=======
>>>>>>> ded8a972
    unit_func ("adjacency");
    unit_assert (a[i].adjacency(b[i],2,p3) == 2);

    unit_func ("is_sibling");
    unit_assert (!a[i].is_sibling(b[i]));
    unit_assert (!b[i].is_sibling(a[i]));

    unit_func ("index_level");
    a[i].index_level(ia,1);
    b[i].index_level(ib,1);
    unit_assert(ia[0]==8);
    unit_assert(ia[1]==6);
    unit_assert(ia[2]==4);
    unit_assert(ib[0]==9);
    unit_assert(ib[1]==7);
    unit_assert(ib[2]==4);
  }
<<<<<<< HEAD

  //==================================================
  // next()
  //==================================================
=======
>>>>>>> ded8a972

  {
    // root-level next
    unit_func("next");
    const int array[3] = {2,4,6};
    Index I1,J1;
    Index I2,J2;
    Index I3,J3;

    // [X] level 0 1D

    I1.set_array(0,0,0);
    J1.set_array(1,0,0);
    unit_assert(I1.next(1,array,true) == J1);

    I1.set_array(1,0,0);
    J1.set_array(0,0,0);
    unit_assert(I1.next(1,array,true) == J1);

    // [X] level 0 2D
    I2.set_array(0,3,0);
    J2.set_array(1,3,0);
    unit_assert(I2.next(2,array,true) == J2);

    I2.set_array(1,2,0);
    J2.set_array(0,3,0);
    unit_assert(I2.next(2,array,true) == J2);

    I2.set_array(1,3,0);
    J2.set_array(0,0,0);
    unit_assert(I2.next(2,array,true) == J2);

    // [X] level 0 3D
    I3.set_array(0,0,0);
    J3.set_array(1,0,0);
    unit_assert(I3.next(3,array,true) == J3);

    I3.set_array(1,2,0);
    J3.set_array(0,3,0);
    unit_assert(I3.next(3,array,true) == J3);

    I3.set_array(1,3,3);
    J3.set_array(0,0,4);
    unit_assert(I3.next(3,array,true) == J3);

    I3.set_array(1,3,5);
    J3.set_array(0,0,0);
    unit_assert(I3.next(3,array,true) == J3);

    // [X] level 1 1D

    I1.set_level(1);
    J1.set_level(1);
    I1.set_array(1,0,0);
    J1.set_array(1,0,0);
    I1.set_child(1, 0);
    J1.set_child(1, 1);

    unit_assert(I1.next(1,array,true) == J1);

    //----------

    I1.set_level(1);
    J1.set_level(0);
    I1.set_array(0,0,0);
    J1.set_array(1,0,0);
    I1.set_child(1, 1);

    unit_assert(I1.next(1,array,true) == J1);

    // [X] level 1 2D

    I2.set_level(1);
    J2.set_level(1);
    I2.set_array(0,3,0);
    J2.set_array(0,3,0);
    I2.set_child(1, 1, 0);
    J2.set_child(1, 0, 1);

    unit_assert(I2.next(2,array,true) == J2);

    //----------

    I2.set_level(1);
    J2.set_level(1);
    I2.set_array(0,3,0);
    J2.set_array(0,3,0);
    I2.set_child(1, 0, 1);
    J2.set_child(1, 1, 1);

    unit_assert(I2.next(2,array,true) == J2);

    //----------

    I2.set_level(1);
    J2.set_level(0);
    I2.set_array(0,1,0);
    J2.set_array(1,1,0);
    I2.set_child(1, 1, 1);

    unit_assert(I2.next(2,array,true) == J2);

    //----------

    I2.set_level(1);
    J2.set_level(0);
    I2.set_array(1,1,0);
    J2.set_array(0,2,0);
    I2.set_child(1, 1, 1);

    unit_assert(I2.next(2,array,true) == J2);

    // [ ] level 1 3D

    I2.set_level(1);
    J2.set_level(1);
    I2.set_array(0,3,0);
    J2.set_array(0,3,0);
    I2.set_child(1, 1, 0);
    J2.set_child(1, 0, 1);

    unit_assert(I2.next(3,array,true) == J2);

    //----------

    I2.set_level(1);
    J2.set_level(1);
    I2.set_array(0,2,1);
    J2.set_array(0,2,1);
    I2.set_child(1, 0,1,1);
    J2.set_child(1, 1,1,1);

    unit_assert(I2.next(3,array,true) == J2);

    //----------

    I2.set_level(1);
    J2.set_level(0);
    I2.set_array(0,1,2);
    J2.set_array(1,1,2);
    I2.set_child(1, 1,1,1);

    unit_assert(I2.next(3,array,true) == J2);

    //----------

    I2.set_level(1);
    J2.set_level(0);
    I2.set_array(1,2,3);
    J2.set_array(0,3,3);
    I2.set_child(1, 1,1,1);

    unit_assert(I2.next(3,array,true) == J2);

    // [ ] level 2 1D

    //    I1.set_array(0,0,0);
    //    J1.set_array(1,0,0);
    //    unit_assert(I1.next(1,array,true) == J1);

    //    I1.set_array(1,0,0);
    //    J1.set_array(0,0,0);
    //    unit_assert(I1.next(1,array,true) == J1);

    // [ ] level 2 2D
    //    I2.set_array(0,3,0);
    //    J2.set_array(1,3,0);
    //    unit_assert(I2.next(2,array,true) == J2);

    //    I2.set_array(1,2,0);
    //    J2.set_array(0,3,0);
    //    unit_assert(I2.next(2,array,true) == J2);

    //    I2.set_array(1,3,0);
    //    J2.set_array(0,0,0);
    //    unit_assert(I2.next(2,array,true) == J2);

    // [ ] level 2 3D
    //    I3.set_array(0,0,0);
    //    J3.set_array(1,0,0);
    //    unit_assert(I3.next(3,array,true) == J3);

    //    I3.set_array(1,2,0);
    //    J3.set_array(0,3,0);
    //    unit_assert(I3.next(3,array,true) == J3);

    //    I3.set_array(1,3,3);
    //    J3.set_array(0,0,4);
    //    unit_assert(I3.next(3,array,true) == J3);

    //    I3.set_array(1,3,5);
    //    J3.set_array(0,0,0);
    //    unit_assert(I3.next(3,array,true) == J3);

  }


  unit_finalize();
  exit_();
}

PARALLEL_MAIN_END<|MERGE_RESOLUTION|>--- conflicted
+++ resolved
@@ -380,19 +380,6 @@
     a[i].push_child(1,0);
     b[i].push_child(0,0,0);
 
-<<<<<<< HEAD
-    int im3[3] = {0};
-    int ip3[3] = {0};
-    a[i].categorize(b[i],2,im3,ip3);
-
-    unit_func ("categorize");
-    unit_assert (im3[0]==3);
-    unit_assert (ip3[0]==4);
-    unit_assert (im3[1]==1);
-    unit_assert (ip3[1]==3);
-
-=======
->>>>>>> ded8a972
     unit_func ("is_sibling");
     unit_assert (!a[i].is_sibling(b[i]));
     unit_assert (!b[i].is_sibling(a[i]));
@@ -400,10 +387,6 @@
     unit_func ("adjacency");
     int p3[3] = { 4, 2, 1};
     unit_assert (a[i].adjacency(b[i],2,p3) == 1);
-<<<<<<< HEAD
-=======
-    unit_assert (a[i].adjacency(b[i],2,p3,0,-1) == 1);
->>>>>>> ded8a972
 
     unit_func ("index_level");
     int ia[3],ib[3];
@@ -427,17 +410,6 @@
 
     b[i].push_child(0,1);
 
-<<<<<<< HEAD
-    a[i].categorize(b[i],2,im3,ip3);
-
-    unit_func ("categorize");
-    unit_assert (im3[0]==3);
-    unit_assert (ip3[0]==4);
-    unit_assert (im3[1]==2);
-    unit_assert (ip3[1]==3);
-
-=======
->>>>>>> ded8a972
     unit_func ("is_sibling");
     unit_assert (!a[i].is_sibling(b[i]));
     unit_assert (!b[i].is_sibling(a[i]));
@@ -466,19 +438,6 @@
 
     b[i].push_child(1,1,0);
 
-<<<<<<< HEAD
-    a[i].categorize(b[i],3,im3,ip3);
-
-    unit_func ("categorize");
-    unit_assert (im3[0]==2);
-    unit_assert (ip3[0]==3);
-    unit_assert (im3[1]==2);
-    unit_assert (ip3[1]==3);
-    unit_assert (im3[2]==1);
-    unit_assert (ip3[2]==2);
-
-=======
->>>>>>> ded8a972
     unit_func ("adjacency");
     unit_assert (a[i].adjacency(b[i],2,p3) == 2);
 
@@ -496,13 +455,10 @@
     unit_assert(ib[1]==7);
     unit_assert(ib[2]==4);
   }
-<<<<<<< HEAD
 
   //==================================================
   // next()
   //==================================================
-=======
->>>>>>> ded8a972
 
   {
     // root-level next
