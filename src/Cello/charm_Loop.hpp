// See LICENSE_CELLO file for license and copyright information

/// @file     charm_Loop.hpp
/// @author   James Bordner (jobordner@ucsd.edu)
/// @date     2012-03-12
/// @brief    [\ref Charm] Declaration of the CHARM Loop class
///
/// This class is used to simplify control flow of CHARM++ programs.
///
///    A::foo()       o        o        o      |
///                  /|\      /|\      /|\     |
///    B::p_foo()   o o o    o o o    o o o    |
///                  \|/      \|/      \|/     |
///    A::s_foo()     o        o        o      |
///
///
/// First A creates and initializes a Loop variable, set to the number
/// of expected "returns" into A::s_foo() from B::p_foo() (which may
/// or may not be the number of calls from A to B).
///
/// A::foo()
/// {
/// }
///
/// B::p_foo()
/// {
/// }
/// 
/// A::s_foo()
/// {
/// }

#ifndef CHARM_LOOP_HPP
#define CHARM_LOOP_HPP

class Loop {

  /// @class    Loop
  /// @ingroup  Charm
  /// @brief    [\ref Charm] 

 public:
   /// Create a CHARM++ "Loop" object
   Loop (int index_stop = 0
	) throw()
    : index_stop_(index_stop),
      index_curr_(0)
  {}

  /// CHARM++ pack / unpack
#ifdef CONFIG_USE_CHARM
  void pup(PUP::er &p)
  {
    p | index_stop_;
    p | index_curr_;
  }
#endif

  /// Return whether the CHARM++ parallel "loop" is done
  inline bool done (int index = 1) throw()
  {
    if (index_stop_ > 0) {
      index_curr_ = (index_stop_ + index_curr_ - index) % index_stop_;  
    }
    return index_curr_ == 0;
  }

  /// Return the current CHARM++ parallel "loop" index
  inline int index() const throw() { return index_curr_; }
<<<<<<< HEAD
  inline int stop() const throw()  { return index_stop_; }
=======
  
  /// Return the upper-limit on the CHARM++ parallel "loop"
  inline int stop() const throw()  { return index_stop_; }

  /// Access to the upper-limit on the CHARM++ parallel "loop"
>>>>>>> 807b4a9e
  inline int & stop () throw ()    { return index_stop_; }

private:

  /// Last value of the parallel loop index
  int index_stop_;

  /// Current value of the parallel loop index
  int index_curr_;

};

#endif /* CHARM_LOOP_HPP */
<|MERGE_RESOLUTION|>--- conflicted
+++ resolved
@@ -67,15 +67,9 @@
 
   /// Return the current CHARM++ parallel "loop" index
   inline int index() const throw() { return index_curr_; }
-<<<<<<< HEAD
-  inline int stop() const throw()  { return index_stop_; }
-=======
-  
   /// Return the upper-limit on the CHARM++ parallel "loop"
   inline int stop() const throw()  { return index_stop_; }
-
   /// Access to the upper-limit on the CHARM++ parallel "loop"
->>>>>>> 807b4a9e
   inline int & stop () throw ()    { return index_stop_; }
 
 private:
