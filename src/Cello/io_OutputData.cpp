--- conflicted
+++ resolved
@@ -142,11 +142,7 @@
     // output block list and parameters to work directory
     name_dir  = ".";
     // strip extension, use this for name
-<<<<<<< HEAD
-    name_file = name_out_file.substr(0, name_out_file.find("."));
-=======
     name_file = name_out_file.substr(0, name_out_file.rfind("."));
->>>>>>> 7e727256
   } else {
     // output block list and parameters to subdirectory
     name_file = name_dir;
@@ -167,17 +163,6 @@
   // Contribute to DIR.block_list file
     
   count = (text_block_count_ == 0) ? num_blocks : 0;
-<<<<<<< HEAD
-    
-  sprintf (file,"%s.block_list",name_file.c_str());
-  sprintf (dir, "%s",           name_dir.c_str());
-  sprintf (line,"%s %s\n",      block->name().c_str(),name_out_file.c_str());
-    
-  proxy_main.p_text_file_write(strlen(dir)+1, dir,
-				 strlen(file)+1, file,
-				 strlen(line)+1,line,
-				 count);
-=======
 
   sprintf (file,"%s.block_list",name_file.c_str());
   sprintf (dir, "%s",           name_dir.c_str());
@@ -187,7 +172,7 @@
 			       strlen(file)+1, file,
 			       strlen(line)+1, line,
 			       count);
->>>>>>> 7e727256
+
     
   // Contribute to DIR.file_list file
 
@@ -199,16 +184,6 @@
     sprintf (dir, "%s",          name_dir.c_str());
     sprintf (line,"%s\n",        name_out_file.c_str());
     
-<<<<<<< HEAD
-    proxy_main.p_text_file_write(strlen(dir)+1, dir,
-				   strlen(file)+1, file,
-				   strlen(line)+1,line,
-				   count);
-  }    
-
-  // Increment block counter
-
-=======
     proxy_main.p_text_file_write(strlen(dir)+1,  dir,
 				 strlen(file)+1, file,
 				 strlen(line)+1, line,
@@ -217,7 +192,6 @@
 
   // Increment block counter
 
->>>>>>> 7e727256
   text_block_count_ = (text_block_count_ + 1) % num_blocks;
 
   // Create file group for block
