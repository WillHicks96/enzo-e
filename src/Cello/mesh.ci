--- conflicted
+++ resolved
@@ -97,11 +97,7 @@
 
   array[Index] Block {
 
-<<<<<<< HEAD
-    entry Block (process_type ip_source,  MsgType msg_type);
-=======
     entry Block (MsgType msg_type);
->>>>>>> a7929674
     entry void p_set_msg_refine(MsgRefine * msg);
     entry Block();
 
