--- conflicted
+++ resolved
@@ -12,18 +12,10 @@
 
 //#define TRACE_BLOCK
 
-<<<<<<< HEAD
-//#define DEBUG_ADAPT
-//#define DEBUG_FACE
-
-//#define DEBUG_NEW_REFRESH
-
-=======
 // #define DEBUG_ADAPT
 // #define DEBUG_FIELD_FACE
 // #define DEBUG_FACE
 
->>>>>>> 1cfa4721
 #ifdef DEBUG_FACE
 #   define DEBUG_FACES(MSG) debug_faces_(MSG)
 #else
@@ -99,15 +91,7 @@
 
   index_.array(array_,array_+1,array_+2);
 
-<<<<<<< HEAD
-  if (! is_first_cycle) {
-    msg->update(data());
-  } else {
-    apply_initial_();
-  }
-=======
   apply_initial_(msg);
->>>>>>> 1cfa4721
 
   delete msg;
   performance_stop_(perf_block);
@@ -150,16 +134,6 @@
   init_refresh_();
 
   usesAtSync = true;
-<<<<<<< HEAD
-#ifdef TRACE_BLOCK
-  int v3[3];
-  index_.values(v3);
-  CkPrintf ("%d index TRACE_BLOCK Block(ip_source)  %d %d %d \n", CkMyPe(), 
-    //name().c_str(), 
-    v3[0],v3[1],v3[2]);
-#endif
-=======
->>>>>>> 1cfa4721
 
   performance_start_(perf_block);
 
@@ -185,25 +159,6 @@
 	msg->num_face_level_, msg->face_level_);
 
 #ifdef TRACE_BLOCK
-<<<<<<< HEAD
-  int v3[3];
-  index_.values(v3);
-  CkPrintf ("%d index TRACE_BLOCK p_set_msg_refine(MsgRefine)  %d %d %d \n",  CkMyPe(),
-    //name().c_str(), 
-    v3[0],v3[1],v3[2]);
-  msg->print();
-#endif
-
-  bool is_first_cycle =  (cycle_ == cello::config()->initial_cycle);
-
-  if (! is_first_cycle) {
-    msg->update(data());
-  } else {
-    apply_initial_();
-  }
-
-  delete msg;
-=======
   {
   CkPrintf ("%d %s index TRACE_BLOCK p_set_msg_refine(MsgRefine)\n",  CkMyPe(),name().c_str());
   }
@@ -211,7 +166,6 @@
 
   apply_initial_(msg);
   
->>>>>>> 1cfa4721
   performance_stop_(perf_block);
 
 }
@@ -1145,23 +1099,10 @@
 
 //----------------------------------------------------------------------
 
-<<<<<<< HEAD
-void Block::check_delete_()
-{
-  if (delete_) {
-    WARNING1("Block::check_delete_()",
-	     "%s: Block exists but is marked for deletion",
-	     name_.c_str());
-    return;
-  }
-}
-
-//----------------------------------------------------------------------
-
-bool Block::check_position_in_block(const double &x, const double &y,
-                                    const double &z,
-                                    bool include_ghost // default - false
-                                   )
+bool Block::check_position_in_block
+(const double &x, const double &y, const double &z,
+ bool include_ghost // default - false
+ )
 {
 
   double xm,ym,zm;
@@ -1194,8 +1135,6 @@
 
 //----------------------------------------------------------------------
 
-=======
->>>>>>> 1cfa4721
 void Block::debug_faces_(const char * mesg)
 {
 #ifdef DEBUG_ADAPT
