--- conflicted
+++ resolved
@@ -36,12 +36,9 @@
   p | schedule_; // pupable
   p | courant_;
   p | ir_post_;
-<<<<<<< HEAD
   p | neighbor_type_;
-=======
   p | required_fields_; // std::vector<str> required fields
   p | field_centering_; // std::map<std::string, std::array<int,3>>
->>>>>>> 40002a2d
 
 }
 
