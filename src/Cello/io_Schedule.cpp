--- conflicted
+++ resolved
@@ -97,21 +97,13 @@
 
     } else if (var_minutes) {
 
-<<<<<<< HEAD
-      for (size_t i=0; i<list.size(); i++) list[i] *= 60.0;
-=======
       for (std::size_t i=0; i<list.size(); i++) list[i] *= 60.0;
->>>>>>> 7e7ecd20
 
       ((ScheduleList * )schedule)->set_seconds_list(list);
 
     } else if (var_hours) {
 
-<<<<<<< HEAD
-      for (size_t i=0; i<list.size(); i++) list[i] *= 3600.0;
-=======
       for (std::size_t i=0; i<list.size(); i++) list[i] *= 3600.0;
->>>>>>> 7e7ecd20
 
       ((ScheduleList * )schedule)->set_seconds_list(list);
 
