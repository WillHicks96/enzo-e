--- conflicted
+++ resolved
@@ -69,8 +69,6 @@
 		       std::string name, int history=0) const throw ()
   { return values (field_descr,field_descr->field_id(name),history); }
 
-<<<<<<< HEAD
-=======
   template <class T>
   std::shared_ptr<T[]> values_at (const FieldDescr * field_descr,
                                   int id_field, double time);
@@ -78,7 +76,6 @@
   std::shared_ptr<T[]> values_at (const FieldDescr * field_descr,
                                   std::string name, double time);
   
->>>>>>> 2203fa33
   /// Return a CelloView that acts as a view of the corresponding field
   ///
   /// If the field cannot be found the program will abort with an error.
