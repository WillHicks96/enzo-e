// See LICENSE_CELLO file for license and copyright information

/// @file     data_Classname.cpp
/// @author   James Bordner (jobordner@ucsd.edu)
/// @date     2019-10-15
/// @brief    [\ref Data] Implementation of the FaceFluxes class

#include "data.hpp"

// #define TRACE_FACE_FLUXES

#ifdef TRACE_FACE_FLUXES
#   undef TRACE_FACE_FLUXES
#   define TRACE_FACE_FLUXES(MSG) CkPrintf ("%d TRACE_FACE_FLUXES %s\n",CkMyPe(),MSG);
#else
#   define TRACE_FACE_FLUXES(MSG) /* ... */
#endif

//----------------------------------------------------------------------

FaceFluxes::FaceFluxes (Face face, int index_field,
                        int nx, int ny, int nz,
                        int cx, int cy, int cz)
  : face_(face),
    index_field_(index_field),
    nx_(nx),ny_(ny),nz_(nz),
    cx_(cx),cy_(cy),cz_(cz),
    delete_fluxes_(false),
    fluxes_(nullptr)
{
  int fx,fy,fz; // face
  face.get_face(&fx,&fy,&fz);
  // set face size to 1 when orthogonal to face
  // (should be 0 for axes greater than rank)
  if (fx && nx) nx_ = 1;
  if (fy && ny) ny_ = 1;
  if (fz && nz) nz_ = 1;
  ASSERT3 ("FaceFluxes::FaceFluxes",
          "Block dimensions %d %d %d must be even or 1",
          nx_,ny_,nz_,
           (( nx_==1 || ((nx_&1)==0) ) &&
            ( ny_==1 || ((ny_&1)==0) ) &&
            ( nz_==1 || ((nz_&1)==0) )));
}

//----------------------------------------------------------------------

void FaceFluxes::pup (PUP::er &p)
{
  TRACEPUP;

  p | face_;

  p | index_field_;

  p | nx_;
  p | ny_;
  p | nz_;

  p | cx_;
  p | cy_;
  p | cz_;

  p | delete_fluxes_;
  
  int fluxes_allocated = (fluxes_ != nullptr);
  p | fluxes_allocated;
  if (fluxes_allocated) {
    if (delete_fluxes_) {
      // depends on nx,ny,nz,cx,cy,cz
      int size = get_size();
      p | size;
      if (p.isUnpacking()) allocate_storage();
      PUParray(p,fluxes_,size);
    } else {
      // all Block fluxes_ points into single array: PUP values
      // handled by parent FluxData object
    }
  } else {
    fluxes_ = nullptr;
  }
}

//----------------------------------------------------------------------

void FaceFluxes::set_flux_array ( std::vector<cello_float> array,
                                  int dx, int dy, int dz)
{
  TRACE_FACE_FLUXES("set_flux_array()");
  int mx,my,mz;
  get_size(&mx,&my,&mz);
  ASSERT5("FaceFluxes::set_flux_array",
          "Input array size %lu is smaller than required %d = %d * %d *%d",
          array.size(),mx*my*mz,mx,my,mz,
          ((int)array.size() >= mx*my*mz) );
  ASSERT4("FaceFluxes::set_flux_array",
          "Input array size %lu is too small for strides (dx,dy,dz)=(%d,%d,%d)",
          array.size(),dx,dy,dz,
          ((int)array.size() >= (mx-1)*dx+(my-1)*dy+(mz-1)*dz) );

  for (int iz=0; iz<mz; iz++) {
    for (int iy=0; iy<my; iy++) {
      for (int ix=0; ix<mx; ix++) {
        int i_f = ix + mx*(iy+my*iz);
        int i_a = ix*dx + iy*dy + iz*dz;
        fluxes_[i_f] = array[i_a];
      }
    }
  }
}
  
//----------------------------------------------------------------------

cello_float * FaceFluxes::flux_array (int * dx, int * dy, int *dz)
{
  TRACE_FACE_FLUXES("flux_array()");
  int mx,my,mz;
  get_size(&mx,&my,&mz);
  if (dx) (*dx) = 1;
  if (dy) (*dy) = mx;
  if (dz) (*dz) = mx*my;

  return fluxes_;
}
  
//----------------------------------------------------------------------

void FaceFluxes::coarsen (int cx, int cy, int cz, int rank)
{
  TRACE_FACE_FLUXES("coarsen()");
  int mxf,myf,mzf;
  int m = get_size(&mxf,&myf,&mzf);
  
  cello_float * fluxes_fine = new cello_float[m];
  std::copy_n(fluxes_,m,fluxes_fine);
  std::fill_n(fluxes_,m,0.0);

  const int mxc = (nx_ > 1) ? (nx_/2 + cx_) : 1;
  const int myc = (ny_ > 1) ? (ny_/2 + cy_) : 1;
  const int mzc = (nz_ > 1) ? (nz_/2 + cz_) : 1;

  if (rank == 2) {

    const int dxc = 1;
    const int dyc = nx_;
    
    const int ixc0 = cx*mxc*dxc;
    const int iyc0 = cy*myc*dyc;
    
    const cello_float dArea = 0.25;
    if (mxf == 1) {

      const int ixf = 0;
      const int ic0 = iyc0;
      for (int iyf=0; iyf<myf; iyf++) {
        int i_f = ixf + mxf*iyf;
        int iycm = dyc*(iyf>>1);
        int iycp = dyc*((iyf+cy_)>>1);
        fluxes_[ic0+iycm] += 0.5*dArea*fluxes_fine[i_f];
        fluxes_[ic0+iycp] += 0.5*dArea*fluxes_fine[i_f];
      }

    } else if (myf == 1) {

      const int iyf = 0;
      const int ic0 = ixc0;
      for (int ixf=0; ixf<mxf; ixf++) {
        int i_f = ixf + mxf*iyf;
        int ixcm = dxc*(ixf>>1);
        int ixcp = dxc*((ixf+cx_)>>1);
        fluxes_[ic0+ixcm] += 0.5*dArea*fluxes_fine[i_f];
        fluxes_[ic0+ixcp] += 0.5*dArea*fluxes_fine[i_f];
      }
    }

  } else if (rank == 3) {
    
    const int dxc = 1;
    const int dyc = nx_;
    const int dzc = nx_*ny_;
    
    const int ixc0 = cx*mxc*dxc;
    const int iyc0 = cy*myc*dyc;
    const int izc0 = cz*mzc*dzc;

    const cello_float dArea = 0.125;
    
    if (mxf == 1) {
      
      const int ixf = 0;
      const int ic0 =iyc0 + izc0;
      for (int izf=0; izf<mzf; izf++) {
        int izcm = dzc*(izf>>1);
        int izcp = dzc*((izf+cz_)>>1);
        for (int iyf=0; iyf<myf; iyf++) {
          int iycm = dyc*(iyf>>1);
          int iycp = dyc*((iyf+cy_)>>1);
          int i_f = ixf + mxf*(iyf + myf*izf);
          fluxes_[ic0+izcm+iycm] += 0.25*dArea*fluxes_fine[i_f];
          fluxes_[ic0+izcm+iycp] += 0.25*dArea*fluxes_fine[i_f];
          fluxes_[ic0+izcp+iycm] += 0.25*dArea*fluxes_fine[i_f];
          fluxes_[ic0+izcp+iycp] += 0.25*dArea*fluxes_fine[i_f];
        }
      }
    } else if (myf == 1) {

      const int iyf=0;
      const int ic0 =ixc0 + izc0;
      for (int izf=0; izf<mzf; izf++) {
        int izcm = dzc*(izf>>1);
        int izcp = dzc*((izf+cz_)>>1);
        for (int ixf=0; ixf<mxf; ixf++) {
          int ixcm = dxc*(ixf>>1);
          int ixcp = dxc*((ixf+cx_)>>1);
          int i_f = ixf + mxf*(iyf + myf*izf);
          fluxes_[ic0+izcm+ixcm] += 0.25*dArea*fluxes_fine[i_f];
          fluxes_[ic0+izcm+ixcp] += 0.25*dArea*fluxes_fine[i_f];
          fluxes_[ic0+izcp+ixcm] += 0.25*dArea*fluxes_fine[i_f];
          fluxes_[ic0+izcp+ixcp] += 0.25*dArea*fluxes_fine[i_f];
        }
      }
    } else if (mzf == 1) {

      const int izf=0;
      const int ic0 =ixc0 + iyc0;
      for (int iyf=0; iyf<myf; iyf++) {
        int iycm = dyc*(iyf>>1);
        int iycp = dyc*((iyf+cy_)>>1);
        for (int ixf=0; ixf<mxf; ixf++) {
          int ixcm = dxc*(ixf>>1);
          int ixcp = dxc*((ixf+cx_)>>1);
          int i_f = ixf + mxf*(iyf + myf*izf);
          fluxes_[ic0+iycm+ixcm] += 0.25*dArea*fluxes_fine[i_f];
          fluxes_[ic0+iycm+ixcp] += 0.25*dArea*fluxes_fine[i_f];
          fluxes_[ic0+iycp+ixcm] += 0.25*dArea*fluxes_fine[i_f];
          fluxes_[ic0+iycp+ixcp] += 0.25*dArea*fluxes_fine[i_f];
        }
      }
    }

  } else {

    ERROR1 ("FaceFluxes::coarsen()",
            "Unsupported rank = %d",
            rank);

  }

  delete [] fluxes_fine;
}
  
//----------------------------------------------------------------------

void FaceFluxes::accumulate
(const FaceFluxes & ff_2, int cx,int cy, int cz, int rank)
{
  TRACE_FACE_FLUXES("accumulate()");
  FaceFluxes & ff_1 = *this;

  int mx1,my1,mz1;
  int mx2,my2,mz2;
  
  ff_1.get_size(&mx1,&my1,&mz1);
  ff_2.get_size(&mx2,&my2,&mz2);

  for (int iz=0; iz<mz1; iz++) {
    for (int iy=0; iy<my1; iy++) {
      for (int ix=0; ix<mx1; ix++) {
        int i1=ix + mx1*(iy + my1*iz);
        int i2=ix + mx2*(iy + my2*iz);
        ff_1.fluxes_[i1] += ff_2.fluxes_[i2];
      }
    }
  }
 
}
  
//----------------------------------------------------------------------

FaceFluxes & FaceFluxes::operator *= (double weight)
{
  TRACE_FACE_FLUXES("operator *=()");
  int mx,my,mz;
  get_size(&mx,&my,&mz);
  const int m=mx*my*mz;

  for (int i=0; i<m; i++) fluxes_[i] *= weight;
  
  return *this;
}
  
//======================================================================

int FaceFluxes::data_size () const
{
  TRACE_FACE_FLUXES("data_size()");
  int size = 0;

  size += face_.data_size();
  SIZE_SCALAR_TYPE(size,int,index_field_);
  SIZE_SCALAR_TYPE(size,int,nx_);
  SIZE_SCALAR_TYPE(size,int,ny_);
  SIZE_SCALAR_TYPE(size,int,nz_);
  SIZE_SCALAR_TYPE(size,int,cx_);
  SIZE_SCALAR_TYPE(size,int,cy_);
  SIZE_SCALAR_TYPE(size,int,cz_);
  SIZE_SCALAR_TYPE(size,int,delete_fluxes_);
  
  SIZE_ARRAY_TYPE(size,cello_float,fluxes_,get_size());

  return size;
}

//----------------------------------------------------------------------

char * FaceFluxes::save_data (char * buffer) const
{
  TRACE_FACE_FLUXES("save_data()");
  union {
    int  * pi;
    char * pc;
    double * pd;
    cello_float * pcf;
  };

  pc = (char *) buffer;

  pc = face_.save_data(pc);

  SAVE_SCALAR_TYPE(pc,int,index_field_);
  SAVE_SCALAR_TYPE(pc,int,nx_);
  SAVE_SCALAR_TYPE(pc,int,ny_);
  SAVE_SCALAR_TYPE(pc,int,nz_);
  SAVE_SCALAR_TYPE(pc,int,cx_);
  SAVE_SCALAR_TYPE(pc,int,cy_);
  SAVE_SCALAR_TYPE(pc,int,cz_);
  SAVE_SCALAR_TYPE(pc,int,delete_fluxes_);

  SAVE_ARRAY_TYPE(pc,cello_float,fluxes_,get_size());
  
  ASSERT2("FaceFluxes::save_data()",
	  "Buffer has size %ld but expecting size %d",
	  (pc-buffer),data_size(),
	  ((pc-buffer) == data_size()));

  return pc;
}

//----------------------------------------------------------------------

char * FaceFluxes::load_data (char * buffer)
{
  TRACE_FACE_FLUXES("load_data()");
  union {
    int  * pi;
    char * pc;
    double * pd;
    cello_float * pcf;
  };

  pc = (char *) buffer;

  pc = face_.load_data(pc);
  
  LOAD_SCALAR_TYPE(pc,int,index_field_);
  LOAD_SCALAR_TYPE(pc,int,nx_);
  LOAD_SCALAR_TYPE(pc,int,ny_);
  LOAD_SCALAR_TYPE(pc,int,nz_);
  LOAD_SCALAR_TYPE(pc,int,cx_);
  LOAD_SCALAR_TYPE(pc,int,cy_);
  LOAD_SCALAR_TYPE(pc,int,cz_);
  LOAD_SCALAR_TYPE(pc,int,delete_fluxes_);
  delete_fluxes_ = true;
  fluxes_ = new cello_float [get_size()];
  LOAD_ARRAY_TYPE(pc,cello_float,fluxes_,get_size());
  ASSERT2("FaceFluxes::load_data()",
	  "Buffer has size %ld but expecting size %d",
	  (pc-buffer),data_size(),
	  ((pc-buffer) == data_size()));

  return pc;
}

//----------------------------------------------------------------------

void FaceFluxes::print (Block * block, std::string message)
{
  cello_float min=1e30, max=-1e30, avg=0.0;
  int mx,my,mz;
<<<<<<< HEAD
=======
  get_size(&mx,&my,&mz);
>>>>>>> 7e7ecd20
  for (int iz=0; iz<mz; iz++) {
    for (int iy=0; iy<my; iy++) {
      for (int ix=0; ix<mx; ix++) {
        const int i = ix + mx*(iy+my*iz);
        min = std::min(min,fluxes_[i]);
        avg += fluxes_[i];
        max = std::max(max,fluxes_[i]);
      }
    }
  }
  avg /= mx*my*mz;
  CkPrintf ("FaceFluxes::print %s %p %s %d %d %d %g %g %g\n",
            block->name().c_str(),(void *)fluxes_,
            message.c_str(),mx,my,mz,min,avg,max);
}<|MERGE_RESOLUTION|>--- conflicted
+++ resolved
@@ -387,10 +387,7 @@
 {
   cello_float min=1e30, max=-1e30, avg=0.0;
   int mx,my,mz;
-<<<<<<< HEAD
-=======
   get_size(&mx,&my,&mz);
->>>>>>> 7e7ecd20
   for (int iz=0; iz<mz; iz++) {
     for (int iy=0; iy<my; iy++) {
       for (int ix=0; ix<mx; ix++) {
