--- conflicted
+++ resolved
@@ -111,8 +111,6 @@
 add_library(view INTERFACE)
 target_link_libraries(view INTERFACE error monitor)
 
-<<<<<<< HEAD
-=======
 
 # A brief segue: define a common target, cello_component_PCH, that is used to
 # propagate a precompiled header
@@ -151,7 +149,6 @@
   )
 endif()
 
->>>>>>> 2203fa33
 #===============================================
 # Defining Cello-Component Targets step 2 (of 3)
 #===============================================
@@ -178,20 +175,14 @@
 # the disk component?). We could definitely remove some of these dependencies
 # (and rely upon on CMake's ability to handle such transitive dependencies for
 # us). This might help speed up incremental re-compilation
-<<<<<<< HEAD
-=======
-
->>>>>>> 2203fa33
+
 
 # first, we define 2 targets that have "special names"
 # ~~~~~~~~~~~~~~~~~~~~~~~~~~~~~~~~~~~~~~~~~~~~~~~~~~~~
 # These names were chosen to minimize confusion (we have other targets that
 # share similar names)
 
-<<<<<<< HEAD
-=======
-
->>>>>>> 2203fa33
+
 # note: in the near future, we may make a separate target called something like
 # CELLO_COMBINED to represent the complete library that is composed of the
 # components in this directory
@@ -200,10 +191,7 @@
 setupCelloLibHelper(cello_component)
 target_link_libraries (cello_component
   PUBLIC CHARM::CHARM_HEADERS # charm++.h included in public header
-<<<<<<< HEAD
-=======
   PRIVATE Boost::filesystem
->>>>>>> 2203fa33
   PRIVATE charm_component error simulation # these private dependencies arise
                                            # from source files
   PRIVATE cello_component_PCH # cello component-precompiled header
@@ -233,10 +221,7 @@
 target_link_libraries(compute
   PUBLIC cello_component charm_component error performance monitor memory
          parallel disk io parameters problem mesh view data simulation
-<<<<<<< HEAD
-=======
-  PRIVATE cello_component_PCH # (b/c cello.hpp included in ALL source files)
->>>>>>> 2203fa33
+  PRIVATE cello_component_PCH # (b/c cello.hpp included in ALL source files)
 )
 
 
@@ -253,10 +238,7 @@
 target_link_libraries(data
   PUBLIC cello_component charm_component error memory performance monitor
          parallel disk problem mesh parameters io compute simulation view
-<<<<<<< HEAD
-=======
-  PRIVATE cello_component_PCH # (b/c cello.hpp included in ALL source files)
->>>>>>> 2203fa33
+  PRIVATE cello_component_PCH # (b/c cello.hpp included in ALL source files)
 )
 
 
@@ -284,10 +266,7 @@
 target_link_libraries(io
   PUBLIC cello_component charm_component parallel monitor performance error
          parameters disk problem compute mesh view data simulation
-<<<<<<< HEAD
-=======
-  PRIVATE cello_component_PCH # (b/c cello.hpp included in ALL source files)
->>>>>>> 2203fa33
+  PRIVATE cello_component_PCH # (b/c cello.hpp included in ALL source files)
 )
 
 
@@ -299,10 +278,7 @@
 target_link_libraries(mesh
   PUBLIC cello_component charm_component performance monitor parallel disk
          parameters control io problem compute simulation view data
-<<<<<<< HEAD
-=======
-  PRIVATE cello_component_PCH # (b/c cello.hpp included in ALL source files)
->>>>>>> 2203fa33
+  PRIVATE cello_component_PCH # (b/c cello.hpp included in ALL source files)
 )
 
 
@@ -336,10 +312,7 @@
 target_link_libraries(problem
   PUBLIC cello_component charm_component error performance monitor memory
          parallel disk io parameters compute control mesh view data simulation
-<<<<<<< HEAD
-=======
-  PRIVATE cello_component_PCH # (b/c cello.hpp included in ALL source files)
->>>>>>> 2203fa33
+  PRIVATE cello_component_PCH # (b/c cello.hpp included in ALL source files)
 )
 
 addCelloLib(simulation "")
@@ -347,10 +320,7 @@
 target_link_libraries(simulation
   PUBLIC cello_component charm_component error memory performance monitor
          parallel disk problem mesh view data parameters io compute
-<<<<<<< HEAD
-=======
-  PRIVATE cello_component_PCH # (b/c cello.hpp included in ALL source files)
->>>>>>> 2203fa33
+  PRIVATE cello_component_PCH # (b/c cello.hpp included in ALL source files)
 )
 
 
@@ -437,10 +407,7 @@
 addUnitTestBinary(test_type "test_Type.cpp" cello_component tester_default)
 
 # tests of the disk component
-<<<<<<< HEAD
-=======
 addUnitTestBinary(test_disk_utils "test_DiskUtils.cpp" disk tester_default)
->>>>>>> 2203fa33
 addUnitTestBinary(test_file_hdf5 "test_FileHdf5.cpp" disk tester_default)
 
 # tests of the error component
