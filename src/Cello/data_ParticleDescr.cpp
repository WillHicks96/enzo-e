--- conflicted
+++ resolved
@@ -253,21 +253,13 @@
 
 //----------------------------------------------------------------------
 
-<<<<<<< HEAD
-bool ParticleDescr::has_attribute(int it, std::string attribute_name) const
+bool ParticleDescr::is_attribute(int it, std::string attribute_name) const
 {
   ASSERT1("ParticleDescr::is_attribute",
           "Trying to access unknown particle type '%s'",
           type_name(it).c_str(),
-=======
-bool ParticleDescr::is_attribute(int it, std::string attribute_name) const
-{
-  ASSERT1("ParticleDescr::is_attribute",
-          "Trying to access unknown particle type %d",
-          it,
->>>>>>> 6b0f17c6
-          (0 <= it && it < num_types()));
-
+	  (0 <= it && it < num_types()));
+    
   auto iter=attribute_index_[it].find(attribute_name);
 
   int index = (iter != attribute_index_[it].end()) ? iter->second : -1;
@@ -276,10 +268,7 @@
 
   return !((index == -1) && (count[cello::index_static()]++ < 10));
 }
-<<<<<<< HEAD
-
-=======
->>>>>>> 6b0f17c6
+
 //----------------------------------------------------------------------
 
 std::string ParticleDescr::attribute_name (int it, int ia) const
@@ -421,17 +410,12 @@
 
 //----------------------------------------------------------------------
 
-bool ParticleDescr::has_constant(int it, std::string constant_name) const
+bool ParticleDescr::is_constant(int it, std::string constant_name) const
 {
   ASSERT1("ParticleDescr::constant_index",
-<<<<<<< HEAD
           "Trying to access unknown particle type '%s'",
           type_name(it).c_str(),
-=======
-          "Trying to access unknown particle type %d",
-          it,
->>>>>>> 6b0f17c6
-          (0 <= it && it < num_types()));
+	  (0 <= it && it < num_types()));
 
   auto iter=constant_index_[it].find(constant_name);
 
