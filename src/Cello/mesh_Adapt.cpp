--- conflicted
+++ resolved
@@ -358,26 +358,16 @@
 {
   if (fp != nullptr && block->is_leaf() && valid_) {
     std::string prefix = std::string("DEBUG_ADAPT ")+message;
-<<<<<<< HEAD
-    fprintf (fp,"%s Block %s cycle %d\n",prefix.c_str(),block->name().c_str(),block->cycle());
-    fprintf (fp,"%s face_level curr: ",prefix.c_str());
-    for (size_t i=0; i<face_level_curr_.size(); i++) {
-=======
     fprintf (fp,"%s Block %s cycle %d\n",prefix.c_str(),
              block->name().c_str(),
              block->state()->cycle());
     fprintf (fp,"%s face_level curr: ",prefix.c_str());
     for (std::size_t i=0; i<face_level_curr_.size(); i++) {
->>>>>>> 2203fa33
       fprintf (fp,"%d ", face_level_curr_.at(i));
     }
     fprintf (fp,"\n");
     fprintf (fp,"%s face_level next: ",prefix.c_str());
-<<<<<<< HEAD
-    for (size_t i=0; i<face_level_next_.size(); i++) {
-=======
     for (std::size_t i=0; i<face_level_next_.size(); i++) {
->>>>>>> 2203fa33
       fprintf (fp,"%d ", face_level_next_.at(i));
     }
     fprintf (fp,"\n");
