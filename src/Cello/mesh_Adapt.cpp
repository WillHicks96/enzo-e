// See LICENSE_CELLO file for license and copyright information

/// @file     mesh_Array.cpp
/// @author   James Bordner (jobordner@ucsd.edu)
/// @date     2021-10-27
/// @brief    Implementation of the Adapt class for remeshing

#include "mesh.hpp"

//----------------------------------------------------------------------

void Adapt::set_face_level_curr (const int if3[3], int level, int count)
{
  const int i = IF3(if3);
  if (count >= face_level_curr_count_[i]) {
    face_level_curr_[i]       = level;
    face_level_curr_count_[i] = count;
  }
}

//----------------------------------------------------------------------
void Adapt::set_face_level_next (const int if3[3], int level, int count)
{
  const int i = IF3(if3);
  if (count >= face_level_next_count_[i]) {
    face_level_next_[i]       = level;
    face_level_next_count_[i] = count;
  }
}

//----------------------------------------------------------------------

void Adapt::set_face_level_last
(const int ic3[3], const int if3[3], int level, int count)
{
  const int i = IC3(ic3);
  const int j = IF3(if3);
  if (count >= face_level_last_count_[i][j]) {
    face_level_last_[i][j]       = level;
    face_level_last_count_[i][j] = count;
  }
}

//----------------------------------------------------------------------

void Adapt::insert_neighbor (Index index, bool is_sibling)
{
  const bool found = is_neighbor(index);

  if (! found) {
    const int level = index.level();

    LevelInfo neighbor { index, level, level-1, level+1, is_sibling, false };
    neighbor_list_.push_back(neighbor);
  }
}

//----------------------------------------------------------------------

bool Adapt::delete_neighbor (Index index)
{
  int i;
  const bool found = is_neighbor(index,&i);

  // If found...
  if (found) {
    delete_neighbor_(i);
  }
  return found;
}

//----------------------------------------------------------------------

void Adapt::refine_neighbor (Index index)
{
  const bool success = delete_neighbor(index);
  if (success) {
    const int cxp = 2;
    const int cyp = (rank_ >= 2) ? 2 : 1;
    const int czp = (rank_ >= 3) ? 2 : 1;
    for (int icz=0; icz<czp; icz++) {
      for (int icy=0; icy<cyp; icy++) {
        for (int icx=0; icx<cxp; icx++) {
          Index index_child = index.index_child(icx,icy,icz);
          int adj = self_.index_.adjacency(index_child,rank_,periodicity_);
          if (adj >= 0) {
            insert_neighbor(index_child);
          }
        }
      }
    }
  }
}

//----------------------------------------------------------------------

void Adapt::coarsen_neighbor (Index index)
{
  // can't coarsen if neighbor sibling
  if ( ! self_.index_.is_sibling(index)) {
    int n = num_neighbors();
    // delete all neighbors contained in index parent
    auto neighbors = index_neighbors();
    for (int i=0; i<n; i++) {
      const Index index_sibling = neighbors[i];
      if (index.is_sibling(index_sibling)) {
        delete_neighbor (index_sibling);
      }
    }
    // insert parent (if not already inserted)
    Index index_parent = index.index_parent(min_level_);
    insert_neighbor (index_parent);
  }
}

//----------------------------------------------------------------------

void Adapt::refine (const Adapt & adapt_parent, int ic3[3])
{
  Index index_parent = adapt_parent.index();

  self_.index_ = index_parent.index_child(ic3);

  // insert adjacent neighbors
  const int np = adapt_parent.neighbor_list_.size();
  for (int i=0; i<np; i++) {
    const Index index_neighbor = adapt_parent.neighbor_list_[i].index_;
    const int adj = self_.index_.adjacency(index_neighbor,rank_,periodicity_);
    if (adj >= 0) {
      insert_neighbor(index_neighbor);
    }
  }

  // add siblings
  const int level = index_parent.level();
  Index index_sibling = self_.index_;

  index_sibling.set_level(level+1);
  const int icyp = (rank_ >= 2 ? 2:1);
  const int iczp = (rank_ >= 3 ? 2:1);
  for (int icz=0; icz<iczp; icz++) {
    for (int icy=0; icy<icyp; icy++) {
      for (int icx=0; icx<2; icx++) {
        index_sibling.set_child(level+1,icx,icy,icz);
        if ( ! (icx==ic3[0] && icy== ic3[1] && icz==ic3[2])) {
          insert_neighbor(index_sibling);
        }
      }
    }
  }
  // Delete parent if it is a neighbor (e.g. periodic
  // b.c. with blocking == 1 along an axis
  delete_neighbor(index_parent);

}

//----------------------------------------------------------------------

void Adapt::coarsen (const Adapt & adapt_child)
{
  Index index_child = adapt_child.index();

  if (! valid_) {
    // First time called copy all child neighbors
    copy_(adapt_child);
    valid_ = true;
    self_.index_ = self_.index_.index_parent(min_level_);

    // remove any blocks internal to this one (siblings to child block)
    const int n = adapt_child.neighbor_list_.size();
    for (int i=0; i<n; i++) {
      const Index index_neighbor = adapt_child.neighbor_list_[i].index_;
      if (index_child.is_sibling(index_neighbor)) {
        delete_neighbor (index_neighbor);
      }
    }
  } else {
    // not first time called--insert non-sibling neighbors of child block
    const int n = adapt_child.neighbor_list_.size();
    for (int i=0; i<n; i++) {
      const Index index_neighbor = adapt_child.neighbor_list_[i].index_;
      const bool not_sibling = ! index_child.is_sibling(index_neighbor);
      if (not_sibling) {
        insert_neighbor (index_neighbor);
      }
    }
  }
}

//----------------------------------------------------------------------

void Adapt::update_neighbor
(Index index, int level_min, int level_max, bool can_coarsen)
{
  LevelInfo * neighbor = neighbor_(index);
  if (neighbor) {
    neighbor->level_min_ = std::max(neighbor->level_min_,level_min);
    neighbor->level_max_ = std::min(neighbor->level_max_,level_max);
    neighbor->can_coarsen_ = neighbor->can_coarsen_ || can_coarsen;
  }
}

//----------------------------------------------------------------------

void Adapt::initialize_bounds
(int level_next, int level_curr)
{
  // reset self level bounds
  self_.level_now_ = level_curr;
  self_.level_min_ = std::max(level_next,min_level_);
  self_.level_max_ = std::min(level_curr+1,max_level_);
  self_.can_coarsen_ = false;
  // reset neighbor level bounds
  const int n = num_neighbors();
  for (int i=0; i<n; i++) {
    LevelInfo & neighbor = neighbor_list_[i];
    neighbor.level_min_ = std::max(neighbor.level_now_-1, min_level_);
    neighbor.level_max_ = std::min(neighbor.level_now_+1, max_level_);
    neighbor.can_coarsen_ = false;
  }
}

//----------------------------------------------------------------------

bool Adapt::update_bounds()
{
  // Save values to test later if changed
  const int level_min = self_.level_min_;
  const int level_max = self_.level_max_;
  const int can_coarsen = self_.can_coarsen_;

  const int n = neighbor_list_.size();

  int level_min_new = self_.level_min_;
  for (int i=0; i<n; i++) {
    level_min_new = std::max
      (level_min_new, (neighbor_list_[i].level_min_ - 1) );
  }
  int neighbor_max = min_level_;
  for (int i=0; i<n; i++) {
    neighbor_max = std::max
      (neighbor_max, neighbor_list_[i].level_max_);
  }

  const int level_max_new = std::max(level_min_new, neighbor_max - 1 );

  self_.can_coarsen_ = (level_max_new == self_.level_now_ - 1);

  // Reset level_max to >= level_now pending checking all sibling can
  // coarsen
  self_.level_min_ = level_min_new;
  self_.level_max_ = std::max(level_max_new,self_.level_now_);

  // adjust for coarsening: can only coarsen if all siblings can coarsen

  const bool want_to_coarsen = (self_.level_min_ < self_.level_now_);
  int count_coarsen = 0;
  bool cannot_coarsen = false;
  if ( want_to_coarsen && self_.can_coarsen_) {
    // count self
    ++count_coarsen;
    // block can coarsen, check that all neighbors can as well
    for (int i=0; i<n; i++) {
      const auto & neighbor = neighbor_list_[i];
      if (self_.index_.is_sibling(neighbor.index_,min_level_)) {
        if (neighbor.can_coarsen_) {
          ++count_coarsen;
        }
        if (neighbor.level_min_ >= self_.level_now_) {
          cannot_coarsen = true;
        }
      } else if (self_.index_.is_nibling(neighbor.index_,min_level_)) {
          // cannot coarsen if sibling is refined
          cannot_coarsen = true;
      }

    }
    if (count_coarsen == cello::num_children(rank_)) {
      // Can coarsen if all siblings can coarsen (count includes self)
      self_.level_max_ = self_.level_min_;
    }
    if (cannot_coarsen) {
      self_.level_min_ = self_.level_now_;
      self_.can_coarsen_ = false;
    }
  }

  const bool changed =
    (self_.level_min_ != level_min) ||
    (self_.level_max_ != level_max) ||
    (self_.can_coarsen_ != can_coarsen);

  return ( changed );
}

//----------------------------------------------------------------------

bool Adapt::is_converged() const
{
  return (self_.level_min_ == self_.level_max_);
}

//----------------------------------------------------------------------

bool Adapt::neighbors_converged() const
{
  const int n = neighbor_list_.size();
  bool converged = true;
  for (int i=0; i<n; i++) {
    bool is_self = self_.index_ == neighbor_list_[i].index_;
    const auto & neighbor = is_self ? self_ : neighbor_list_[i];
    converged = converged && 
       (neighbor.level_min_ == neighbor.level_max_);
  }
  return converged;
}

//----------------------------------------------------------------------

void Adapt::get_level_bounds
(int * level_min, int * level_max, bool * can_coarsen) const
{
  (*level_min)   = self_.level_min_;
  (*level_max)   = self_.level_max_;
  (*can_coarsen) = self_.can_coarsen_;
}

//----------------------------------------------------------------------

void Adapt::get_neighbor_level_bounds
(Index index, int * level_min, int * level_max, bool * can_coarsen) const
{
  for (int i=0; i<num_neighbors(); i++) {
    auto & neighbor = neighbor_list_[i];
    if (index == neighbor_list_[i].index_) {
      (*level_min)   = neighbor.level_min_;
      (*level_max)   = neighbor.level_max_;
      (*can_coarsen) = neighbor.can_coarsen_;
    }
  }
}

//----------------------------------------------------------------------


std::vector<Index> Adapt::index_neighbors() const
{
  std::vector<Index> index_list;
  const int n = num_neighbors();
  index_list.resize(n);
  for (int i=0; i<n; i++) index_list[i] = index(i);
  return index_list;
}

//----------------------------------------------------------------------

void Adapt::print(std::string message, const Block * block, FILE * fp) const
{
  if (fp != nullptr && block->is_leaf() && valid_) {
    std::string prefix = std::string("DEBUG_ADAPT ")+message;
    fprintf (fp,"%s Block %s cycle %d\n",prefix.c_str(),
             block->name().c_str(),
             block->state()->cycle());
    fprintf (fp,"%s face_level curr: ",prefix.c_str());
<<<<<<< HEAD
    for (size_t i=0; i<face_level_curr_.size(); i++) {
      fprintf (fp,"%d ", face_level_curr_.at(i));
    }
    fprintf (fp,"\n");
    fprintf (fp,"%s face_level next: ",prefix.c_str());
    for (size_t i=0; i<face_level_next_.size(); i++) {
      fprintf (fp,"%d ", face_level_next_.at(i));
=======
    for (std::size_t i=0; i<face_level_[0].size(); i++) {
      fprintf (fp,"%d ", face_level_[0].at(i));
    }
    fprintf (fp,"\n");
    fprintf (fp,"%s face_level next: ",prefix.c_str());
    for (std::size_t i=0; i<face_level_[1].size(); i++) {
      fprintf (fp,"%d ", face_level_[1].at(i));
>>>>>>> 7e7ecd20
    }
    fprintf (fp,"\n");
    fprintf (fp,"%s periodicity %d %d %d\n",
              prefix.c_str(),
              periodicity_[0],
<<<<<<< HEAD
             periodicity_[1],
             periodicity_[2]);
    for (int ifz=-1; ifz<=1; ifz++) {
      for (int ify=-1; ify<=1; ify++) {
        fprintf (fp,"%s face_level last: ",prefix.c_str());
        for (int icz=0; icz<2; icz++) {
          for (int icy=0; icy<2; icy++) {
            for (int icx=0; icx<2; icx++) {
              for (int ifx=-1; ifx<=1; ifx++) {
                int if3[3] = {ifx,ify,ifz};
                int ic3[3] = {icx, icy, icz};
                const int lf = face_level_last_[IC3(ic3)][IF3(if3)];
                if (lf == -1) fprintf (fp," - "); else fprintf (fp,"%2d ", lf);
              }
              fprintf (fp,"  ");
            }
          }
        }
        fprintf (fp,"\n");
      }
      if (ifz<1) fprintf (fp,"\n");
    }
    if (block->is_leaf()) {
      fprintf (fp,"%s levels (%d <= %d <= %d) C%d\n",prefix.c_str(),
               self_.level_min_,
               self_.level_now_,
               self_.level_max_,
               self_.can_coarsen_?1:0);
=======
              periodicity_[1],
              periodicity_[2]);

    for (std::size_t i=0; i<face_level_[2].size(); i++) {
      if (i%27==0) fprintf (fp,"\n%s face_level last: ",prefix.c_str());
      fprintf (fp,"%2d ", face_level_[2].at(i));
>>>>>>> 7e7ecd20
    }
    const int n = num_neighbors();
    fprintf (fp,"%s num_neighbors %d\n",prefix.c_str(),n);
    for (int i=0; i<n; i++) {
      const LevelInfo & info = neighbor_list_.at(i);
      int il3[3];
      info.index_.index_level(il3,max_level_);
      char neighbor_block[80];
      if (block) {
        sprintf (neighbor_block,"%s",block->name(info.index_).c_str());
      } else {
        int it3[3],ia3[3];
        info.index_.array(ia3,ia3+1,ia3+2);
        info.index_.tree(it3,it3+1,it3+2);
        sprintf (neighbor_block,"%X:%X %X:%X,%X:%X",
                 ia3[0],it3[0],
                 ia3[1],it3[1],
                 ia3[2],it3[2]);
      }
<<<<<<< HEAD
      fprintf (fp,"%s   %d %s L %d %d %d S%d C%d\n",
=======
      fprintf (fp,"%s   %d %s [%d %d] S%d C%d\n",
>>>>>>> 7e7ecd20
                prefix.c_str(),i,neighbor_block,
                info.level_min_,
                info.level_now_,
                info.level_max_,
                info.is_sibling_?1:0,
                info.can_coarsen_?1:0);
    }
  }
}

//----------------------------------------------------------------------

void Adapt::write(std::string root, const Block * block, int cycle_start) const
{
  const int cycle = cello::simulation()->state()->cycle();
  if (cycle >= cycle_start) {
    char filename[80];
    sprintf (filename,"%d-%s.%s",cycle,root.c_str(),block->name().c_str());

    CkPrintf ("%s\n",filename);

    FILE * fp = fopen (filename,"w");
    const int n = neighbor_list_.size();
    for (int i=0; i<n; i++) {
      fprintf (fp,"%s\n",
               block->name(neighbor_list_[i].index_).c_str());
    }
    fclose(fp);
  }
}

//======================================================================

int Adapt::data_size () const
{
  int size = 0;

  SIZE_VECTOR_TYPE(size,int,face_level_curr_);
  SIZE_VECTOR_TYPE(size,int,face_level_next_);
  SIZE_VECTOR_VECTOR_TYPE(size,int,face_level_last_);

  SIZE_VECTOR_TYPE(size,int,face_level_curr_count_);
  SIZE_VECTOR_TYPE(size,int,face_level_next_count_);
  SIZE_VECTOR_VECTOR_TYPE(size,int,face_level_last_count_);

  SIZE_SCALAR_TYPE(size,bool,valid_);
  SIZE_SCALAR_TYPE(size,int,rank_);
  SIZE_ARRAY_TYPE (size,int,periodicity_,3);
  SIZE_SCALAR_TYPE(size,int,min_level_);
  SIZE_SCALAR_TYPE(size,int,max_level_);
  SIZE_SCALAR_TYPE(size,LevelInfo,self_);
  SIZE_VECTOR_TYPE(size,LevelInfo,neighbor_list_);
  SIZE_SCALAR_TYPE(size,int,count_);

  return size;
}

// ----------------------------------------------------------------------

char * Adapt::save_data (char * buffer) const
{
  char * pc = buffer;

  SAVE_VECTOR_TYPE(pc,int,face_level_curr_);
  SAVE_VECTOR_TYPE(pc,int,face_level_next_);
  SAVE_VECTOR_VECTOR_TYPE(pc,int,face_level_last_);

  SAVE_VECTOR_TYPE(pc,int,face_level_curr_count_);
  SAVE_VECTOR_TYPE(pc,int,face_level_next_count_);
  SAVE_VECTOR_VECTOR_TYPE(pc,int,face_level_last_count_);

  SAVE_SCALAR_TYPE(pc,bool,valid_);
  SAVE_SCALAR_TYPE(pc,int,rank_);
  SAVE_ARRAY_TYPE (pc,int,periodicity_,3);
  SAVE_SCALAR_TYPE(pc,int,min_level_);
  SAVE_SCALAR_TYPE(pc,int,max_level_);
  SAVE_SCALAR_TYPE(pc,LevelInfo,self_);
  SAVE_VECTOR_TYPE(pc,LevelInfo,neighbor_list_);
  SAVE_SCALAR_TYPE(pc,int,count_);

  return pc;
}

// ----------------------------------------------------------------------

char * Adapt::load_data (char * buffer)
{
  char * pc = buffer;

  LOAD_VECTOR_TYPE(pc,int,face_level_curr_);
  LOAD_VECTOR_TYPE(pc,int,face_level_next_);
  LOAD_VECTOR_VECTOR_TYPE(pc,int,face_level_last_);

  LOAD_VECTOR_TYPE(pc,int,face_level_curr_count_);
  LOAD_VECTOR_TYPE(pc,int,face_level_next_count_);
  LOAD_VECTOR_VECTOR_TYPE(pc,int,face_level_last_count_);

  LOAD_SCALAR_TYPE(pc,bool,valid_);
  LOAD_SCALAR_TYPE(pc,int,rank_);
  LOAD_ARRAY_TYPE (pc,int,periodicity_,3);
  LOAD_SCALAR_TYPE(pc,int,min_level_);
  LOAD_SCALAR_TYPE(pc,int,max_level_);
  LOAD_SCALAR_TYPE(pc,LevelInfo,self_);
  LOAD_VECTOR_TYPE(pc,LevelInfo,neighbor_list_);
  LOAD_SCALAR_TYPE(pc,int,count_);

  return pc;
}

//======================================================================

bool Adapt::is_neighbor (Index index, int * ip) const
{
  // Search for index
  int i;
  const int n = neighbor_list_.size();
  for (i=0; i<n; i++) {
    if (neighbor_list_[i].index_==index) break;
  }
  // return index if used
  if (ip) (*ip) = i;

  return (i < n);
}

//----------------------------------------------------------------------

void Adapt::delete_neighbor_ (int i)
{
  // ... shift indices following index back one
  const int n = neighbor_list_.size();
  for (; i<n-1; i++) {
    neighbor_list_[i] = neighbor_list_[i+1];
  }
  // ... and resize
  neighbor_list_.resize(n-1);
}

//----------------------------------------------------------------------

void Adapt::copy_ (const Adapt & adapt)
{
  face_level_curr_ = adapt.face_level_curr_;
  face_level_next_ = adapt.face_level_next_;
  face_level_last_ = adapt.face_level_last_;
  face_level_curr_count_ = adapt.face_level_curr_count_;
  face_level_next_count_ = adapt.face_level_next_count_;
  face_level_last_count_ = adapt.face_level_last_count_;

  valid_ =         adapt.valid_;
  rank_ =          adapt.rank_;
  periodicity_[0] = adapt.periodicity_[0];
  periodicity_[1] = adapt.periodicity_[1];
  periodicity_[2] = adapt.periodicity_[2];
  min_level_ =     adapt.min_level_;
  max_level_ =     adapt.max_level_;
  self_ =          adapt.self_;
  neighbor_list_ = adapt.neighbor_list_;
  count_         = adapt.count_;
}
<|MERGE_RESOLUTION|>--- conflicted
+++ resolved
@@ -362,29 +362,18 @@
              block->name().c_str(),
              block->state()->cycle());
     fprintf (fp,"%s face_level curr: ",prefix.c_str());
-<<<<<<< HEAD
-    for (size_t i=0; i<face_level_curr_.size(); i++) {
+    for (std::size_t i=0; i<face_level_curr_.size(); i++) {
       fprintf (fp,"%d ", face_level_curr_.at(i));
     }
     fprintf (fp,"\n");
     fprintf (fp,"%s face_level next: ",prefix.c_str());
-    for (size_t i=0; i<face_level_next_.size(); i++) {
+    for (std::size_t i=0; i<face_level_next_.size(); i++) {
       fprintf (fp,"%d ", face_level_next_.at(i));
-=======
-    for (std::size_t i=0; i<face_level_[0].size(); i++) {
-      fprintf (fp,"%d ", face_level_[0].at(i));
-    }
-    fprintf (fp,"\n");
-    fprintf (fp,"%s face_level next: ",prefix.c_str());
-    for (std::size_t i=0; i<face_level_[1].size(); i++) {
-      fprintf (fp,"%d ", face_level_[1].at(i));
->>>>>>> 7e7ecd20
     }
     fprintf (fp,"\n");
     fprintf (fp,"%s periodicity %d %d %d\n",
               prefix.c_str(),
               periodicity_[0],
-<<<<<<< HEAD
              periodicity_[1],
              periodicity_[2]);
     for (int ifz=-1; ifz<=1; ifz++) {
@@ -413,14 +402,6 @@
                self_.level_now_,
                self_.level_max_,
                self_.can_coarsen_?1:0);
-=======
-              periodicity_[1],
-              periodicity_[2]);
-
-    for (std::size_t i=0; i<face_level_[2].size(); i++) {
-      if (i%27==0) fprintf (fp,"\n%s face_level last: ",prefix.c_str());
-      fprintf (fp,"%2d ", face_level_[2].at(i));
->>>>>>> 7e7ecd20
     }
     const int n = num_neighbors();
     fprintf (fp,"%s num_neighbors %d\n",prefix.c_str(),n);
@@ -440,11 +421,7 @@
                  ia3[1],it3[1],
                  ia3[2],it3[2]);
       }
-<<<<<<< HEAD
       fprintf (fp,"%s   %d %s L %d %d %d S%d C%d\n",
-=======
-      fprintf (fp,"%s   %d %s [%d %d] S%d C%d\n",
->>>>>>> 7e7ecd20
                 prefix.c_str(),i,neighbor_block,
                 info.level_min_,
                 info.level_now_,
