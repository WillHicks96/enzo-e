--- conflicted
+++ resolved
@@ -392,7 +392,6 @@
       //--------------------------------------------------
       // Image parameters
       //--------------------------------------------------
-<<<<<<< HEAD
 
       OutputImage * output_image = dynamic_cast<OutputImage *> (output);
 
@@ -425,40 +424,6 @@
           delete [] g;
           delete [] b;
 
-=======
-
-      OutputImage * output_image = dynamic_cast<OutputImage *> (output);
-
-      if (output_image != NULL) {
-
-        // COLORMAP
-
-        int n = config->output_colormap[index].size() / 3;
-
-        if (n > 0) {
-          double * r = new double [n];
-          double * g = new double [n];
-          double * b = new double [n];
-
-          for (int i=0; i<n; i++) {
-
-            int ir=3*i+0;
-            int ig=3*i+1;
-            int ib=3*i+2;
-
-            r[i] = config->output_colormap[index][ir];
-            g[i] = config->output_colormap[index][ig];
-            b[i] = config->output_colormap[index][ib];
-
-          }
-
-          output_image->set_colormap(n,r,g,b);
-
-          delete [] r;
-          delete [] g;
-          delete [] b;
-
->>>>>>> 1a79e211
         }
 
       }
@@ -867,9 +832,6 @@
   } else if (name == "flux_correct") {
 
     method = new MethodFluxCorrect
-<<<<<<< HEAD
-      (config->method_flux_correct_group[index_method]);
-=======
       (config->method_flux_correct_group[index_method],
        config->method_flux_correct_enable[index_method],
        config->method_flux_correct_min_digits[index_method]);
@@ -877,7 +839,6 @@
   } else if (name == "debug") {
 
     method = new MethodDebug (config->num_fields);
->>>>>>> 1a79e211
 
   } else if (name == "close_files") {
 
