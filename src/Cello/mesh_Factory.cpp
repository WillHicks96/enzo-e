// See LICENSE_CELLO file for license and copyright information

/// @file     mesh_Factory.hpp
/// @author   James Bordner (jobordner@ucsd.edu)
/// @date     Tue Mar 15 15:29:56 PDT 2011
/// @brief    [\ref Mesh] Declaration of the Factory class

#include "mesh.hpp"
#include "charm_simulation.hpp"

//----------------------------------------------------------------------

Hierarchy * Factory::create_hierarchy
( int refinement, int min_level, int max_level) const throw ()
{
  return new Hierarchy (this,refinement, min_level, max_level);
}

//----------------------------------------------------------------------

void Factory::pup (PUP::er &p)

{
  TRACEPUP;

  // NOTE: change this function whenever attributes change

  PUP::able::pup(p);

  //  p | bound_arrays_;

}

//----------------------------------------------------------------------

IoBlock * Factory::create_io_block () const throw()
{
  return new IoBlock;
}

//----------------------------------------------------------------------

IoFieldData * Factory::create_io_field_data () const throw()
{
  return new IoFieldData();

}

//----------------------------------------------------------------------

IoParticleData * Factory::create_io_particle_data () const throw()
{
  return new IoParticleData();
}

//----------------------------------------------------------------------

CProxy_Block Factory::new_block_proxy
(
 DataMsg * data_msg,
 int nbx, int nby, int nbz
 ) const throw()
{
  TRACE3("Factory::new_block_array(na(%d %d %d)))",
	  nbx,nby,nbz);

  CProxy_Block proxy_block;

  CProxy_MappingArray array_map  = CProxy_MappingArray::ckNew(nbx,nby,nbz);

  CkArrayOptions opts;
  opts.setMap(array_map);
  proxy_block = CProxy_Block::ckNew(opts);

  return proxy_block;
}

//----------------------------------------------------------------------

void Factory::create_block_array
(
 DataMsg * data_msg,
 CProxy_Block proxy_block,
 int nbx, int nby, int nbz,
 int nx, int ny, int nz,
 int num_field_data
 ) const throw()
{
  TRACE7("Factory::create_block_array(na(%d %d %d) n(%d %d %d) num_field_data %d)",
	 nbx,nby,nbz,nx,ny,nz,num_field_data);

  int count_adapt;

  int    cycle = 0;
  double time  = 0.0;
  double dt    = 0.0;
  int num_face_level = 0;
  int * face_level = 0;

#ifdef DEBUG_ADAPT
  CkPrintf ("TRACE_FACTORY %s:%d\n",__FILE__,__LINE__); fflush(stdout);
#endif
  for (int ix=0; ix<nbx; ix++) {
    for (int iy=0; iy<nby; iy++) {
      for (int iz=0; iz<nbz; iz++) {

	Index index(ix,iy,iz);

	MsgRefine * msg = new MsgRefine
	  (index,
	   nx,ny,nz,
	   num_field_data,
	   count_adapt = 0,
	   cycle,time,dt,
	   refresh_same,
	   num_face_level, face_level, nullptr);

	msg->set_data_msg(data_msg);
<<<<<<< HEAD
#ifdef BUG_FIX_150
	cello::simulation()->set_msg_refine (index,msg);
	proxy_block[index].insert (process_type(CkMyPe()), MsgType::msg_refine);
=======
#ifdef BYPASS_CHARM_MEM_LEAK
	cello::simulation()->set_msg_refine (index,msg);
	proxy_block[index].insert (process_type(CkMyPe()));
>>>>>>> ded8a972
#else
	proxy_block[index].insert (msg);
#endif
	// --------------------------------------------------

      }
    }
  }

  TRACE1("Factory::create_block_array = %p",&proxy_block);
}

//----------------------------------------------------------------------

void Factory::create_subblock_array
(
 DataMsg * data_msg,
 CProxy_Block block_array,
 int min_level,
 int nbx, int nby, int nbz,
 int nx, int ny, int nz,
 int num_field_blocks
 ) const throw()
{
  TRACE8("Factory::create_subblock_array(min_level %d na(%d %d %d) n(%d %d %d) num_field_blocks %d",
	 min_level,nbx,nby,nbz,nx,ny,nz,num_field_blocks);

  if (min_level >= 0) {
    WARNING1("Factor::create_subblock_array",
	     "Trying to create subblock array with min_level %d >= 0",
	     min_level);
    return ;
  }

  for (int level = -1; level >= min_level; level--) {

    if (nbx > 1) nbx = ceil(0.5*nbx);
    if (nby > 1) nby = ceil(0.5*nby);
    if (nbz > 1) nbz = ceil(0.5*nbz);

    int count_adapt;

    int    cycle = 0;
    double time  = 0.0;
    double dt    = 0.0;
    int num_face_level = 0;
    int * face_level = 0;

#ifdef DEBUG_ADAPT  
  CkPrintf ("TRACE_FACTORY %s:%d\n",__FILE__,__LINE__); fflush(stdout);
#endif
  for (int ix=0; ix<nbx; ix++) {
      for (int iy=0; iy<nby; iy++) {
	for (int iz=0; iz<nbz; iz++) {

	  int shift = -level;

	  Index index(ix<<shift,iy<<shift,iz<<shift);

	  index.set_level(level);

	  TRACE3 ("inserting %d %d %d",ix,iy,iz);

	  MsgRefine * msg = new MsgRefine
	    (index,
	     nx,ny,nz,
	     num_field_blocks,
	     count_adapt = 0,
	     cycle,time,dt,
	     refresh_same,
	     num_face_level, face_level, nullptr);

	  msg->set_data_msg(data_msg);

<<<<<<< HEAD
#ifdef BUG_FIX_150
          cello::simulation()->set_msg_refine (index,msg);
          block_array[index].insert (process_type(CkMyPe()),MsgType::msg_refine);
=======
#ifdef BYPASS_CHARM_MEM_LEAK
          cello::simulation()->set_msg_refine (index,msg);
          block_array[index].insert (process_type(CkMyPe()));
>>>>>>> ded8a972
#else
          block_array[index].insert (msg);
#endif
	  // --------------------------------------------------

	}
      }
    }
  }
}

//----------------------------------------------------------------------

void Factory::create_block
(
 DataMsg * data_msg,
 CProxy_Block block_array,
 Index index,
 int nx, int ny, int nz,
 int num_field_data,
 int count_adapt,
 int cycle, double time, double dt,
 int narray, char * array, int refresh_type,
 int num_face_level,
 int * face_level,
 Adapt * adapt,
 Simulation * simulation
 ) const throw()
{

  TRACE3("Factory::create_block(%d %d %d)",nx,ny,nz);
  TRACE2("Factory::create_block(num_field_data %d  count_adapt %d)",
	 num_field_data,count_adapt);

  // --------------------------------------------------
  // ENTRY: #3 Factory::create_block() -> Block::Block()
  // ENTRY: level > 0 block array insert
  // --------------------------------------------------

#ifdef DEBUG_ADAPT  
  CkPrintf ("TRACE_FACTORY %s:%d\n",__FILE__,__LINE__); fflush(stdout);
#endif
  MsgRefine * msg = new MsgRefine
    (index,
     nx,ny,nz,
     num_field_data,
     count_adapt,
     cycle,time,dt,
     refresh_type,
     num_face_level, face_level, adapt);

  msg->set_data_msg (data_msg);

<<<<<<< HEAD
#ifdef BUG_FIX_150
  cello::simulation()->set_msg_refine (index,msg);
  block_array[index].insert (process_type(CkMyPe()),MsgType::msg_refine);
=======
#ifdef BYPASS_CHARM_MEM_LEAK
  cello::simulation()->set_msg_refine (index,msg);
  block_array[index].insert (process_type(CkMyPe()));
>>>>>>> ded8a972
#else
  block_array[index].insert (msg);
#endif
}
<|MERGE_RESOLUTION|>--- conflicted
+++ resolved
@@ -116,15 +116,9 @@
 	   num_face_level, face_level, nullptr);
 
 	msg->set_data_msg(data_msg);
-<<<<<<< HEAD
-#ifdef BUG_FIX_150
+#ifdef BYPASS_CHARM_MEM_LEAK
 	cello::simulation()->set_msg_refine (index,msg);
 	proxy_block[index].insert (process_type(CkMyPe()), MsgType::msg_refine);
-=======
-#ifdef BYPASS_CHARM_MEM_LEAK
-	cello::simulation()->set_msg_refine (index,msg);
-	proxy_block[index].insert (process_type(CkMyPe()));
->>>>>>> ded8a972
 #else
 	proxy_block[index].insert (msg);
 #endif
@@ -199,15 +193,9 @@
 
 	  msg->set_data_msg(data_msg);
 
-<<<<<<< HEAD
-#ifdef BUG_FIX_150
+#ifdef BYPASS_CHARM_MEM_LEAK
           cello::simulation()->set_msg_refine (index,msg);
           block_array[index].insert (process_type(CkMyPe()),MsgType::msg_refine);
-=======
-#ifdef BYPASS_CHARM_MEM_LEAK
-          cello::simulation()->set_msg_refine (index,msg);
-          block_array[index].insert (process_type(CkMyPe()));
->>>>>>> ded8a972
 #else
           block_array[index].insert (msg);
 #endif
@@ -261,15 +249,9 @@
 
   msg->set_data_msg (data_msg);
 
-<<<<<<< HEAD
-#ifdef BUG_FIX_150
+#ifdef BYPASS_CHARM_MEM_LEAK
   cello::simulation()->set_msg_refine (index,msg);
   block_array[index].insert (process_type(CkMyPe()),MsgType::msg_refine);
-=======
-#ifdef BYPASS_CHARM_MEM_LEAK
-  cello::simulation()->set_msg_refine (index,msg);
-  block_array[index].insert (process_type(CkMyPe()));
->>>>>>> ded8a972
 #else
   block_array[index].insert (msg);
 #endif
