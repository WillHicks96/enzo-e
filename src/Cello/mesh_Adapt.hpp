// See LICENSE_CELLO file for license and copyright information

/// @file     mesh_Adapt.hpp
/// @author   James Bordner (jobordner@ucsd.edu)
/// @date     2021-10-20
/// @brief    [\ref Mesh] Declaration of the Adapt class

// #define CHECK_ADAPT

#ifndef MESH_ADAPT_HPP
#define MESH_ADAPT_HPP

class Adapt {

  /// @class    Adapt
  /// @ingroup  Mesh
  /// @brief    [\ref Mesh]

public: // interface

  class LevelInfo {
  public:
    void pup (PUP::er &p)
    {
      p | index_;
      p | level_now_;
      p | level_min_;
      p | level_max_;
      p | is_sibling_;
      p | can_coarsen_;
    }
    Index index_;
    int level_now_;
    int level_min_;
    int level_max_;
    bool is_sibling_;
    bool can_coarsen_;
    void clear() {
      level_now_ = 0;
      level_min_ = 0;
      level_max_ = 0;
      is_sibling_ = false;
      can_coarsen_ = false;
    }
  };

  /// Constructor
  Adapt ()
    : face_level_curr_(),
      face_level_next_(),
      face_level_last_(),
      face_level_curr_count_(),
      face_level_next_count_(),
      face_level_last_count_(),
      valid_(false),
      rank_(0),
      periodicity_(),
      min_level_(0),
      max_level_(0),
      neighbor_list_(),
      count_(0)
  {
    reset_face_level_curr();
    reset_face_level_next();
    reset_face_level_last();
    periodicity_[0] = 0;
    periodicity_[1] = 0;
    periodicity_[2] = 0;
    self_.clear();
  }

  /// CHARM++ Pack / Unpack function
  void pup (PUP::er &p)
  {
    p | face_level_curr_;
    p | face_level_next_;
    p | face_level_last_;
    p | face_level_curr_count_;
    p | face_level_next_count_;
    p | face_level_last_count_;
    p | valid_;
    p | rank_;
    PUParray (p,periodicity_,3);
    p | min_level_;
    p | max_level_;
    p | self_;
    p | neighbor_list_;
    p | count_;

  }

  //----------------------------------------------------------------------

  /// Set current level for the block in the given face if counter is
  /// greater than saved
  void set_face_level_curr (const int if3[3], int level, int count);

  /// Set next level for the block in the given face if counter is
  /// greater than saved
  void set_face_level_next (const int if3[3], int level, int count);

  /// Set last level for the block in the given face and neighbor's
  /// child if counter is greater than last
  void set_face_level_last
  (const int ic3[3], const int if3[3], int level, int count);

  /// Return the current level_now for the block in the given face and
  /// (neighbor's) child
  int face_level_curr (const int if3[3]) const
  { return face_level_curr_[IF3(if3)];  }

  int face_level_next (const int if3[3]) const
  { return face_level_next_[IF3(if3)];  }

  int face_level_curr (int axis, int face) const
  {
    int if3[3];
    cello::af_to_xyz(axis,face,if3);
    return face_level_curr(if3);
  }

  int face_level_next (int axis, int face) const
  {
    int if3[3];
    cello::af_to_xyz(axis,face,if3);
    return face_level_next(if3);
  }

  int face_level_last (const int ic3[3], const int if3[3]) const
  {
    return face_level_last_[IC3(ic3)][IF3(if3)];
  }

  inline void reset_face_level_curr()
  {
    clear_curr_face_count();
    if (face_level_curr_.size() != 27)
        face_level_curr_.resize(27);
    std::fill(face_level_curr_.begin(),
              face_level_curr_.end(), 0 );
  }

  inline void reset_face_level_next()
  {
    clear_next_face_count();
    if (face_level_next_.size() != 27)
        face_level_next_.resize(27);
    std::fill(face_level_next_.begin(),
              face_level_next_.end(), 0 );
  }

  inline void reset_face_level_last()
  {
    clear_last_face_count();
    const size_t nc = cello::num_children();
    if (face_level_last_.size() != nc)
        face_level_last_.resize(nc);
    for (size_t i=0; i<nc; i++) {
      if (face_level_last_[i].size() != 27)
          face_level_last_[i].resize(27);
      std::fill(face_level_last_[i].begin(),
                face_level_last_[i].end(), -1 );
    }
  }

  /// Clear all face level counts
  void clear_face_counts()
  {
    clear_curr_face_count();
    clear_next_face_count();
    clear_last_face_count();
  }

  /// Clear current face level counts
  void clear_curr_face_count()
  {
    auto & curr = face_level_curr_count_;
    if (curr.size() != 27) curr.resize(27);
    std::fill(curr.begin(), curr.end(), -1 );
  }

<<<<<<< HEAD
  void copy_face_level(LevelType level_type, const int * face_level)
=======
  /// clear next face level counts
  void clear_next_face_count()
>>>>>>> a7929674
  {
    auto & next = face_level_next_count_;
    if (next.size() != 27) next.resize(27);
    std::fill(next.begin(), next.end(), -1 );
  }

  /// clear last face level counts
  void clear_last_face_count()
  {
    auto & last = face_level_last_count_;
    const size_t nc = cello::num_children();
    if (last.size() != nc) last.resize(nc);
    for (size_t i=0; i<nc; i++) {
      if (last[i].size() != 27) last[i].resize(27);
      std::fill(last[i].begin(), last[i].end(), -1 );
    }
  }

  /// Return vector of current face levels
  std::vector<int> & face_level_curr()
  { return face_level_curr_; }

  /// Return vector of current face level counts
  std::vector<int> & face_level_curr_count()
  { return face_level_curr_count_; }

  void update_curr_from_next ()
  { face_level_curr_ = face_level_next_; }

  void update_next_from_curr ()
  { face_level_next_ = face_level_curr_; }

  void copy_face_level_curr(int * face_level)
  {
    for (int i=0; i<27; i++)
      face_level_curr_[i] = face_level[i];
  }

  inline void reset ()
  {
    reset_face_level_curr();
    reset_face_level_next();
    reset_face_level_last();
  }

  //======================================================================

  /// Set rank. No range checking, rank must be 1 <= rank <= 3
  inline void set_rank (int rank)
  {
    rank_ = rank;
    set_valid(true);
  }

  inline void set_valid (bool valid)
  { valid_ = valid; }

  inline bool is_valid () const
  { return valid_; }

  inline void set_periodicity (const int periodicity[3])
  {
    periodicity_[0] = periodicity[0];
    periodicity_[1] = periodicity[1];
    periodicity_[2] = periodicity[2];
  }
  /// Set the maximum allowable refinement level
  inline void set_max_level (int max_level)
  { max_level_ = max_level; }
  /// Set the minimum allowable refinement level
  inline void set_min_level (int min_level)
  { min_level_ = min_level; }


  /// Set the ith index, where i=0 is the block's own index
  inline void set_index(Index index)
  {
    self_.index_ = index;
    self_.level_now_ = index.level();
  }

  inline void insert_neighbor (Index index)
  { insert_neighbor (index,self_.index_.is_sibling(index)); }

  /// Insert the given neighbor into the list of neighbors. Return
  /// true if successful and false if neighbor already inserted
  void insert_neighbor  (Index index, bool is_sibling);

  /// Delete the given neighbor from list of neighbors. Return true if
  /// successful and false if neighbor not found.
  bool delete_neighbor  (Index index);

  /// Replace the neighboring block with refined neighbors
  void refine_neighbor  (Index index);

  /// Replace the neighboring block with a coarsened neighbor. May
  /// delete any neighboring sibling blocks, and may be called
  /// separately for siblings
  void coarsen_neighbor  (Index index);

  /// Refine self, replacing blocks non-adjacent blocks with siblings
  void refine (const Adapt & adapt_parent, int ic3[3]);

  /// Coarsen self, replacing blocks non-adjacent blocks with siblings
  void coarsen (const Adapt & adapt_child);

  /// Update a Block neighbor’s current level bounds, presumably from
  /// updated bounds received by the neighboring Block.
  void update_neighbor
  (Index index, int level_min, int level_max, bool can_coarsen);

  /// Initialize level bounds for self and neighbors
  void initialize_bounds(int level_next, int level_curr);

  /// Update the Block’s own level bounds given the current list of
  /// neighbor level bounds. Returns true iff the values change, which
  /// can be used to determine whether or not to update its neighbors
  /// with new level bounds.
  bool update_bounds();

  /// Return whether the given Block (the default is the block itself)
  /// is converged; that is, whether its minimum and maximum level
  /// bounds are the same. This can be used to signal that the Block’s
  /// level is finally determined, and can thus call a global
  /// reduction.
  bool is_converged() const;

  /// Return whether all neighbors are converged. This is used to
  /// ensure call to contribute happens only after all expected
  /// neighbor messages have been received
  bool neighbors_converged() const;

  /// Return the current level bounds of the given Block (default is
  /// the block itself.)
  void get_level_bounds
  (int * level_min, int * level_max, bool * can_coarsen) const;

  /// Return the current level bounds for the specified neighbor
  void get_neighbor_level_bounds
  (Index index, int * level_min, int * level_max, bool * can_coarsen) const;

  /// Return vector of neighbor indices (used to get copy before
  /// modifying list in loop)
  std::vector<Index> index_neighbors() const;

  /// Return the minimum level for the given block
  inline int level_min() const {return self_.level_min_; }
  inline int level_max() const {return self_.level_max_; }
  inline int level_now() const {return self_.level_now_; }
  inline bool can_coarsen() const {return self_.can_coarsen_; }
  inline int num_neighbors() const { return neighbor_list_.size(); }
  inline bool is_sibling (int i) const { return neighbor_list_[i].is_sibling_; }
  inline Index index() const { return self_.index_; }
  inline Index index(int i) const { return neighbor_list_.at(i).index_; }

  /// Display Adapt attributes for debugging
  void print(std::string message, const Block * block = nullptr, FILE * fp=stdout) const;

  /// Write block's neighbors to file for debugging
  void write(std::string filename, const Block * block, int cycle_start = 0) const;

  ///--------------------
  /// PACKING / UNPACKING
  ///--------------------
  
  /// Return the number of bytes required to serialize the data object
  int data_size () const;

  /// Serialize the object into the provided empty memory buffer.
  char * save_data (char * buffer) const;

  /// Restore the object from the provided initialized memory buffer data.
  char * load_data (char * buffer);

  /// Return whether the index is in the list of neighbors, and return
  /// its index if it is (or one past last index if not)
  bool is_neighbor (Index index, int * ip = 0) const;

  int count() const { return count_; }
  void inc_count () { ++count_; }
  void clear_count() { count_ = 0; }

private: // methods

  void copy_ (const Adapt & adapt);

  void delete_neighbor_ (int i);

  LevelInfo * neighbor_ (Index index)
  {
    const int n = neighbor_list_.size();
    for (int i=0; i<n; i++) {
      if (neighbor_list_[i].index_ == index)
        return &neighbor_list_[i];
    }
    return nullptr;
  }


private: // attributes

  // NOTE: change pup() function whenever attributes change

  /// List of neighbor levels
  std::vector<int> face_level_curr_;
  std::vector<int> face_level_next_;
  std::vector < std::vector<int> > face_level_last_;

  /// List of counts associated with last assignment to neighbor levels
  /// Used to maintain assignment order even when Charm++ messages don't
  /// arrive in the same order sent
  std::vector<int> face_level_curr_count_;
  std::vector<int> face_level_next_count_;
  std::vector < std::vector<int> > face_level_last_count_;

  /// Whether this Adapt class is valid; used for resetting existing
  /// Adapt
  bool valid_;
  /// Dimensionality of the problem
  int rank_;
  /// Periodicity
  int periodicity_[3];
  /// Minimum refinement level
  int min_level_;
  /// Maximum refinement level
  int max_level_;
  /// Level bound information for this block
  LevelInfo self_;
  /// Level bound information for neighboring blocks
  std::vector<LevelInfo> neighbor_list_;
  /// Local count
  int count_;
};

#endif /* MESH_ADAPT_HPP */
<|MERGE_RESOLUTION|>--- conflicted
+++ resolved
@@ -179,12 +179,8 @@
     std::fill(curr.begin(), curr.end(), -1 );
   }
 
-<<<<<<< HEAD
-  void copy_face_level(LevelType level_type, const int * face_level)
-=======
   /// clear next face level counts
   void clear_next_face_count()
->>>>>>> a7929674
   {
     auto & next = face_level_next_count_;
     if (next.size() != 27) next.resize(27);
@@ -217,7 +213,7 @@
   void update_next_from_curr ()
   { face_level_next_ = face_level_curr_; }
 
-  void copy_face_level_curr(int * face_level)
+  void copy_face_level_curr(const int * face_level)
   {
     for (int i=0; i<27; i++)
       face_level_curr_[i] = face_level[i];
