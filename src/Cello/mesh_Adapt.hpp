// See LICENSE_CELLO file for license and copyright information

/// @file     mesh_Adapt.hpp
/// @author   James Bordner (jobordner@ucsd.edu)
/// @date     2021-10-20
/// @brief    [\ref Mesh] Declaration of the Adapt class

// #define CHECK_ADAPT

#ifndef MESH_ADAPT_HPP
#define MESH_ADAPT_HPP

class Adapt {

  /// @class    Adapt
  /// @ingroup  Mesh
  /// @brief    [\ref Mesh]

public: // interface

  class LevelInfo {
  public:
    void pup (PUP::er &p)
    {
      p | index_;
      p | level_now_;
      p | level_min_;
      p | level_max_;
      p | is_sibling_;
      p | can_coarsen_;
    }
    Index index_;
    int level_now_;
    int level_min_;
    int level_max_;
    bool is_sibling_;
    bool can_coarsen_;
    void clear() {
      level_now_ = 0;
      level_min_ = 0;
      level_max_ = 0;
      is_sibling_ = false;
      can_coarsen_ = false;
    }
  };

  /// Constructor
  Adapt ()
    : face_level_curr_(),
      face_level_next_(),
      face_level_last_(),
      face_level_curr_count_(),
      face_level_next_count_(),
      face_level_last_count_(),
      valid_(false),
      rank_(0),
      periodicity_(),
      min_level_(0),
      max_level_(0),
      neighbor_list_(),
      count_(0)
  {
    reset_face_level_curr();
    reset_face_level_next();
    reset_face_level_last();
    periodicity_[0] = 0;
    periodicity_[1] = 0;
    periodicity_[2] = 0;
    self_.clear();
  }

  /// CHARM++ Pack / Unpack function
  void pup (PUP::er &p)
  {
    p | face_level_curr_;
    p | face_level_next_;
    p | face_level_last_;
    p | face_level_curr_count_;
    p | face_level_next_count_;
    p | face_level_last_count_;
    p | valid_;
    p | rank_;
    PUParray (p,periodicity_,3);
    p | min_level_;
    p | max_level_;
    p | self_;
    p | neighbor_list_;
    p | count_;

  }

  //----------------------------------------------------------------------

  /// Set current level for the block in the given face if counter is
  /// greater than saved
  void set_face_level_curr (const int if3[3], int level, int count);
<<<<<<< HEAD

  /// Set next level for the block in the given face if counter is
  /// greater than saved
  void set_face_level_next (const int if3[3], int level, int count);

=======

  /// Set next level for the block in the given face if counter is
  /// greater than saved
  void set_face_level_next (const int if3[3], int level, int count);

>>>>>>> 2203fa33
  /// Set last level for the block in the given face and neighbor's
  /// child if counter is greater than last
  void set_face_level_last
  (const int ic3[3], const int if3[3], int level, int count);

  /// Return the current level_now for the block in the given face and
  /// (neighbor's) child
  int face_level_curr (const int if3[3]) const
  { return face_level_curr_[IF3(if3)];  }

  int face_level_next (const int if3[3]) const
  { return face_level_next_[IF3(if3)];  }

  int face_level_curr (int axis, int face) const
  {
    int if3[3];
    cello::af_to_xyz(axis,face,if3);
    return face_level_curr(if3);
  }

  int face_level_next (int axis, int face) const
  {
    int if3[3];
    cello::af_to_xyz(axis,face,if3);
    return face_level_next(if3);
  }

  int face_level_last (const int ic3[3], const int if3[3]) const
  {
    return face_level_last_[IC3(ic3)][IF3(if3)];
  }

  inline void reset_face_level_curr()
  {
    clear_curr_face_count();
    if (face_level_curr_.size() != 27)
        face_level_curr_.resize(27);
    std::fill(face_level_curr_.begin(),
              face_level_curr_.end(), 0 );
  }

  inline void reset_face_level_next()
  {
    clear_next_face_count();
    if (face_level_next_.size() != 27)
        face_level_next_.resize(27);
    std::fill(face_level_next_.begin(),
              face_level_next_.end(), 0 );
  }

  inline void reset_face_level_last()
  {
    clear_last_face_count();
    const size_t nc = cello::num_children();
    if (face_level_last_.size() != nc)
        face_level_last_.resize(nc);
    for (size_t i=0; i<nc; i++) {
      if (face_level_last_[i].size() != 27)
          face_level_last_[i].resize(27);
      std::fill(face_level_last_[i].begin(),
                face_level_last_[i].end(), -1 );
    }
  }

  /// Clear all face level counts
  void clear_face_counts()
  {
    clear_curr_face_count();
    clear_next_face_count();
    clear_last_face_count();
  }

  /// Clear current face level counts
  void clear_curr_face_count()
  {
    auto & curr = face_level_curr_count_;
    if (curr.size() != 27) curr.resize(27);
    std::fill(curr.begin(), curr.end(), -1 );
  }

  /// clear next face level counts
  void clear_next_face_count()
  {
    auto & next = face_level_next_count_;
    if (next.size() != 27) next.resize(27);
    std::fill(next.begin(), next.end(), -1 );
  }

  /// clear last face level counts
  void clear_last_face_count()
  {
    auto & last = face_level_last_count_;
    const size_t nc = cello::num_children();
    if (last.size() != nc) last.resize(nc);
    for (size_t i=0; i<nc; i++) {
      if (last[i].size() != 27) last[i].resize(27);
      std::fill(last[i].begin(), last[i].end(), -1 );
    }
  }

  /// Return vector of current face levels
  std::vector<int> & face_level_curr()
  { return face_level_curr_; }

  /// Return vector of current face level counts
  std::vector<int> & face_level_curr_count()
  { return face_level_curr_count_; }

  void update_curr_from_next ()
  { face_level_curr_ = face_level_next_; }

<<<<<<< HEAD
  void update_next_from_curr ()
  { face_level_next_ = face_level_curr_; }

  void copy_face_level_curr(int * face_level)
=======

  void update_next_from_curr ()
  { face_level_next_ = face_level_curr_; }

  void copy_face_level_curr(const int * face_level)
>>>>>>> 2203fa33
  {
    for (int i=0; i<27; i++)
      face_level_curr_[i] = face_level[i];
  }

  inline void reset ()
  {
    reset_face_level_curr();
    reset_face_level_next();
    reset_face_level_last();
  }

  //======================================================================

  /// Set rank. No range checking, rank must be 1 <= rank <= 3
  inline void set_rank (int rank)
  {
    rank_ = rank;
    set_valid(true);
  }

  inline void set_valid (bool valid)
  { valid_ = valid; }

  inline bool is_valid () const
  { return valid_; }

  inline void set_periodicity (const int periodicity[3])
  {
    periodicity_[0] = periodicity[0];
    periodicity_[1] = periodicity[1];
    periodicity_[2] = periodicity[2];
  }
  /// Set the maximum allowable refinement level
  inline void set_max_level (int max_level)
  { max_level_ = max_level; }
  /// Set the minimum allowable refinement level
  inline void set_min_level (int min_level)
  { min_level_ = min_level; }


  /// Set the ith index, where i=0 is the block's own index
  inline void set_index(Index index)
  {
    self_.index_ = index;
    self_.level_now_ = index.level();
  }

  inline void insert_neighbor (Index index)
  { insert_neighbor (index,self_.index_.is_sibling(index)); }

  /// Insert the given neighbor into the list of neighbors. Return
  /// true if successful and false if neighbor already inserted
  void insert_neighbor  (Index index, bool is_sibling);

  /// Delete the given neighbor from list of neighbors. Return true if
  /// successful and false if neighbor not found.
  bool delete_neighbor  (Index index);

  /// Replace the neighboring block with refined neighbors
  void refine_neighbor  (Index index);

  /// Replace the neighboring block with a coarsened neighbor. May
  /// delete any neighboring sibling blocks, and may be called
  /// separately for siblings
  void coarsen_neighbor  (Index index);

  /// Refine self, replacing blocks non-adjacent blocks with siblings
  void refine (const Adapt & adapt_parent, int ic3[3]);

  /// Coarsen self, replacing blocks non-adjacent blocks with siblings
  void coarsen (const Adapt & adapt_child);

  /// Update a Block neighbor’s current level bounds, presumably from
  /// updated bounds received by the neighboring Block.
  void update_neighbor
  (Index index, int level_min, int level_max, bool can_coarsen);

  /// Initialize level bounds for self and neighbors
  void initialize_bounds(int level_next, int level_curr);

  /// Update the Block’s own level bounds given the current list of
  /// neighbor level bounds. Returns true iff the values change, which
  /// can be used to determine whether or not to update its neighbors
  /// with new level bounds.
  bool update_bounds();

  /// Return whether the given Block (the default is the block itself)
  /// is converged; that is, whether its minimum and maximum level
  /// bounds are the same. This can be used to signal that the Block’s
  /// level is finally determined, and can thus call a global
  /// reduction.
  bool is_converged() const;

  /// Return whether all neighbors are converged. This is used to
  /// ensure call to contribute happens only after all expected
  /// neighbor messages have been received
  bool neighbors_converged() const;

  /// Return the current level bounds of the given Block (default is
  /// the block itself.)
  void get_level_bounds
  (int * level_min, int * level_max, bool * can_coarsen) const;

  /// Return the current level bounds for the specified neighbor
  void get_neighbor_level_bounds
  (Index index, int * level_min, int * level_max, bool * can_coarsen) const;

  /// Return vector of neighbor indices (used to get copy before
  /// modifying list in loop)
  std::vector<Index> index_neighbors() const;

  /// Return the minimum level for the given block
  inline int level_min() const {return self_.level_min_; }
  inline int level_max() const {return self_.level_max_; }
  inline int level_now() const {return self_.level_now_; }
  inline bool can_coarsen() const {return self_.can_coarsen_; }
  inline int num_neighbors() const { return neighbor_list_.size(); }
  inline bool is_sibling (int i) const { return neighbor_list_[i].is_sibling_; }
  inline Index index() const { return self_.index_; }
  inline Index index(int i) const { return neighbor_list_.at(i).index_; }

  /// Display Adapt attributes for debugging
  void print(std::string message, const Block * block = nullptr, FILE * fp=stdout) const;

  /// Write block's neighbors to file for debugging
  void write(std::string filename, const Block * block, int cycle_start = 0) const;

  ///--------------------
  /// PACKING / UNPACKING
  ///--------------------
  
  /// Return the number of bytes required to serialize the data object
  int data_size () const;

  /// Serialize the object into the provided empty memory buffer.
  char * save_data (char * buffer) const;

  /// Restore the object from the provided initialized memory buffer data.
  char * load_data (char * buffer);

  /// Return whether the index is in the list of neighbors, and return
  /// its index if it is (or one past last index if not)
  bool is_neighbor (Index index, int * ip = 0) const;

  int count() const { return count_; }
  void inc_count () { ++count_; }
  void clear_count() { count_ = 0; }

private: // methods

  void copy_ (const Adapt & adapt);

  void delete_neighbor_ (int i);

  LevelInfo * neighbor_ (Index index)
  {
    const int n = neighbor_list_.size();
    for (int i=0; i<n; i++) {
      if (neighbor_list_[i].index_ == index)
        return &neighbor_list_[i];
    }
    return nullptr;
  }


private: // attributes

  // NOTE: change pup() function whenever attributes change

  /// List of neighbor levels
  std::vector<int> face_level_curr_;
  std::vector<int> face_level_next_;
  std::vector < std::vector<int> > face_level_last_;

  /// List of counts associated with last assignment to neighbor levels
  /// Used to maintain assignment order even when Charm++ messages don't
  /// arrive in the same order sent
  std::vector<int> face_level_curr_count_;
  std::vector<int> face_level_next_count_;
  std::vector < std::vector<int> > face_level_last_count_;

  /// Whether this Adapt class is valid; used for resetting existing
  /// Adapt
  bool valid_;
  /// Dimensionality of the problem
  int rank_;
  /// Periodicity
  int periodicity_[3];
  /// Minimum refinement level
  int min_level_;
  /// Maximum refinement level
  int max_level_;
  /// Level bound information for this block
  LevelInfo self_;
  /// Level bound information for neighboring blocks
  std::vector<LevelInfo> neighbor_list_;
  /// Local count
  int count_;
};

#endif /* MESH_ADAPT_HPP */
<|MERGE_RESOLUTION|>--- conflicted
+++ resolved
@@ -94,19 +94,11 @@
   /// Set current level for the block in the given face if counter is
   /// greater than saved
   void set_face_level_curr (const int if3[3], int level, int count);
-<<<<<<< HEAD
 
   /// Set next level for the block in the given face if counter is
   /// greater than saved
   void set_face_level_next (const int if3[3], int level, int count);
 
-=======
-
-  /// Set next level for the block in the given face if counter is
-  /// greater than saved
-  void set_face_level_next (const int if3[3], int level, int count);
-
->>>>>>> 2203fa33
   /// Set last level for the block in the given face and neighbor's
   /// child if counter is greater than last
   void set_face_level_last
@@ -218,18 +210,11 @@
   void update_curr_from_next ()
   { face_level_curr_ = face_level_next_; }
 
-<<<<<<< HEAD
+
   void update_next_from_curr ()
   { face_level_next_ = face_level_curr_; }
 
-  void copy_face_level_curr(int * face_level)
-=======
-
-  void update_next_from_curr ()
-  { face_level_next_ = face_level_curr_; }
-
   void copy_face_level_curr(const int * face_level)
->>>>>>> 2203fa33
   {
     for (int i=0; i<27; i++)
       face_level_curr_[i] = face_level[i];
