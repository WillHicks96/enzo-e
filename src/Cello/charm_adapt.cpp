--- conflicted
+++ resolved
@@ -208,24 +208,9 @@
 
       int narray = 0;  
       char * array = 0;
-<<<<<<< HEAD
       FieldFace * field_face = load_face_
 	(&narray,&array, 0,0,0,  ic3[0],ic3[1],ic3[2], 
 	 true,true,true, op_array_prolong);
-=======
-      int op_array = op_array_prolong;
-
-      Simulation * simulation = proxy_simulation.ckLocalBranch();
-      FieldDescr * field_descr = simulation->field_descr();
-      FieldBlock * field_block = block_->field_block();
-      Prolong * prolong = simulation->problem()->prolong();
-
-      FieldFace field_face (field_block,field_descr);
-
-      field_face.set_prolong(prolong,ic3[0],ic3[1],ic3[2]);
-      field_face.set_face(0,0,0); // 0-face is full block
-      field_face.set_ghost(true,true,true);
->>>>>>> 168b8edb
 
       const Factory * factory = simulation()->factory();
 
@@ -258,11 +243,8 @@
 
       set_child(index_child);
 
-<<<<<<< HEAD
       delete field_face;
 
-=======
->>>>>>> 168b8edb
       face_level_update_new_(index_child);
 
     }
@@ -617,15 +599,7 @@
   FieldDescr * field_descr = simulation->field_descr();
   FieldBlock * field_block = block_->field_block();
 
-<<<<<<< HEAD
   FieldFace * field_face = new FieldFace (field_block,field_descr);
-=======
-  FieldFace field_face (field_block,field_descr);
-
-  field_face.set_restrict(restrict,icx,icy,icz);
-  field_face.set_face(0,0,0); // 0-face is full block
-  field_face.set_ghost(true,true,true);
->>>>>>> 168b8edb
 
   if (op_array_type == op_array_restrict) {
     Restrict * restrict = simulation->problem()->restrict();
@@ -667,7 +641,6 @@
     child_block_->allocate(field_descr);
   }
 
-<<<<<<< HEAD
   store_face_(n,array,
 	      0,0,0,
 	      icx,icy,icz,
@@ -676,26 +649,6 @@
 
   int rank = simulation()->dimension();
 
-=======
-  FieldBlock * child_field_block = child_block_->field_block();
-  FieldFace child_field_face(child_field_block, field_descr);
-  Restrict *   restrict = simulation->problem()->restrict();
-  child_field_face.set_restrict(restrict,icx,icy,icz);
-  child_field_face.set_face(0,0,0);
-  child_field_face.set_ghost(true,true,true);
-   
-  child_field_face.store (n, array);
-  // </duplicated code>
-
-  int rank = simulation->dimension();
-  
-#ifdef DEBUG_ADAPT
-  char buffer[80];
-  sprintf (buffer,"count_coarsen %d : %d",count_coarsen_,NC(rank));
-  index_.print(buffer,-1,2,true);
-#endif
-
->>>>>>> 168b8edb
   if (++count_coarsen_ >= NC(rank)) {
     delete block_;
     block_ = child_block_;
@@ -713,30 +666,11 @@
 void CommBlock::x_refresh_child (int n, char * buffer, 
 				int icx, int icy, int icz)
 {
-<<<<<<< HEAD
   store_face_(n,buffer,
 	      0,0,0,
 	      icx,icy,icz,
 	      true,true,true,
 	      op_array_restrict);
-=======
-  Simulation * simulation = proxy_simulation.ckLocalBranch();
-
-  FieldDescr * field_descr = simulation->field_descr();
-  FieldBlock * field_block = block_->field_block();
-  Restrict * restrict = simulation->problem()->restrict();
-
-  FieldFace field_face(field_block, field_descr);
-
-  // Full block data
-  field_face.set_face(0,0,0);
-  field_face.set_ghost(true,true,true);
-
-  field_face.set_restrict(restrict,icx,icy,icz);
-   
-  field_face.store (n, buffer);
-
->>>>>>> 168b8edb
 }
 
 //----------------------------------------------------------------------
