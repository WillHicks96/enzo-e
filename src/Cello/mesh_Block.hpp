--- conflicted
+++ resolved
@@ -315,14 +315,6 @@
   /// Accessor functions for block ordering index and count 
   void set_order (long long index, long long count)
   {
-<<<<<<< HEAD
-    index_order_ = index;
-    count_order_ = count;
-  }
-  void get_order (long long * index, long long * count) const
-  { *index = index_order_;
-    *count = count_order_;
-=======
     order_index_ = index;
     order_count_ = count;
   }
@@ -335,7 +327,6 @@
   { *index = order_index_;
     *count = order_count_;
     if (next) *next  = order_next_;
->>>>>>> a7929674
   }
   
 protected: // methods
@@ -985,14 +976,9 @@
   std::vector < std::vector <MsgRefresh * > > refresh_msg_list_;
 
   /// Index and total count used for ordering blocks, e.g. for dynamic load balancing
-<<<<<<< HEAD
-  long long index_order_;
-  long long count_order_;
-=======
   long long order_index_;
   long long order_count_;
   Index order_next_;
->>>>>>> a7929674
 };
 
 #endif /* COMM_BLOCK_HPP */