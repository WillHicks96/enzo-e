// See LICENSE_CELLO file for license and copyright information

/// @file     enzo_EnzoMethodCheck.cpp
/// @author   James Bordner (jobordner@ucsd.edu)
/// @date     2202-02-12
/// @brief    Implements the EnzoMethodCheck class

#include "cello.hpp"
#include "enzo.hpp"
#include "charm.hpp"
#include "charm_enzo.hpp"
#include <iostream>
#include <sstream>
#include <iomanip>

<<<<<<< HEAD
// #define TRACE_METHOD_CHECK

#ifdef TRACE_METHOD_CHECK
#   undef TRACE_METHOD_CHECK
#   define TRACE_CHECK(MSG)                                           \
  CkPrintf ("%d TRACE_CHECK %s msg_check %lld\n",CkMyPe(),std::string(MSG).c_str(),EnzoMsgCheck::counter[cello::index_static()]); \
  fflush(stdout);
#   define TRACE_CHECK_BLOCK(MSG,BLOCK)                               \
  CkPrintf ("%d TRACE_CHECK %s %s msg_check %lld\n",CkMyPe(),BLOCK->name().c_str(),  \
            std::string(MSG).c_str(),EnzoMsgCheck::counter[cello::index_static()]);                                 \
  fflush(stdout);
#else
#   define TRACE_CHECK(MSG)  /* ... */
#   define TRACE_CHECK_BLOCK(MSG,BLOCK)  /* ... */
#endif

=======
>>>>>>> a7929674
int Simulation::file_counter_ = 0;

//----------------------------------------------------------------------

EnzoMethodCheck::EnzoMethodCheck
<<<<<<< HEAD
(int num_files, std::string ordering,
=======
(int num_files, 
>>>>>>> a7929674
 std::vector<std::string> directory,
 int monitor_iter,
 bool include_ghosts)
  : Method(),
    num_files_(num_files),
<<<<<<< HEAD
    ordering_(ordering),
=======
>>>>>>> a7929674
    directory_(directory),
    include_ghosts_(include_ghosts)
{
  Refresh * refresh = cello::refresh(ir_post_);
  cello::simulation()->refresh_set_name(ir_post_,name());
  refresh->add_field("density");
  // Create IO writer
  if (CkMyPe() == 0) {

    enzo::simulation()->set_sync_check_writer(num_files_);

    CProxy_MappingIo io_map  = CProxy_MappingIo::ckNew(num_files);

    CkArrayOptions opts(num_files);
    opts.setMap(io_map);
    proxy_io_enzo_writer = CProxy_IoEnzoWriter::ckNew
<<<<<<< HEAD
      (num_files, ordering,monitor_iter, include_ghosts_, opts);
=======
      (num_files, monitor_iter, include_ghosts_, opts);
>>>>>>> a7929674

    proxy_io_enzo_writer.doneInserting();

    proxy_enzo_simulation.p_set_io_writer(proxy_io_enzo_writer);

  }
}

//----------------------------------------------------------------------

void EnzoSimulation::p_set_io_writer(CProxy_IoEnzoWriter io_enzo_writer)
{ proxy_io_enzo_writer = io_enzo_writer; }

//----------------------------------------------------------------------

void EnzoMethodCheck::pup (PUP::er &p)
{
  // NOTE: change this function whenever attributes change

  TRACEPUP;

  Method::pup(p);

  p | num_files_;
  p | directory_;

}

//----------------------------------------------------------------------

void EnzoMethodCheck::compute ( Block * block) throw()
{
<<<<<<< HEAD
  TRACE_CHECK_BLOCK("[2] EnzoMethodCheck::compute()",block);

  const auto cycle_simulation = cello::simulation()->state()->cycle();
  const auto cycle_initial    = cello::simulation()->initial_cycle();
  if (! (cycle_simulation == cycle_initial)) {
=======
  const bool is_first_cycle = (cello::simulation()->cycle() ==
                               cello::simulation()->initial_cycle());
  if (!is_first_cycle) {
>>>>>>> a7929674
    CkCallback callback(CkIndex_EnzoSimulation::r_method_check_enter(NULL),0,
                        proxy_enzo_simulation);
    block->contribute(callback);
  } else { // Don't checkpoint if it's the initial cycle
    block->compute_done();
  }
}

//----------------------------------------------------------------------

void EnzoSimulation::r_method_check_enter(CkReductionMsg *msg)
// [ Called on ip=0 only ]
{
  delete msg;

  check_num_files_  = enzo::config()->method_check_num_files;
  check_directory_  = enzo::config()->method_check_dir;

  /// Initialize synchronization counters
  sync_check_done_.          set_stop(check_num_files_);

  /// Create the directory

  bool already_exists = false;
  
  std::string name_dir = file_create_dir_(check_directory_,already_exists);

  if (already_exists) {
    // Exit checkpoint if directory already exists
    enzo::block_array().p_check_done();
    
  } else {
    // Else start checkpoint

    // Create hierarchy file if root writer

    std::string name_file = name_dir + "/check.file_list";
    std::ofstream stream_file_list (name_file);

    ASSERT1("IoEnzoWriter",
            "Cannot open hierarchy file %s for writing",
            name_file.c_str(),stream_file_list);

    stream_file_list << std::setfill('0');
    int max_digits = log(check_num_files_-1)/log(10) + 1;
    stream_file_list << check_num_files_ << "\n";
    for (int i=0; i<check_num_files_; i++) {
      stream_file_list << "block_data-" << std::setw(max_digits) << i << "\n";
    }
    stream_file_list.flush();

    enzo::block_array().p_check_write_first
      (check_num_files_, name_dir);
  }
  // Create IoEnzoWriter array. Synchronizes by calling
  // EnzoSimulation[0]::p_writer_created() when done

}

//----------------------------------------------------------------------

IoEnzoWriter::IoEnzoWriter
(int num_files,
<<<<<<< HEAD
 std::string ordering,
=======
>>>>>>> a7929674
 int monitor_iter,
 bool include_ghosts) throw ()
  : CBase_IoEnzoWriter(),
    num_files_(num_files),
<<<<<<< HEAD
    ordering_(ordering),
=======
>>>>>>> a7929674
    monitor_iter_(monitor_iter),
    include_ghosts_(include_ghosts)
{
}

//----------------------------------------------------------------------

void EnzoBlock::p_check_write_first
(int num_files, std::string name_dir)
{
  EnzoMsgCheck * msg_check;
  bool is_first (false);
  const int index_file = create_msg_check_
    (&msg_check,num_files,name_dir,&is_first);

  if (is_first) {
    proxy_io_enzo_writer[index_file].p_write (msg_check);
  } else {
    delete msg_check;
  }
}

//----------------------------------------------------------------------

void EnzoBlock::p_check_write_next(int num_files)
{
  std::string name_dir {""};
  EnzoMsgCheck * msg_check;
  const int index_file = create_msg_check_
    (&msg_check,num_files);

  proxy_io_enzo_writer[index_file].p_write (msg_check);
}

//----------------------------------------------------------------------

void IoEnzoWriter::p_write (EnzoMsgCheck * msg_check)
{
  TRACE_CHECK("[A] IoEnzoWriter::p_write");
  std::string name_this, name_next;
  Index index_this, index_next;
  long long order_index;
  bool is_first, is_last;
  std::string name_dir;

  msg_check->get_parameters
    (index_this,index_next,name_this,name_next,
     order_index,is_first,is_last,name_dir);

  if (thisIndex == 0 && monitor_iter_ &&
      ((is_first || is_last) || ((order_index % monitor_iter_) == 0))) {
    cello::monitor()->print("Method", "check %d",order_index);
  }
  
  // Write to block list file, opening or closing file as needed

  if (is_first) {

    // Create HDF5 file

    std::stringstream stream_block_list;
    stream_block_list << std::setfill('0');
    int max_digits = log(num_files_-1)/log(10) + 1;
    stream_block_list << "block_data-" << std::setw(max_digits) << thisIndex;

    // Create block list
    stream_block_list_ = create_block_list_
      (name_dir,stream_block_list.str()+".block_list");

    std::string name_file = stream_block_list.str() + ".h5";
    file_ = file_open_(name_dir,name_file);

    // Write HDF5 header meta data
    file_write_hierarchy_();
  }

  // Write block list
  write_block_list_(name_this, msg_check->block_level());

  // Write Block to HDF5
  file_write_block_(msg_check);

  delete msg_check;

  if (is_last) {
    // close block list
    close_block_list_();
    // close HDF5 file
    file_->file_close();
  }

  if (!is_last) {
    enzo::block_array()[index_next].p_check_write_next(num_files_);
  } else {
    proxy_enzo_simulation[0].p_check_done();
  }
}

//----------------------------------------------------------------------

std::ofstream IoEnzoWriter::create_block_list_(std::string name_dir, std::string name_file)
{
  std::ofstream stream_block_list (name_dir + "/" + name_file);

  ASSERT1("Simulation::create_block_list_",
          "Cannot open block_list file %s for writing",
          name_file.c_str(),stream_block_list);

  return stream_block_list;
}

//----------------------------------------------------------------------

void IoEnzoWriter::write_block_list_(std::string block_name, int level)
{
  stream_block_list_ << block_name << " " << level << "\n";
}

//----------------------------------------------------------------------

void IoEnzoWriter::close_block_list_()
{
  stream_block_list_.flush();
}

//----------------------------------------------------------------------

void EnzoSimulation::p_check_done()
{
<<<<<<< HEAD
  TRACE_CHECK("[B] EnzoSimulation::p_check_done()");
=======
>>>>>>> a7929674
  if (sync_check_done_.next()) {
    enzo::block_array().p_check_done();
  }
}

//----------------------------------------------------------------------

void EnzoBlock::p_check_done()
{
<<<<<<< HEAD
  TRACE_CHECK_BLOCK("[C] EnzoBlock::p_check_done()",this);
=======
>>>>>>> a7929674
  compute_done();
}

//======================================================================

int EnzoBlock::create_msg_check_
( EnzoMsgCheck ** msg_check,
  int num_files, 
  std::string name_dir,
  bool * is_first
  )
{
  Index index_this, index_next;
  std::string name_this, name_next;
  int index_file;
  bool is_last;

  long long order_index, order_count;
  Index order_next;
  get_order(&order_index, &order_count, &order_next);

  index_this = this->index();
  index_next = order_next;

  name_this = this->name();
  name_next = this->name(index_next);

  index_file = order_index*num_files/order_count;

  const long long ib  = order_index;
  const long long ibm = order_index - 1;
  const long long ibp = order_index + 1;
  const long long nb = order_count;
  const long long nf = num_files;
  if (is_first) { (*is_first) = (ib  == 0)  || (ib*nf/nb != (ibm)*nf/nb); }
  is_last  = (ibp == nb) || (ib*nf/nb != (ibp)*nf/nb);

  *msg_check = new EnzoMsgCheck;

  (*msg_check)->set_block(this);

  (*msg_check)->set_parameters
    (index_this,index_next,name_this,name_next,
     order_index,is_first?(*is_first):false,is_last);

  (*msg_check)->set_name_dir (name_dir);

  (*msg_check)->set_adapt(adapt_);
  
  DataMsg * data_msg = create_data_msg_();
  (*msg_check)->set_data_msg(data_msg);

  return index_file;
}

//----------------------------------------------------------------------

std::string Simulation::file_create_dir_
(std::vector<std::string> directory_format, bool & already_exists)
{
  const int counter = Simulation::file_counter_++;
  const int cycle = cello::simulation()->state()->cycle();
  const double time = cello::simulation()->state()->time();

  cello::create_directory
    (&directory_format, counter,cycle,time,already_exists);

  ASSERT("Simulation::file_create_dir_",
         "Directory name must be non-empty",
         directory_format[0] != "");

  std::string name_dir = cello::expand_name
    (&directory_format,counter, cycle, time);

  return name_dir;
}

//----------------------------------------------------------------------
FileHdf5 * IoEnzoWriter::file_open_
(std::string path_name, std::string file_name)
{
  // Create File
  FileHdf5 * file = new FileHdf5 (path_name, file_name);
  file->file_create();

  return file;
}

//----------------------------------------------------------------------

void IoEnzoWriter::file_write_hierarchy_()
{
  IoSimulation io_simulation = (cello::simulation());

  for (size_t i=0; i<io_simulation.meta_count(); i++) {

    void * buffer;
    std::string name;
    int type_scalar;
    int nx,ny,nz;

    // Get object's ith metadata
    io_simulation.meta_value(i,& buffer, &name, &type_scalar, &nx,&ny,&nz);

    // Write object's ith metadata
    file_->file_write_meta(buffer,name.c_str(),type_scalar,nx,ny,nz);
  }

  io_simulation.save_to(cello::simulation());

  IoHierarchy io_hierarchy = (cello::hierarchy());

  for (size_t i=0; i<io_hierarchy.meta_count(); i++) {

    void * buffer;
    std::string name;
    int type_scalar;
    int nx,ny,nz;

    // Get object's ith metadata
    io_hierarchy.meta_value(i,& buffer, &name, &type_scalar, &nx,&ny,&nz);

    // Write object's ith metadata
    file_->file_write_meta(buffer,name.c_str(),type_scalar,nx,ny,nz);
  }
}

//----------------------------------------------------------------------

void IoEnzoWriter::file_write_block_ (EnzoMsgCheck * msg_check)
{
  Index  index_block;
  Index  index_next;
  std::string  name_block;
  std::string  name_next;
  long long  order_index;
  bool  is_first;
  bool  is_last;
  std::string  name_dir;

  msg_check->get_parameters
    ( index_block,
      index_next,
      name_block,
      name_next,
      order_index,
      is_first,
      is_last,
      name_dir);

  //  const bool is_local = (msg_check == nullptr);

  IoBlock * io_block = msg_check->io_block();
  double * lower = msg_check->block_lower();
  double * upper = msg_check->block_upper();
  int * size     = msg_check->block_size();

  // Create file group for block

  std::string group_name = "/" + name_block;

  file_->group_chdir(group_name);
  file_->group_create();

  // Write block meta data

  write_meta_ (file_, io_block, "group");

  // Write block Adapt

  file_->group_write_meta
    (msg_check->adapt_buffer_,"adapt_buffer",type_int,ADAPT_BUFFER_SIZE);

  // Create new data object to hold EnzoMsgCheck/DataMsg fields and particles

  Data * data;
  bool data_allocated (true);

  int num_field_data=1;
  data = new Data
    (size[0],size[1],size[2],
     num_field_data,
     lower[0],lower[1],lower[2],
     upper[0],upper[1],upper[2],
     cello::field_descr(),
     cello::particle_descr());

  data->allocate();

  msg_check->update(data);

  // Write Block Field data

  // number of "history" field data objects
  const int nh = data->num_field_data();
  const int nf = cello::field_descr()->field_count();
  // // May have multiple field_data objects for field history
  if (nh > 0) {
    for (int i_h=0; i_h<nh; i_h++) {
      FieldData * field_data = data->field_data(i_h);
      for (int i_f=0; i_f<nf; i_f++) {
        const int index_field = i_f;
;
        IoFieldData * io_field_data = enzo::factory()->create_io_field_data();
        io_field_data -> set_include_ghosts (include_ghosts_);

        void * buffer;
        std::string name;
        int type;
        int mx,my,mz;  // Array dimension
        int nx,ny,nz;  // Array size

        io_field_data->set_field_data((FieldData*)field_data);
        io_field_data->set_field_index(index_field);
        io_field_data->field_array
          (&buffer, &name, &type, &mx,&my,&mz, &nx,&ny,&nz);

        file_->mem_create(mx,my,mz,nx,ny,nz,0,0,0);
        if (mz > 1) {
          file_->data_create(name.c_str(),type,nz,ny,nx,1,nz,ny,nx,1);
        } else if (my > 1) {
          file_->data_create(name.c_str(),type,ny,nx,  1,1,ny,nx, 1,1);
        } else {
          file_->data_create(name.c_str(),type,nx,  1,  1,1,nx,  1,1,1);
        }
        file_->data_write(buffer);
        file_->data_close();

        delete io_field_data;
      }
    }
  }
  // // Write Block Particle data

  Particle particle = data->particle();

  for (int it=0; it<particle.num_types(); it++) {

    // get the number of particle batches and attributes
    const int nb = particle.num_batches(it);
    const int na = particle.num_attributes(it);

    // For each particle attribute
    for (int ia=0; ia<na; ia++) {

      IoParticleData * io_particle_data =
        enzo::factory()->create_io_particle_data();

      // For each particle attribute
      int np = particle.num_particles (it);

      const std::string name = "particle_"
        +                particle.type_name(it) + "_"
        +                particle.attribute_name(it,ia);

      const int type = particle.attribute_type(it,ia);

      // create the disk array
      file_->data_create(name.c_str(),type,np,1,1,1,np,1,1,1);

      // running count of particles in the type
      int i0 = 0;

      // for each batch of particles
      for (int ib=0; ib<nb; ib++) {

        // number of particles in batch (it,ib)
        const int mb = particle.num_particles(it,ib);

        // create the memory space for the batch
        file_->mem_create(mb,1,1,mb,1,1,0,0,0);

        // get the buffer of data
        const void * buffer = (const void *) particle.attribute_array(it,ia,ib);

        // find the hyper_slab of the disk dataset
        file_->data_slice (np,1,1,1, mb,1,1,1, i0,0,0,0);

        // update the running count of particles for the type
        i0 += mb;

        // write the batch to disk
        file_->data_write(buffer);

        // close the memory space
        file_->mem_close();
      }

      // check that the number of particles equals the number written

      ASSERT2 ("OutputData::write_particle_data()",
               "Particle count mismatch %d particles %d written",
               np,i0,
               np == i0);

      // close the attribute dataset
      file_->data_close();
      delete io_particle_data;
    }
  }

  if (data_allocated) delete data;

  file_->group_close();
}

//----------------------------------------------------------------------

DataMsg * EnzoBlock::create_data_msg_ ()
{
  int if3[3] = {0,0,0};
  int ic3[3] = {0,0,0};
  int g3[3] = {0};

  // Create refresh object required by FieldFace
  Refresh * refresh = new Refresh;

  // Initialize refresh fields
  bool any_fields = false;
  if (cello::field_descr()->field_count() > 0) {
    refresh->add_all_fields();
    any_fields = true;
  }

  // Initialize refresh particles
  bool any_particles = false;
  if (cello::particle_descr()->num_types()) {
    refresh->add_all_particles();
    any_particles = true;
  }

  // Create FieldFace object specifying fields to send
  FieldFace * field_face = create_face
    (if3,ic3,g3, refresh_same, refresh);

  // Create data message object to send
  DataMsg *   data_msg   = new DataMsg;
  if (any_fields) {
    FieldData * field_data = data()->field_data();
    data_msg -> set_field_face (field_face,true);
    data_msg -> set_field_data (field_data,false);
  }
  if (any_particles) {
    ParticleData * particle_data = data()->particle_data();
    data_msg -> set_particle_data (particle_data,false);
  }
  return data_msg;
}

//----------------------------------------------------------------------

void IoEnzoWriter::write_meta_
( FileHdf5 * file, Io * io, std::string type_meta )
{
  for (size_t i=0; i<io->meta_count(); i++) {

    void * buffer;
    std::string name;
    int type_scalar;
    int nx,ny,nz;

    // Get object's ith metadata

    io->meta_value(i,& buffer, &name, &type_scalar, &nx,&ny,&nz);

    // Write object's ith metadata
    if ( type_meta == "group" ) {
      file->group_write_meta(buffer,name.c_str(),type_scalar,nx,ny,nz);
    } else if (type_meta == "file") {
      file->file_write_meta(buffer,name.c_str(),type_scalar,nx,ny,nz);
    } else {
      ERROR1 ("MethodOutput::write_meta_()",
              "Unknown type_meta \"%s\"",
              type_meta.c_str());
    }
  }
}
<|MERGE_RESOLUTION|>--- conflicted
+++ resolved
@@ -13,44 +13,17 @@
 #include <sstream>
 #include <iomanip>
 
-<<<<<<< HEAD
-// #define TRACE_METHOD_CHECK
-
-#ifdef TRACE_METHOD_CHECK
-#   undef TRACE_METHOD_CHECK
-#   define TRACE_CHECK(MSG)                                           \
-  CkPrintf ("%d TRACE_CHECK %s msg_check %lld\n",CkMyPe(),std::string(MSG).c_str(),EnzoMsgCheck::counter[cello::index_static()]); \
-  fflush(stdout);
-#   define TRACE_CHECK_BLOCK(MSG,BLOCK)                               \
-  CkPrintf ("%d TRACE_CHECK %s %s msg_check %lld\n",CkMyPe(),BLOCK->name().c_str(),  \
-            std::string(MSG).c_str(),EnzoMsgCheck::counter[cello::index_static()]);                                 \
-  fflush(stdout);
-#else
-#   define TRACE_CHECK(MSG)  /* ... */
-#   define TRACE_CHECK_BLOCK(MSG,BLOCK)  /* ... */
-#endif
-
-=======
->>>>>>> a7929674
 int Simulation::file_counter_ = 0;
 
 //----------------------------------------------------------------------
 
 EnzoMethodCheck::EnzoMethodCheck
-<<<<<<< HEAD
-(int num_files, std::string ordering,
-=======
 (int num_files, 
->>>>>>> a7929674
  std::vector<std::string> directory,
  int monitor_iter,
  bool include_ghosts)
   : Method(),
     num_files_(num_files),
-<<<<<<< HEAD
-    ordering_(ordering),
-=======
->>>>>>> a7929674
     directory_(directory),
     include_ghosts_(include_ghosts)
 {
@@ -67,11 +40,7 @@
     CkArrayOptions opts(num_files);
     opts.setMap(io_map);
     proxy_io_enzo_writer = CProxy_IoEnzoWriter::ckNew
-<<<<<<< HEAD
-      (num_files, ordering,monitor_iter, include_ghosts_, opts);
-=======
       (num_files, monitor_iter, include_ghosts_, opts);
->>>>>>> a7929674
 
     proxy_io_enzo_writer.doneInserting();
 
@@ -104,17 +73,9 @@
 
 void EnzoMethodCheck::compute ( Block * block) throw()
 {
-<<<<<<< HEAD
-  TRACE_CHECK_BLOCK("[2] EnzoMethodCheck::compute()",block);
-
-  const auto cycle_simulation = cello::simulation()->state()->cycle();
-  const auto cycle_initial    = cello::simulation()->initial_cycle();
-  if (! (cycle_simulation == cycle_initial)) {
-=======
-  const bool is_first_cycle = (cello::simulation()->cycle() ==
+  const bool is_first_cycle = (cello::simulation()->state()->cycle() ==
                                cello::simulation()->initial_cycle());
   if (!is_first_cycle) {
->>>>>>> a7929674
     CkCallback callback(CkIndex_EnzoSimulation::r_method_check_enter(NULL),0,
                         proxy_enzo_simulation);
     block->contribute(callback);
@@ -178,18 +139,10 @@
 
 IoEnzoWriter::IoEnzoWriter
 (int num_files,
-<<<<<<< HEAD
- std::string ordering,
-=======
->>>>>>> a7929674
  int monitor_iter,
  bool include_ghosts) throw ()
   : CBase_IoEnzoWriter(),
     num_files_(num_files),
-<<<<<<< HEAD
-    ordering_(ordering),
-=======
->>>>>>> a7929674
     monitor_iter_(monitor_iter),
     include_ghosts_(include_ghosts)
 {
@@ -228,7 +181,6 @@
 
 void IoEnzoWriter::p_write (EnzoMsgCheck * msg_check)
 {
-  TRACE_CHECK("[A] IoEnzoWriter::p_write");
   std::string name_this, name_next;
   Index index_this, index_next;
   long long order_index;
@@ -319,10 +271,6 @@
 
 void EnzoSimulation::p_check_done()
 {
-<<<<<<< HEAD
-  TRACE_CHECK("[B] EnzoSimulation::p_check_done()");
-=======
->>>>>>> a7929674
   if (sync_check_done_.next()) {
     enzo::block_array().p_check_done();
   }
@@ -332,10 +280,6 @@
 
 void EnzoBlock::p_check_done()
 {
-<<<<<<< HEAD
-  TRACE_CHECK_BLOCK("[C] EnzoBlock::p_check_done()",this);
-=======
->>>>>>> a7929674
   compute_done();
 }
 
