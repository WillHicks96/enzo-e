--- conflicted
+++ resolved
@@ -73,17 +73,9 @@
 
 void EnzoMethodCheck::compute ( Block * block) throw()
 {
-<<<<<<< HEAD
-  const bool is_first_cycle = (cello::simulation()->cycle() ==
+  const bool is_first_cycle = (cello::simulation()->state()->cycle() ==
                                cello::simulation()->initial_cycle());
   if (!is_first_cycle) {
-=======
-  TRACE_CHECK_BLOCK("[2] EnzoMethodCheck::compute()",block);
-
-  const auto cycle_simulation = cello::simulation()->state()->cycle();
-  const auto cycle_initial    = cello::simulation()->initial_cycle();
-  if (! (cycle_simulation == cycle_initial)) {
->>>>>>> 2265e75f
     CkCallback callback(CkIndex_EnzoSimulation::r_method_check_enter(NULL),0,
                         proxy_enzo_simulation);
     block->contribute(callback);
