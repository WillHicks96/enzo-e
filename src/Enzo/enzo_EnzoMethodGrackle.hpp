// See LICENSE_CELLO file for license and copyright information

/// @file     enzo_EnzoMethodGrackle.hpp
/// @author   James Bordner (jobordner@ucsd.edu)
///           Andrew Emerick (aemerick11@gmail.com)
/// @date     Tues May 7
/// @brief    [\ref Enzo] Declaration of EnzoMethodGrackle class
///
/// This class interfaces the Grackle primordial chemistry / cooling
/// library with Cello

#ifndef ENZO_ENZO_METHOD_GRACKLE_HPP
#define ENZO_ENZO_METHOD_GRACKLE_HPP


#ifdef CONFIG_USE_GRACKLE
// PUP operator for Grackle's code_units
inline void operator|(PUP::er &p, code_units &c){
  // Make sure to change this if code_units ever changes
  // all are just single values (int or float)

  p | c.comoving_coordinates;
  p | c.density_units;
  p | c.length_units;
  p | c.time_units;
  p | c.velocity_units;
  p | c.a_units;
  p | c.a_value;

}

typedef int (*grackle_local_property_func)(chemistry_data*,
					   chemistry_data_storage *,
					   code_units*, grackle_field_data*,
					   enzo_float*);
#endif



class EnzoMethodGrackle : public Method {

  /// @class    EnzoMethodGrackle
  /// @ingroup  Enzo
  ///
  /// This class interfaces the Grackle primordial chemistry / cooling
  /// library with Cello

public: // interface

  /// Create a new EnzoMethodGrackle object
  EnzoMethodGrackle(
                    const double physics_cosmology_initial_redshift,
                    const double time);

  // Destructor
  virtual ~EnzoMethodGrackle() throw() { deallocate_grackle_rates_(); }

  /// Charm++ PUP::able declarations
  PUPable_decl(EnzoMethodGrackle);

  /// Charm++ PUP::able migration constructor
  EnzoMethodGrackle (CkMigrateMessage *m)
    : Method (m)
#ifdef CONFIG_USE_GRACKLE
      , grackle_units_()
      , grackle_rates_()
      , time_grackle_data_initialized_(ENZO_FLOAT_UNDEFINED)
#endif
    {  }

  /// CHARM++ Pack / Unpack function
  void pup (PUP::er &p)
  {

    // NOTE: change this function whenever attributes change

  #ifdef CONFIG_USE_GRACKLE

    TRACEPUP;

    Method::pup(p);

    p | grackle_units_;
    double last_init_time = time_grackle_data_initialized_;
    p | last_init_time;
    if (p.isUnpacking()) {
      ASSERT("EnzoMethodGrackle::pup",
             "grackle_chemistry_data must have previously been initialized",
             last_init_time!=ENZO_FLOAT_UNDEFINED);
      // the following recomputes grackle_rates_ (and sets the value of
      // time_grackle_data_initialized_ to last_init_time). This is done
      // to avoid writing pup methods for all of Grackle's internal data
      // structures.
      time_grackle_data_initialized_ = ENZO_FLOAT_UNDEFINED;
      initialize_grackle_chemistry_data(last_init_time, true);
    }

  #endif /* CONFIG_USE_GRACKLE */

  }

  /// Apply the method to advance a block one timestep
  virtual void compute( Block * block) throw();

  virtual std::string name () throw ()
  { return "grackle"; }

  /// Compute maximum timestep for this method
  virtual double timestep ( Block * block) throw();

#ifdef CONFIG_USE_GRACKLE

  void define_required_grackle_fields();

  void initialize_grackle_chemistry_data(double current_time,
                                         bool preinitialized_units = false);

  /// sets up grackle units
  ///
  /// @param[in]  current_time The current time. A negative value can be passed
  ///     if the current value is not known or convenient to get. In that case,
  ///     the program will abort if the current time is needed (i.e. because
  ///     this is a cosmological simulation)
  /// @param[out] grackle_units The object pointed to by this pointer is set up
  static void setup_grackle_units (double current_time,
                                   code_units * grackle_units) throw();

  static void setup_grackle_units(const EnzoFieldAdaptor& fadaptor,
                                  code_units * grackle_units) throw();

  static void setup_grackle_fields(const EnzoFieldAdaptor& fadaptor,
                                   grackle_field_data * grackle_fields,
                                   int stale_depth = 0,
                                   bool omit_cell_width = false ) throw();

  void setup_grackle_fields(EnzoBlock * enzo_block,
                                   grackle_field_data * grackle_fields,
<<<<<<< HEAD
                                   int i_hist = 0 ) throw()
  {
    setup_grackle_fields(EnzoFieldAdaptor((Block*) enzo_block, i_hist),
                         grackle_fields, 0, false);
  }

  static void update_grackle_density_fields
  (EnzoBlock * enzo_block,
   grackle_field_data * grackle_fields = nullptr) throw();
=======
                                   int i_hist = 0 ) const throw();

  void update_grackle_density_fields(EnzoBlock * enzo_block,
                                   grackle_field_data * grackle_fields) const throw();
>>>>>>> f2efdb84

  void delete_grackle_fields(grackle_field_data * grackle_fields) const throw() {
      grackle_fields->density         = NULL;
      grackle_fields->internal_energy = NULL;
      grackle_fields->x_velocity      = NULL;
      grackle_fields->y_velocity      = NULL;
      grackle_fields->z_velocity      = NULL;
      grackle_fields->HI_density      = NULL;
      grackle_fields->HII_density     = NULL;
      grackle_fields->HeI_density     = NULL;
      grackle_fields->HeII_density    = NULL;
      grackle_fields->HeIII_density   = NULL;
      grackle_fields->e_density       = NULL;
      grackle_fields->HM_density      = NULL;
      grackle_fields->H2I_density     = NULL;
      grackle_fields->H2II_density    = NULL;
      grackle_fields->DI_density      = NULL;
      grackle_fields->DII_density     = NULL;
      grackle_fields->HDI_density     = NULL;
      grackle_fields->metal_density   = NULL;
      grackle_fields->volumetric_heating_rate = NULL;
      grackle_fields->specific_heating_rate   = NULL;

      delete [] grackle_fields->grid_dimension; grackle_fields->grid_dimension = NULL;
      delete [] grackle_fields->grid_start;     grackle_fields->grid_start      = NULL;
      delete [] grackle_fields->grid_end;       grackle_fields->grid_end        = NULL;

      return;
 }

<<<<<<< HEAD
  void calculate_cooling_time(const EnzoFieldAdaptor& fadaptor, enzo_float* ct,
                              int stale_depth = 0,
			      code_units* grackle_units = nullptr,
			      grackle_field_data* grackle_fields = nullptr)
    const throw()
=======
  void enforce_metallicity_floor(EnzoBlock * enzo_block) throw();


  void calculate_cooling_time(Block * block, enzo_float* ct,
			      code_units* grackle_units = NULL,
			      grackle_field_data* grackle_fields = NULL,
			      int i_hist = 0) const throw()
>>>>>>> f2efdb84
  {
    compute_local_property_(fadaptor, ct, stale_depth, grackle_units,
                            grackle_fields, &local_calculate_cooling_time,
			    "local_calculate_cooling_time");
  }

  void calculate_pressure(const EnzoFieldAdaptor& fadaptor,
                          enzo_float* pressure, int stale_depth = 0,
			  code_units* grackle_units = nullptr,
			  grackle_field_data* grackle_fields = nullptr)
    const throw()
  {
    compute_local_property_(fadaptor, pressure, stale_depth, grackle_units,
                            grackle_fields, &local_calculate_pressure,
			    "local_calculate_pressure");
  }

  void calculate_temperature(const EnzoFieldAdaptor& fadaptor,
                             enzo_float* temperature, int stale_depth = 0,
			     code_units* grackle_units = nullptr,
			     grackle_field_data* grackle_fields = nullptr)
    const throw()
  {
    compute_local_property_(fadaptor, temperature, stale_depth, grackle_units,
                            grackle_fields, &local_calculate_temperature,
			    "local_calculate_temperature");
  }


#endif


protected: // methods

  void deallocate_grackle_rates_() throw();

#ifdef CONFIG_USE_GRACKLE

  // when grackle_units is NULL, new values are temporarily allocated
  void compute_local_property_(const EnzoFieldAdaptor& fadaptor,
                               enzo_float* values, int stale_depth,
			       code_units* grackle_units,
			       grackle_field_data* grackle_fields,
			       grackle_local_property_func func,
			       std::string func_name) const throw();

#endif

protected: // methods

#ifdef CONFIG_USE_GRACKLE
  void compute_( EnzoBlock * enzo_block) throw();

  void ResetEnergies ( EnzoBlock * enzo_block) throw();

// protected: // attributes

  code_units grackle_units_;
  chemistry_data_storage grackle_rates_;
  double time_grackle_data_initialized_;
  double metallicity_floor_;

#endif

};

#endif /* ENZO_ENZO_METHOD_GRACKLE_HPP */<|MERGE_RESOLUTION|>--- conflicted
+++ resolved
@@ -128,31 +128,26 @@
   static void setup_grackle_units(const EnzoFieldAdaptor& fadaptor,
                                   code_units * grackle_units) throw();
 
-  static void setup_grackle_fields(const EnzoFieldAdaptor& fadaptor,
-                                   grackle_field_data * grackle_fields,
-                                   int stale_depth = 0,
-                                   bool omit_cell_width = false ) throw();
+  void setup_grackle_fields(const EnzoFieldAdaptor& fadaptor,
+                            grackle_field_data * grackle_fields,
+                            int stale_depth = 0,
+                            bool omit_cell_width = false) const throw();
 
   void setup_grackle_fields(EnzoBlock * enzo_block,
-                                   grackle_field_data * grackle_fields,
-<<<<<<< HEAD
-                                   int i_hist = 0 ) throw()
+                            grackle_field_data * grackle_fields,
+                            int i_hist = 0 ) const throw()
   {
     setup_grackle_fields(EnzoFieldAdaptor((Block*) enzo_block, i_hist),
                          grackle_fields, 0, false);
   }
 
-  static void update_grackle_density_fields
-  (EnzoBlock * enzo_block,
-   grackle_field_data * grackle_fields = nullptr) throw();
-=======
-                                   int i_hist = 0 ) const throw();
-
-  void update_grackle_density_fields(EnzoBlock * enzo_block,
-                                   grackle_field_data * grackle_fields) const throw();
->>>>>>> f2efdb84
-
-  void delete_grackle_fields(grackle_field_data * grackle_fields) const throw() {
+  /// Assists with problem initialization
+  void update_grackle_density_fields
+  (EnzoBlock * enzo_block, grackle_field_data * grackle_fields = nullptr)
+    const throw();
+
+  void delete_grackle_fields(grackle_field_data * grackle_fields) const throw()
+  {
       grackle_fields->density         = NULL;
       grackle_fields->internal_energy = NULL;
       grackle_fields->x_velocity      = NULL;
@@ -179,23 +174,15 @@
       delete [] grackle_fields->grid_end;       grackle_fields->grid_end        = NULL;
 
       return;
- }
-
-<<<<<<< HEAD
+  }
+
+  void enforce_metallicity_floor(EnzoBlock * enzo_block) throw();
+
   void calculate_cooling_time(const EnzoFieldAdaptor& fadaptor, enzo_float* ct,
                               int stale_depth = 0,
 			      code_units* grackle_units = nullptr,
 			      grackle_field_data* grackle_fields = nullptr)
     const throw()
-=======
-  void enforce_metallicity_floor(EnzoBlock * enzo_block) throw();
-
-
-  void calculate_cooling_time(Block * block, enzo_float* ct,
-			      code_units* grackle_units = NULL,
-			      grackle_field_data* grackle_fields = NULL,
-			      int i_hist = 0) const throw()
->>>>>>> f2efdb84
   {
     compute_local_property_(fadaptor, ct, stale_depth, grackle_units,
                             grackle_fields, &local_calculate_cooling_time,
