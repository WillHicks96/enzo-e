--- conflicted
+++ resolved
@@ -53,26 +53,14 @@
   return n;
 }
 
-<<<<<<< HEAD
 EnzoInitialIsolatedGalaxy::EnzoInitialIsolatedGalaxy(
     const EnzoConfig *config) throw()
     : Initial(config->initial_cycle, config->initial_time) {
   if (this->stellar_disk_ || this->stellar_bulge_)
-    enzo::check_particle_attribute("star", "mass");
-
-  if (this->live_dm_halo_)
-    enzo::check_particle_attribute("dark", "mass");
-=======
-EnzoInitialIsolatedGalaxy::EnzoInitialIsolatedGalaxy
-(const EnzoConfig * config) throw()
-: Initial(config->initial_cycle, config->initial_time)
-{
-  if (this->stellar_disk_ || this->stellar_bulge_)
     cello::particle_descr()->check_particle_attribute("star","mass");
 
   if (this->live_dm_halo_)
     cello::particle_descr()->check_particle_attribute("dark","mass");
->>>>>>> 3f7f33f4
 
   // read in parameter settings from config and
   // set corresponding member variables
@@ -123,15 +111,9 @@
   //           properly
   ParticleDescr *particle_descr = cello::particle_descr();
   if (this->stellar_disk_ || this->stellar_bulge_)
-<<<<<<< HEAD
     particle_descr->groups()->add("star", "is_gravitating"); // hack
   if (this->live_dm_halo_)
     particle_descr->groups()->add("dark", "is_gravitating");
-=======
-      particle_descr->groups()->add("star","is_gravitating"); // hack
-  if (this->live_dm_halo_)
-      particle_descr->groups()->add("dark","is_gravitating");
->>>>>>> 3f7f33f4
 
   // Compute halo density / mass
   if ((this->gas_halo_density_ == 0.0) && this->gas_halo_mass_ > 0) {
@@ -845,7 +827,6 @@
     int ia_l = -1;
     int ia_metal = -1;
     if (particle->has_attribute(it, "creation_time"))
-<<<<<<< HEAD
       ia_to = particle->attribute_index(it, "creation_time");
     if (particle->has_attribute(it, "lifetime"))
       ia_l = particle->attribute_index(it, "lifetime");
@@ -853,15 +834,6 @@
       ia_metal = particle->attribute_index(it, "metal_fraction");
 
     int ib = 0;  // batch counter
-=======
-      ia_to = particle->attribute_index(it,"creation_time");
-    if (particle->has_attribute(it, "lifetime"))
-      ia_l = particle->attribute_index(it,"lifetime");
-    if (particle->has_attribute(it, "metal_fraction"))
-      ia_metal = particle->attribute_index(it,"metal_fraction");
-
-    int ib  = 0; // batch counter
->>>>>>> 3f7f33f4
     int ipp = 0; // particle counter
 
     // this will point to the particular value in the
