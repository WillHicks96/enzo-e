// See LICENSE_CELLO file for license and copyright information

/// @file     enzo_EnzoConfig.cpp
/// @author   James Bordner (jobordner@ucsd.edu)
/// @date     2012-10-03
/// @brief    Implementation of the EnzoConfig class

#include "cello.hpp"
#include "enzo.hpp"

extern CProxy_EnzoSimulation proxy_enzo_simulation;

//----------------------------------------------------------------------

EnzoConfig g_enzo_config;

EnzoConfig::EnzoConfig() throw ()
  :
  adapt_mass_type(0),
  field_uniform_density(1.0),
  physics_cosmology(false),
  physics_cosmology_hubble_constant_now(0.0),
  physics_cosmology_omega_matter_now(0.0),
  physics_cosmology_omega_lamda_now(0.0),
  physics_cosmology_omega_baryon_now(1.0),
  physics_cosmology_omega_cdm_now(0.0),
  physics_cosmology_comoving_box_size(0.0),
  physics_cosmology_max_expansion_rate(0.0),
  physics_cosmology_initial_redshift(0.0),
  physics_cosmology_final_redshift(0.0),
  // FluidProps
  physics_fluid_props_de_config(),
  physics_fluid_props_eos_variant(),
  physics_fluid_props_fluid_floor_config(),
  physics_fluid_props_mol_weight(0.0),
  // Gravity
  physics_gravity_grav_constant_codeU(-1.0),
  // EnzoInitialBCenter
  initial_bcenter_update_etot(false),
  // EnzoInitialBurkertBodenheimer
  initial_burkertbodenheimer_rank(0),
  initial_burkertbodenheimer_radius_relative(0.0),
  initial_burkertbodenheimer_particle_ratio(0.0),
  initial_burkertbodenheimer_mass(0.0),
  initial_burkertbodenheimer_temperature(0.0),
  initial_burkertbodenheimer_densityprofile(1),
  initial_burkertbodenheimer_rotating(true),
  initial_burkertbodenheimer_outer_velocity(-1),
  // EnzoInitialCosmology
  initial_cosmology_temperature(0.0),
  // EnzoInitialCollapse
  initial_collapse_rank(0),
  initial_collapse_radius_relative(0.0),
  initial_collapse_particle_ratio(0.0),
  initial_collapse_mass(0.0),
  initial_collapse_temperature(0.0),
  // EnzoInitialGrackleTest
  initial_grackle_test_maximum_H_number_density(1000.0),
  initial_grackle_test_maximum_metallicity(1.0),
  initial_grackle_test_maximum_temperature(1.0E8),
  initial_grackle_test_minimum_H_number_density(0.1),
  initial_grackle_test_minimum_metallicity(1.0E-4),
  initial_grackle_test_minimum_temperature(10.0),
  // EnzoInitialHdf5
  initial_hdf5_max_level(),
  initial_hdf5_format(),
  initial_hdf5_blocking(),
  initial_hdf5_monitor_iter(),
  initial_hdf5_field_files(),
  initial_hdf5_field_datasets(),
  initial_hdf5_field_names(),
  initial_hdf5_field_coords(),
  initial_hdf5_particle_files(),
  initial_hdf5_particle_datasets(),
  initial_hdf5_particle_coords(),
  initial_hdf5_particle_types(),
  initial_hdf5_particle_attributes(),
  // EnzoInitialMusic
  initial_music_field_files(),
  initial_music_field_datasets(),
  initial_music_field_names(),
  initial_music_field_coords(),
  initial_music_particle_files(),
  initial_music_particle_datasets(),
  initial_music_particle_coords(),
  initial_music_particle_types(),
  initial_music_particle_attributes(),
  initial_music_throttle_internode(),
  initial_music_throttle_intranode(),
  initial_music_throttle_node_files(),
  initial_music_throttle_close_count(),
  initial_music_throttle_group_size(),
  initial_music_throttle_seconds_stagger(),
  initial_music_throttle_seconds_delay(),
  // EnzoInitialPm
  initial_pm_field(""),
  initial_pm_mpp(0.0),
  initial_pm_level(0),
  // EnzoInitialSedov[23]
  initial_sedov_rank(0),
  initial_sedov_radius_relative(0.0),
  initial_sedov_pressure_in(0.0),
  initial_sedov_pressure_out(0.0),
  initial_sedov_density(0.0),
  // EnzoInitialSedovRandom
  initial_sedov_random_half_empty(false),
  initial_sedov_random_grackle_cooling(false),
  initial_sedov_random_max_blasts(0),
  initial_sedov_random_radius_relative(0.0),
  initial_sedov_random_pressure_in(0.0),
  initial_sedov_random_pressure_out(0.0),
  initial_sedov_random_density(0.0),
  initial_sedov_random_te_multiplier(0),
  // EnzoInitialTurbulence
  initial_turbulence_density(0.0),
  initial_turbulence_pressure(0.0),
  initial_turbulence_temperature(0.0),
  // EnzoInitialIsolatedGalaxy
  initial_IG_analytic_velocity(false),
  initial_IG_disk_mass(42.9661),            // Gas disk mass in code units
  initial_IG_disk_metal_fraction(1.0E-10),         // Gas disk metal fraction
  initial_IG_disk_temperature(1e4),         // Gas disk temperature in K
  initial_IG_gas_fraction(0.2),             // Gas disk M_gas / M_star
  initial_IG_gas_halo_density(0.0),          // Gas halo uniform density (ignored if zero)
  initial_IG_gas_halo_mass(0.1),             // Gas halo total mass in code units
  initial_IG_gas_halo_metal_fraction(1.0E-10),      // Gas halo metal fraction
  initial_IG_gas_halo_radius(1.0),           // Gas halo maximum radius in code units
  initial_IG_gas_halo_temperature(1e4),      // Gas halo initial temperature
  initial_IG_include_recent_SF(false),
  initial_IG_live_dm_halo(false),
  initial_IG_recent_SF_bin_size(5.0),
  initial_IG_recent_SF_end(0.0),
  initial_IG_recent_SF_seed(12345),
  initial_IG_recent_SF_SFR(2.0),
  initial_IG_recent_SF_start(-100.0),
  initial_IG_scale_height(0.00343218),      // Gas disk scale height in code units
  initial_IG_scale_length(0.0343218),       // Gas disk scale length in code units
  initial_IG_stellar_bulge(false),
  initial_IG_stellar_disk(false),
  initial_IG_use_gas_particles(false),      // Set up gas by depositing baryonic particles to grid
  // EnzoMethodCheck
  method_check_num_files(1),
  method_check_ordering("order_morton"),
  method_check_dir(),
  method_check_monitor_iter(0),
  method_check_include_ghosts(false),
  // EnzoInitialMergeSinksTest
  initial_merge_sinks_test_particle_data_filename(""),
  // EnzoInitialAccretionTest
  initial_accretion_test_sink_mass(0.0),
  initial_accretion_test_gas_density(0.0),
  initial_accretion_test_gas_pressure(0.0),
  initial_accretion_test_gas_radial_velocity(0.0),
  // EnzoInitialShuCollapse
  initial_shu_collapse_truncation_radius(0.0),
  initial_shu_collapse_nominal_sound_speed(0.0),
  initial_shu_collapse_instability_parameter(0.0),
  initial_shu_collapse_external_density(0.0),
  initial_shu_collapse_central_sink_exists(false),
  initial_shu_collapse_central_sink_mass(0.0),
  // EnzoInitialBBTest
  initial_bb_test_mean_density(0.0),
  initial_bb_test_fluctuation_amplitude(0.0),
  initial_bb_test_truncation_radius(0.0),
  initial_bb_test_nominal_sound_speed(0.0),
  initial_bb_test_angular_rotation_velocity(0.0),
  initial_bb_test_external_density(0.0),
  // EnzoMethodFeedback,
  method_feedback_flavor(""),
  method_feedback_ejecta_mass(0.0),
  method_feedback_supernova_energy(1.0),
  method_feedback_ejecta_metal_fraction(0.0),
  method_feedback_stencil(3),
  method_feedback_radius(-1),
  method_feedback_shift_cell_center(true),
  method_feedback_ke_fraction(0.0),
  method_feedback_use_ionization_feedback(false),
  method_feedback_time_first_sn(-1), // in Myr
  // EnzoMethodFeedbackSTARSS,
  method_feedback_supernovae(true),
  method_feedback_unrestricted_sn(true),
  method_feedback_stellar_winds(true),
  method_feedback_min_level(0),
  method_feedback_analytic_SNR_shell_mass(true),
  method_feedback_fade_SNR(true),
  method_feedback_NEvents(-1),
  method_feedback_radiation(true),
  // EnzoMethodStarMaker,
  method_star_maker_flavor(""),                              // star maker type to use
  method_star_maker_use_altAlpha(false),
  method_star_maker_use_density_threshold(false),           // check above density threshold before SF
  method_star_maker_use_velocity_divergence(false),         // check for converging flow before SF
  method_star_maker_use_dynamical_time(false),              // compute t_ff / t_dyn. Otherwise take as 1.0
  method_star_maker_use_cooling_time(false),                // check if t_cool < t_dyn
  method_star_maker_use_overdensity_threshold(false),
  method_star_maker_use_temperature_threshold(false),
  method_star_maker_use_self_gravitating(false),            //
  method_star_maker_use_h2_self_shielding(false),
  method_star_maker_use_jeans_mass(false),
  method_star_maker_number_density_threshold(0.0),         // Number density threshold in cgs
  method_star_maker_overdensity_threshold(0.0),
  method_star_maker_critical_metallicity(0.0),
  method_star_maker_temperature_threshold(1.0E4),
  method_star_maker_maximum_mass_fraction(0.05),            // maximum cell mass fraction to convert to stars
  method_star_maker_efficiency(0.01),            // star maker efficiency per free fall time
  method_star_maker_minimum_star_mass(0.0),    // minimum star particle mass in solar masses
  method_star_maker_maximum_star_mass(-1.0),    // maximum star particle mass in solar masses
  method_star_maker_min_level(0), // minimum AMR level for star formation
  method_star_maker_turn_off_probability(false),
  // EnzoMethodTurbulence
  method_turbulence_edot(0.0),
  method_turbulence_mach_number(0.0),
  /// EnzoMethodBackgroundAcceleration
  method_background_acceleration_flavor(""),
  method_background_acceleration_mass(0.0),
  method_background_acceleration_DM_mass(0.0),
  method_background_acceleration_bulge_mass(0.0),
  method_background_acceleration_core_radius(1.0E-10),
  method_background_acceleration_bulge_radius(1.0E-10),
  method_background_acceleration_stellar_mass(0.0),
  method_background_acceleration_DM_mass_radius(0.0),
  method_background_acceleration_stellar_scale_height_r(1.0E-10),
  method_background_acceleration_stellar_scale_height_z(1.0E-10),
  method_background_acceleration_apply_acceleration(true), // for debugging
  /// EnzoMethodMHDVlct
  method_vlct_riemann_solver(""),
  method_vlct_time_scheme(""),
  method_vlct_reconstruct_method(""),
  method_vlct_theta_limiter(0.0),
  method_vlct_mhd_choice(""),
  /// EnzoMethodMergeSinks
  method_merge_sinks_merging_radius_cells(0.0),
  /// EnzoMethodAccretion
  method_accretion_accretion_radius_cells(0.0),
  method_accretion_flavor(""),
  method_accretion_physical_density_threshold_cgs(0.0),
  method_accretion_max_mass_fraction(0.0),
  /// EnzoProlong
  prolong_enzo_type(),
  prolong_enzo_positive(true),
  prolong_enzo_use_linear(false),
  /// EnzoSolverMg0
  solver_pre_smooth(),
  solver_post_smooth(),
  solver_last_smooth(),
  solver_coarse_solve(),
  solver_domain_solve(),
  solver_weight(),
  solver_restart_cycle(),
  /// EnzoSolver<Krylov>
  solver_precondition(),
  solver_coarse_level(),
  solver_is_unigrid(),
  stopping_redshift()

{
  for (int i=0; i<3; i++) {
    initial_sedov_array[i] = 0;
    initial_collapse_array[i] = 0;
    initial_IG_center_position[i] = 0.5;
    initial_IG_bfield[i] = 0.0;
    method_background_acceleration_center[i] = 0.5;
    method_background_acceleration_angular_momentum[i] = 0;

  }

  method_background_acceleration_angular_momentum[2] = 1;
}

//----------------------------------------------------------------------

EnzoConfig::~EnzoConfig() throw ()
{ }

//----------------------------------------------------------------------

void EnzoConfig::pup (PUP::er &p)
{

  Config::pup(p);
  TRACEPUP;

  // NOTE: change this function whenever attributes change

  p | adapt_mass_type;

  p | field_uniform_density;

  p | physics_cosmology;
  p | physics_cosmology_hubble_constant_now;
  p | physics_cosmology_omega_lamda_now;
  p | physics_cosmology_omega_matter_now;
  p | physics_cosmology_omega_baryon_now;
  p | physics_cosmology_omega_cdm_now;
  p | physics_cosmology_comoving_box_size;
  p | physics_cosmology_max_expansion_rate;
  p | physics_cosmology_initial_redshift;
  p | physics_cosmology_final_redshift;

  p | physics_fluid_props_de_config;
  ::pup(p, physics_fluid_props_eos_variant);
  p | physics_fluid_props_fluid_floor_config;
  p | physics_fluid_props_mol_weight;

  p | physics_gravity_grav_constant_codeU;

  p | initial_bcenter_update_etot;

  p | initial_cosmology_temperature;

  p | initial_collapse_rank;
  PUParray(p,initial_collapse_array,3);
  p | initial_collapse_radius_relative;
  p | initial_collapse_particle_ratio;
  p | initial_collapse_mass;
  p | initial_collapse_temperature;

  p | initial_grackle_test_minimum_H_number_density;
  p | initial_grackle_test_maximum_H_number_density;
  p | initial_grackle_test_minimum_temperature;
  p | initial_grackle_test_maximum_temperature;
  p | initial_grackle_test_minimum_metallicity;
  p | initial_grackle_test_maximum_metallicity;

  p | initial_sedov_rank;
  PUParray(p,initial_sedov_array,3);
  p | initial_sedov_radius_relative;
  p | initial_sedov_pressure_in;
  p | initial_sedov_pressure_out;
  p | initial_sedov_density;

  PUParray(p,initial_sedov_random_array,3);
  p | initial_sedov_random_half_empty;
  p | initial_sedov_random_grackle_cooling;
  p | initial_sedov_random_max_blasts;
  p | initial_sedov_random_radius_relative;
  p | initial_sedov_random_pressure_in;
  p | initial_sedov_random_pressure_out;
  p | initial_sedov_random_density;
  p | initial_sedov_random_te_multiplier;

  p | initial_turbulence_density;
  p | initial_turbulence_pressure;
  p | initial_turbulence_temperature;

  p | initial_hdf5_max_level;
  p | initial_hdf5_format;
  PUParray(p, initial_hdf5_blocking,3);
  p | initial_hdf5_monitor_iter;
  p | initial_hdf5_field_files;
  p | initial_hdf5_field_datasets;
  p | initial_hdf5_field_names;
  p | initial_hdf5_field_coords;
  p | initial_hdf5_particle_files;
  p | initial_hdf5_particle_datasets;
  p | initial_hdf5_particle_coords;
  p | initial_hdf5_particle_types;
  p | initial_hdf5_particle_attributes;

  p | initial_music_field_coords;
  p | initial_music_field_datasets;
  p | initial_music_field_files;
  p | initial_music_field_names;
  p | initial_music_particle_attributes;
  p | initial_music_particle_coords;
  p | initial_music_particle_datasets;
  p | initial_music_particle_files;
  p | initial_music_particle_types;
  p | initial_music_throttle_close_count;
  p | initial_music_throttle_group_size;
  p | initial_music_throttle_internode;
  p | initial_music_throttle_intranode;
  p | initial_music_throttle_node_files;
  p | initial_music_throttle_seconds_delay;
  p | initial_music_throttle_seconds_stagger;

  p | initial_pm_field;
  p | initial_pm_mpp;
  p | initial_pm_level;

  p | initial_burkertbodenheimer_rank;
  PUParray(p,initial_burkertbodenheimer_array,3);
  p | initial_burkertbodenheimer_densityprofile;
  p | initial_burkertbodenheimer_mass;
  p | initial_burkertbodenheimer_outer_velocity;
  p | initial_burkertbodenheimer_particle_ratio;
  p | initial_burkertbodenheimer_radius_relative;
  p | initial_burkertbodenheimer_rotating;
  p | initial_burkertbodenheimer_temperature;

  PUParray(p, initial_IG_center_position,3);
  PUParray(p, initial_IG_bfield,3);
  p | initial_IG_analytic_velocity;
  p | initial_IG_disk_mass;
  p | initial_IG_disk_metal_fraction;
  p | initial_IG_disk_temperature;
  p | initial_IG_gas_fraction;
  p | initial_IG_gas_halo_density;
  p | initial_IG_gas_halo_mass;
  p | initial_IG_gas_halo_metal_fraction;
  p | initial_IG_gas_halo_radius;
  p | initial_IG_gas_halo_temperature;
  p | initial_IG_include_recent_SF;
  p | initial_IG_live_dm_halo;
  p | initial_IG_recent_SF_bin_size;
  p | initial_IG_recent_SF_end;
  p | initial_IG_recent_SF_seed;
  p | initial_IG_recent_SF_SFR;
  p | initial_IG_recent_SF_start;
  p | initial_IG_scale_height;
  p | initial_IG_scale_length;
  p | initial_IG_stellar_bulge;
  p | initial_IG_stellar_disk;
  p | initial_IG_use_gas_particles;

  p | initial_merge_sinks_test_particle_data_filename;

  p | method_check_num_files;
  p | method_check_ordering;
  p | method_check_dir;
  p | method_check_monitor_iter;
  p | method_check_include_ghosts;

  PUParray(p,initial_accretion_test_sink_position,3);
  PUParray(p,initial_accretion_test_sink_velocity,3);
  p | initial_accretion_test_sink_mass;
  p | initial_accretion_test_gas_density;
  p | initial_accretion_test_gas_pressure;
  p | initial_accretion_test_gas_radial_velocity;

  PUParray(p,initial_shu_collapse_center,3);
  PUParray(p,initial_shu_collapse_drift_velocity,3);
  p | initial_shu_collapse_truncation_radius;
  p | initial_shu_collapse_nominal_sound_speed;
  p | initial_shu_collapse_instability_parameter;
  p | initial_shu_collapse_external_density;
  p | initial_shu_collapse_central_sink_exists;
  p | initial_shu_collapse_central_sink_mass;

  PUParray(p,initial_bb_test_center,3);
  PUParray(p,initial_bb_test_drift_velocity,3);
  p | initial_bb_test_mean_density;
  p | initial_bb_test_fluctuation_amplitude;
  p | initial_bb_test_truncation_radius;
  p | initial_bb_test_nominal_sound_speed;
  p | initial_bb_test_angular_rotation_velocity;
  p | initial_bb_test_external_density;

  p | method_feedback_flavor;
  p | method_feedback_ejecta_mass;
  p | method_feedback_supernova_energy;
  p | method_feedback_ejecta_metal_fraction;
  p | method_feedback_stencil;
  p | method_feedback_radius;
  p | method_feedback_shift_cell_center;
  p | method_feedback_ke_fraction;
  p | method_feedback_use_ionization_feedback;
  p | method_feedback_time_first_sn;

  p | method_feedback_supernovae;
  p | method_feedback_unrestricted_sn;
  p | method_feedback_stellar_winds;
  p | method_feedback_min_level;
  p | method_feedback_analytic_SNR_shell_mass;
  p | method_feedback_fade_SNR;
  p | method_feedback_NEvents;
  p | method_feedback_radiation;

  p | method_star_maker_flavor;
  p | method_star_maker_use_altAlpha;
  p | method_star_maker_use_density_threshold;
  p | method_star_maker_use_overdensity_threshold;
  p | method_star_maker_use_temperature_threshold;
  p | method_star_maker_use_critical_metallicity;
  p | method_star_maker_use_velocity_divergence;
  p | method_star_maker_use_dynamical_time;
  p | method_star_maker_use_cooling_time;
  p | method_star_maker_use_self_gravitating;
  p | method_star_maker_use_h2_self_shielding;
  p | method_star_maker_use_jeans_mass;
  p | method_star_maker_number_density_threshold;
  p | method_star_maker_overdensity_threshold;
  p | method_star_maker_critical_metallicity;
  p | method_star_maker_temperature_threshold;
  p | method_star_maker_maximum_mass_fraction;
  p | method_star_maker_efficiency;
  p | method_star_maker_minimum_star_mass;
  p | method_star_maker_maximum_star_mass;
  p | method_star_maker_min_level;
  p | method_star_maker_turn_off_probability;

  p | method_turbulence_edot;

  p | method_background_acceleration_flavor;
  p | method_background_acceleration_mass;
  p | method_background_acceleration_DM_mass;
  p | method_background_acceleration_bulge_mass;
  p | method_background_acceleration_core_radius;
  p | method_background_acceleration_bulge_radius;
  p | method_background_acceleration_stellar_mass;
  p | method_background_acceleration_DM_mass_radius;
  p | method_background_acceleration_stellar_scale_height_r;
  p | method_background_acceleration_stellar_scale_height_z;
  p | method_background_acceleration_apply_acceleration;
  PUParray(p,method_background_acceleration_angular_momentum,3);
  PUParray(p,method_background_acceleration_center,3);

  p | method_vlct_riemann_solver;
  p | method_vlct_time_scheme;
  p | method_vlct_reconstruct_method;
  p | method_vlct_theta_limiter;
  p | method_vlct_mhd_choice;

  p | method_merge_sinks_merging_radius_cells;

  p | method_accretion_accretion_radius_cells;
  p | method_accretion_flavor;
  p | method_accretion_physical_density_threshold_cgs;
  p | method_accretion_max_mass_fraction;

  p | prolong_enzo_type;
  p | prolong_enzo_positive;
  p | prolong_enzo_use_linear;

  p | solver_pre_smooth;
  p | solver_post_smooth;
  p | solver_last_smooth;
  p | solver_coarse_solve;
  p | solver_domain_solve;
  p | solver_weight;
  p | solver_restart_cycle;
  p | solver_precondition;
  p | solver_coarse_level;
  p | solver_is_unigrid;

  p | stopping_redshift;

  p | units_mass;
  p | units_density;
  p | units_length;
  p | units_time;

}

//----------------------------------------------------------------------

void EnzoConfig::read(Parameters * p) throw()
{
  TRACE("BEGIN EnzoConfig::read()");

  // Read Cello parameters


  TRACE("EnzoCharm::read calling Config::read()");

  ((Config*)this) -> read (p);

  read_adapt_(p);

  read_field_(p);

  // Initial [sorted]
  read_initial_accretion_test_(p);
  read_initial_bb_test_(p);
  read_initial_bcenter_(p);
  read_initial_burkertbodenheimer_(p);
  read_initial_collapse_(p);
  read_initial_cosmology_(p);
  read_initial_grackle_(p);
  read_initial_hdf5_(p);
  read_initial_isolated_galaxy_(p);
  read_initial_merge_sinks_test_(p);
  read_initial_music_(p);
  read_initial_pm_(p);
  read_initial_sedov_(p);
  read_initial_sedov_random_(p);
  read_initial_shu_collapse_(p);
  read_initial_turbulence_(p);

  // it's important for read_physics_
  read_physics_(p);

  // Method [sorted]

  read_method_accretion_(p);
  read_method_background_acceleration_(p);
  read_method_check_(p);
  read_method_feedback_(p);
  read_method_merge_sinks_(p);
  read_method_star_maker_(p);
  read_method_turbulence_(p);
  read_method_vlct_(p);

  read_prolong_enzo_(p);

  read_solvers_(p);

  read_stopping_(p);


  TRACE("END   EnzoConfig::read()");
}

//======================================================================

void EnzoConfig::read_adapt_(Parameters *p)
{

  adapt_mass_type.resize(num_adapt);

  for (int ia=0; ia<num_adapt; ia++) {

    std::string prefix = "Adapt:" + adapt_list[ia] + ":";
    adapt_mass_type[ia] = p->value_string(prefix+"mass_type","unknown");
    ASSERT2("EnzoConfig::read()",
	    "Unknown mass_type %s for parameter %s",
	    adapt_mass_type[ia].c_str(),(prefix+"mass_type").c_str(),
	    (adapt_type[ia] != "mass" ||
	     (adapt_mass_type[ia]=="dark" ||
	      adapt_mass_type[ia]=="baryon")));
  }
}

//----------------------------------------------------------------------

void EnzoConfig::read_field_(Parameters *p)
{
  field_uniform_density = p->value_float ("Field:uniform_density",1.0);
}

//----------------------------------------------------------------------

void EnzoConfig::read_initial_collapse_(Parameters * p)
{
  initial_collapse_rank =  p->value_integer("Initial:collapse:rank",0);
  for (int i=0; i<initial_collapse_rank; i++) {
    initial_collapse_array[i] =
      p->list_value_integer (i,"Initial:collapse:array",1);
  }
  for (int i=initial_collapse_rank; i<3; i++) {
    initial_collapse_array[i] = 1;
  }
  initial_collapse_radius_relative =
    p->value_float("Initial:collapse:radius_relative",0.1);
  initial_collapse_particle_ratio =
    p->value_float("Initial:collapse:particle_ratio",0.0);
  initial_collapse_mass =
    p->value_float("Initial:collapse:mass",enzo_constants::mass_solar);
  initial_collapse_temperature =
    p->value_float("Initial:collapse:temperature",10.0);
}

//----------------------------------------------------------------------

void EnzoConfig::read_initial_cosmology_(Parameters * p)
{
  initial_cosmology_temperature =
    p->value_float("Initial:cosmology:temperature",0.0);
}

//----------------------------------------------------------------------

void EnzoConfig::read_initial_grackle_(Parameters * p)
{
  // Grackle test initialization
  initial_grackle_test_minimum_H_number_density =
    p->value_float("Initial:grackle_test:minimum_H_number_density",0.1);
  initial_grackle_test_maximum_H_number_density =
    p->value_float("Initial:grackle_test:maximum_H_number_density",1000.0);
  initial_grackle_test_minimum_temperature =
    p->value_float("Initial:grackle_test:minimum_temperature",10.0);
  initial_grackle_test_maximum_temperature =
    p->value_float("Initial:grackle_test:maximum_temperature",1.0E8);
  initial_grackle_test_minimum_metallicity =
    p->value_float("Initial:grackle_test:minimum_metallicity", 1.0E-4);
  initial_grackle_test_maximum_metallicity =
    p->value_float("Initial:grackle_test:maximum_metallicity", 1.0);
}

//----------------------------------------------------------------------

void EnzoConfig::read_initial_hdf5_(Parameters * p)
{
  const std::string name_initial = "Initial:hdf5:";

  initial_hdf5_max_level = p->value_integer (name_initial + "max_level", 0);
  initial_hdf5_format    = p->value_string  (name_initial + "format", "music");

  for (int i=0; i<3; i++) {
    initial_hdf5_blocking[i] =
      p->list_value_integer(i,name_initial+"blocking",1);
  }

  initial_hdf5_monitor_iter = p->value_integer (name_initial + "monitor_iter", 0);

  const int num_files = p->list_length (name_initial + "file_list");

  for (int index_file=0; index_file<num_files; index_file++) {

    std::string file_id = name_initial +
      p->list_value_string (index_file,name_initial+"file_list") + ":";

    const std::string type    = p->value_string (file_id + "type","");
    const std::string name    = p->value_string (file_id + "name","");
    const std::string file    = p->value_string (file_id + "file","");
    const std::string dataset = p->value_string (file_id + "dataset","");
    const std::string coords  = p->value_string (file_id + "coords","xyz");

    if (type == "particle") {

      const std::string attribute = p->value_string (file_id+"attribute","");

      initial_hdf5_particle_files.     push_back(file);
      initial_hdf5_particle_datasets.  push_back(dataset);
      initial_hdf5_particle_coords.    push_back(coords);
      initial_hdf5_particle_types.     push_back(name);
      initial_hdf5_particle_attributes.push_back(attribute);

    } else if (type == "field") {

      initial_hdf5_field_files.        push_back(file);
      initial_hdf5_field_datasets.     push_back(dataset);
      initial_hdf5_field_names.        push_back(name);
      initial_hdf5_field_coords.       push_back(coords);

    } else {
      ERROR2 ("EnzoConfig::read",
	      "Unknown particle type %s for parameter %s",
	      type.c_str(),(file_id+"type").c_str());
    }
  }
}

//----------------------------------------------------------------------

void EnzoConfig::read_initial_music_(Parameters * p)
{
  const std::string name_initial = "Initial:music:";

  const int num_files = p->list_length (name_initial + "file_list");

  for (int index_file=0; index_file<num_files; index_file++) {

    std::string file_id = name_initial +
      p->list_value_string (index_file,name_initial+"file_list") + ":";

    std::string type    = p->value_string (file_id+"type","");
    std::string name    = p->value_string (file_id+"name","");
    std::string file    = p->value_string (file_id+"file","");
    std::string dataset = p->value_string (file_id+"dataset","");
    std::string coords  = p->value_string (file_id+"coords","xyz");

    if (type == "particle") {
      std::string attribute = p->value_string (file_id+"attribute","");
      //      if (name != "") {
      initial_music_particle_files.     push_back(file);
      initial_music_particle_datasets.  push_back(dataset);
      initial_music_particle_coords.    push_back(coords);
      initial_music_particle_types.     push_back(name);
      initial_music_particle_attributes.push_back(attribute);
      //      }
    } else if (type == "field") {

      initial_music_field_files.        push_back(file);
      initial_music_field_datasets.     push_back(dataset);
      initial_music_field_names.        push_back(name);
      initial_music_field_coords.       push_back(coords);
    } else {
      ERROR2 ("EnzoConfig::read",
	      "Unknown particle type %s for parameter %s",
	      type.c_str(),(file_id+"type").c_str());
    }
  }
  // "sleep_by_process", "limit_per_node"
  initial_music_throttle_internode = p->value_logical
    ("Initial:music:throttle_internode",false);
  initial_music_throttle_intranode = p->value_logical
    ("Initial:music:throttle_intranode",false);
  initial_music_throttle_node_files = p->value_logical
    ("Initial:music:throttle_node_files",false);
  initial_music_throttle_close_count = p->value_integer
    ("Initial:music:throttle_close_count",0);
  initial_music_throttle_group_size = p->value_integer
    ("Initial:music:throttle_group_size",std::numeric_limits<int>::max());
  initial_music_throttle_seconds_stagger = p->value_float
    ("Initial:music:throttle_seconds_stagger",0.0);
  initial_music_throttle_seconds_delay = p->value_float
    ("Initial:music:throttle_seconds_delay",0.0);

}

//----------------------------------------------------------------------

void EnzoConfig::read_initial_pm_(Parameters * p)
{
  initial_pm_field        = p->value_string  ("Initial:pm:field","density");
  initial_pm_mpp          = p->value_float   ("Initial:pm:mpp",-1.0);
  initial_pm_level        = p->value_integer ("Initial:pm:level",-1);
}

//----------------------------------------------------------------------

void EnzoConfig::read_initial_burkertbodenheimer_(Parameters * p)
{
  // Burkert Bodenheimer initialization

  initial_burkertbodenheimer_rank =  p->value_integer("Initial:burkertbodenheimer:rank",0);
  for (int i=0; i<initial_burkertbodenheimer_rank; i++) {
    initial_burkertbodenheimer_array[i] =
      p->list_value_integer (i,"Initial:burkertbodenheimer:array",1);
  }
  for (int i=initial_burkertbodenheimer_rank; i<3; i++) {
    initial_burkertbodenheimer_array[i] = 1;
  }
  initial_burkertbodenheimer_radius_relative =
    p->value_float("Initial:burkertbodenheimer:radius_relative",0.1);
  initial_burkertbodenheimer_particle_ratio =
    p->value_float("Initial:burkertbodenheimer:particle_ratio",0.0);
  initial_burkertbodenheimer_mass =
    p->value_float("Initial:burkertbodenheimer:mass",enzo_constants::mass_solar);
  initial_burkertbodenheimer_temperature =
    p->value_float("Initial:burkertbodenheimer:temperature",10.0);
  initial_burkertbodenheimer_densityprofile =
    p->value_integer ("Initial:burkertbodenheimer:densityprofile",2);
  initial_burkertbodenheimer_rotating =
   p->value_logical ("Initial:burkertbodenheimer:rotating",true);
  initial_burkertbodenheimer_outer_velocity =
   p->value_float ("Initial:burkertbodenheimer:outer_velocity",-1.0);
}

//----------------------------------------------------------------------

void EnzoConfig::read_initial_sedov_(Parameters * p)
{
  initial_sedov_rank = p->value_integer ("Initial:sedov:rank",0);

  initial_sedov_array[0] = p->list_value_integer (0,"Initial:sedov:array",1);
  initial_sedov_array[1] = p->list_value_integer (1,"Initial:sedov:array",1);
  initial_sedov_array[2] = p->list_value_integer (2,"Initial:sedov:array",1);

  initial_sedov_radius_relative =
    p->value_float("Initial:sedov:radius_relative",0.1);
  initial_sedov_pressure_in =
    p->value_float("Initial:sedov:pressure_in",1.0);
  initial_sedov_pressure_out =
    p->value_float("Initial:sedov:pressure_out",1e-5);
  initial_sedov_density =
    p->value_float("Initial:sedov:density",1.0);
}

//----------------------------------------------------------------------

void EnzoConfig::read_initial_sedov_random_(Parameters * p)
{
  initial_sedov_random_array[0] =
    p->list_value_integer (0,"Initial:sedov_random:array",1);
  initial_sedov_random_array[1] =
    p->list_value_integer (1,"Initial:sedov_random:array",1);
  initial_sedov_random_array[2] =
    p->list_value_integer (2,"Initial:sedov_random:array",1);

  initial_sedov_random_half_empty =
    p->value_logical ("Initial:sedov_random:half_empty",false);
  initial_sedov_random_grackle_cooling =
    p->value_logical ("Initial:sedov_random:grackle_cooling",false);
  initial_sedov_random_max_blasts =
    p->value_integer ("Initial:sedov_random:max_blasts",1);
  initial_sedov_random_radius_relative =
    p->value_float   ("Initial:sedov_random:radius_relative",0.1);
  initial_sedov_random_pressure_in =
    p->value_float   ("Initial:sedov_random:pressure_in",1.0);
  initial_sedov_random_pressure_out =
    p->value_float   ("Initial:sedov_random:pressure_out",1e-5);
  initial_sedov_random_density =
    p->value_float   ("Initial:sedov_random:density",1.0);
  initial_sedov_random_te_multiplier =
    p->value_integer  ("Initial:sedov_random:te_multiplier",1);
}

//----------------------------------------------------------------------

void EnzoConfig::read_initial_bcenter_(Parameters * p)
{
  // VL+CT b-field initialization
  initial_bcenter_update_etot = p->value_logical
    ("Initial:vlct_bfield:update_etot",false);
}

//----------------------------------------------------------------------

<<<<<<< HEAD
void EnzoConfig::read_initial_cloud_(Parameters * p)
{
  // Cloud Crush Initialization
  initial_cloud_subsample_n            = p->value_integer
    ("Initial:cloud:subsample_n",0);
  initial_cloud_radius                 = p->value_float
    ("Initial:cloud:cloud_radius",0.0);
  initial_cloud_center_x               = p->value_float
    ("Initial:cloud:cloud_center_x",0.0);
  initial_cloud_center_y               = p->value_float
    ("Initial:cloud:cloud_center_y",0.0);
  initial_cloud_center_z               = p->value_float
    ("Initial:cloud:cloud_center_z",0.0);
  initial_cloud_density_cloud          = p->value_float
    ("Initial:cloud:cloud_density",0.0);
  initial_cloud_density_wind           = p->value_float
    ("Initial:cloud:wind_density",0.0);
  initial_cloud_velocity_wind          = p->value_float
    ("Initial:cloud:wind_velocity",0.0);
  initial_cloud_etot_wind              = p->value_float
    ("Initial:cloud:wind_total_energy",0.0);
  initial_cloud_eint_wind              = p->value_float
    ("Initial:cloud:wind_internal_energy",0.0);
  initial_cloud_metal_mass_frac        = p->value_float
    ("Initial:cloud:metal_mass_fraction",0.0);
  initial_cloud_perturb_Nwaves         = p->value_integer
    ("Initial:cloud:perturb_Nwaves", 0);
  initial_cloud_perturb_amplitude      = p->value_float
    ("Initial:cloud:perturb_amplitude", 0.);
  initial_cloud_perturb_min_wavelength = p->value_float
    ("Initial:cloud:perturb_min_lambda", std::numeric_limits<double>::min());
  initial_cloud_perturb_max_wavelength = p->value_float
    ("Initial:cloud:perturb_max_lambda", std::numeric_limits<double>::min());
  if (initial_cloud_perturb_Nwaves > 0){
    if (initial_cloud_perturb_max_wavelength
        == std::numeric_limits<double>::min() ){
      initial_cloud_perturb_max_wavelength = initial_cloud_radius;
    }
  }


  int init_cloud_perturb_seed_         = p->value_integer
    ("Initial:cloud:perturb_seed",0);
  ASSERT("EnzoConfig::read()",
         "Initial:cloud:perturb_seed must be a 32-bit unsigned integer",
	 (init_cloud_perturb_seed_ >= 0) &&
         (init_cloud_perturb_seed_ <= 4294967295L));
  initial_cloud_perturb_seed = (unsigned int) init_cloud_perturb_seed_;

  int initial_cloud_uniform_bfield_length = p->list_length
    ("Initial:cloud:uniform_bfield");
  if (initial_cloud_uniform_bfield_length == 0){
    initial_cloud_initialize_uniform_bfield = false;
  } else if (initial_cloud_uniform_bfield_length == 3){
    initial_cloud_initialize_uniform_bfield = true;
    for (int i = 0; i <3; i++){
      initial_cloud_uniform_bfield[i] = p->list_value_float
	(i,"Initial:cloud:uniform_bfield");
    }
  } else {
    ERROR("EnzoConfig::read",
	  "Initial:cloud:uniform_bfield must contain 0 or 3 entries.");
  }
=======
void EnzoConfig::read_initial_soup_(Parameters * p)
{
  // InitialSoup initialization

  initial_soup_rank      = p->value_integer ("Initial:soup:rank",0);
  initial_soup_file      = p->value_string ("Initial:soup:file","soup.png");
  initial_soup_rotate    = p->value_logical ("Initial:soup:rotate",false);
  for (int axis=0; axis<3; axis++) {
    initial_soup_array[axis]  = p->list_value_integer
      (axis,"Initial:soup:array",1);
    initial_soup_d_pos[axis]  = p->list_value_float
      (axis,"Initial:soup:d_pos",0.0);
    initial_soup_d_size[axis] = p->list_value_float
      (axis,"Initial:soup:d_size",0.0);
  }
  initial_soup_pressure_in =
    p->value_float("Initial:soup:pressure_in",1.0);
  initial_soup_pressure_out =
    p->value_float("Initial:soup:pressure_out",1e-5);
  initial_soup_density =
    p->value_float("Initial:soup:density",1.0);
>>>>>>> 40254c83
}

//----------------------------------------------------------------------

void EnzoConfig::read_initial_turbulence_(Parameters * p)
{
  initial_turbulence_density = p->value_float
    ("Initial:turbulence:density",1.0);

  // Must specify pressure or temperature
  initial_turbulence_pressure =    p->value_float
    ("Initial:turbulence:pressure",   0.0);
  initial_turbulence_temperature = p->value_float
    ("Initial:turbulence:temperature",0.0);

  bool uses_turbulence = false;
  for (size_t i=0; i<method_list.size(); i++) {
    if (method_list[i] == "turbulence") uses_turbulence=true;
  }

  if (uses_turbulence) {
    ASSERT ("EnzoConfig::read",
  	    "Either initial turbulence pressure or temperature must be defined",
  	    ! ((initial_turbulence_pressure == 0.0) &&
  	       (initial_turbulence_temperature == 0.0)));
    ASSERT ("EnzoConfig::read",
  	    "Initial turbulence pressure and temperature cannot "
	    "both be defined",
  	    ! ((initial_turbulence_pressure != 0.0) &&
  	       (initial_turbulence_temperature != 0.0)));
  }
}

//----------------------------------------------------------------------

void EnzoConfig::read_initial_isolated_galaxy_(Parameters * p)
{
  initial_IG_scale_length = p->value_float
    ("Initial:isolated_galaxy:scale_length", 0.0343218);
  initial_IG_scale_height = p->value_float
    ("Initial:isolated_galaxy:scale_height", 0.00343218);
  initial_IG_disk_mass = p->value_float
    ("Initial:isolated_galaxy:disk_mass", 42.9661);
  initial_IG_gas_fraction = p->value_float
    ("Initial:isolated_galaxy:gas_fraction", 0.2);
  initial_IG_disk_temperature = p->value_float
    ("Initial:isolated_galaxy:disk_temperature", 1.0E4);
  initial_IG_disk_metal_fraction = p->value_float
    ("Initial:isolated_galaxy:disk_metal_fraction", 1.0E-10);
  initial_IG_gas_halo_mass = p->value_float
    ("Initial:isolated_galaxy:gas_halo_mass", 0.1);
  initial_IG_gas_halo_temperature = p->value_float
    ("Initial:isolated_galaxy:gas_halo_temperature", 1.0E4);
  initial_IG_gas_halo_density = p->value_float
    ("Initial:isolated_galaxy:gas_halo_density", 0.0);
  initial_IG_gas_halo_radius = p->value_float
    ("Initial:isolated_galaxy:gas_halo_radius", 1.0);
  initial_IG_gas_halo_metal_fraction = p->value_float
    ("Initial:isolated_galaxy:gas_halo_metal_fraction", 1.0E-10);
  initial_IG_use_gas_particles = p->value_logical
    ("Initial:isolated_galaxy:use_gas_particles", false);
  initial_IG_live_dm_halo = p->value_logical
    ("Initial:isolated_galaxy:live_dm_halo",false);
  initial_IG_stellar_disk = p->value_logical
    ("Initial:isolated_galaxy:stellar_disk", false);
  initial_IG_stellar_bulge = p->value_logical
    ("Initial:isolated_galaxy:stellar_bulge", false);
  initial_IG_analytic_velocity = p->value_logical
    ("Initial:isolated_galaxy:analytic_velocity", false);
  initial_IG_include_recent_SF = p->value_logical
    ("Initial:isolated_galaxy:include_recent_SF", false);
  initial_IG_recent_SF_start = p->value_float
    ("Initial:isolated_galaxy:recent_SF_start", -100.0);
  initial_IG_recent_SF_end = p->value_float
    ("Initial:isolated_galaxy:recent_SF_end", 0.0);
  initial_IG_recent_SF_SFR = p->value_float
    ("Initial:isolated_galaxy:recent_SF_SFR", 2.0);
  initial_IG_recent_SF_bin_size = p->value_float
    ("Initial:isolated_galaxy:recent_SF_bin_size", 5.0);
  initial_IG_recent_SF_seed = p->value_integer
    ("Initial:isolated_galaxy:recent_SF_seed", 12345);

  for (int axis=0; axis<3; axis++) {
    initial_IG_center_position[axis]  = p->list_value_float
      (axis,"Initial:isolated_galaxy:center_position",0.5);
    initial_IG_bfield[axis] = p->list_value_float
      (axis, "Initial:isolated_galaxy:bfield",0.0);
  }
}

//----------------------------------------------------------------------

void EnzoConfig::read_initial_merge_sinks_test_(Parameters * p)
{
  initial_merge_sinks_test_particle_data_filename= p->value_string
    ("Initial:merge_sinks_test:particle_data_filename","");
}

void EnzoConfig::read_initial_accretion_test_(Parameters * p)
{
  for (int axis=0; axis<3; axis++){
    initial_accretion_test_sink_position[axis] = p->list_value_float
      (axis, "Initial:accretion_test:sink_position", 0.0);
  }

  for (int axis=0; axis<3; axis++){
    initial_accretion_test_sink_velocity[axis] = p->list_value_float
      (axis, "Initial:accretion_test:sink_velocity", 0.0);
  }

  initial_accretion_test_sink_mass = p->value_float
    ("Initial:accretion_test:sink_mass",0.0);

  initial_accretion_test_gas_density = p->value_float
    ("Initial:accretion_test:gas_density",1.0e-6);

  initial_accretion_test_gas_pressure = p->value_float
    ("Initial:accretion_test:gas_pressure",1.0e-6);

  initial_accretion_test_gas_radial_velocity = p->value_float
    ("Initial:accretion_test:gas_radial_velocity",0.0);
}

void EnzoConfig::read_initial_shu_collapse_(Parameters * p)
{
  for (int axis=0; axis<3; axis++){
    initial_shu_collapse_center[axis] = p->list_value_float
      (axis, "Initial:shu_collapse:center", 0.0);
  }

  for (int axis=0; axis<3; axis++){
    initial_shu_collapse_drift_velocity[axis] = p->list_value_float
      (axis, "Initial:shu_collapse:drift_velocity", 0.0);
  }

  initial_shu_collapse_truncation_radius = p->value_float
    ("Initial:shu_collapse:truncation_radius",1.0);

  initial_shu_collapse_nominal_sound_speed = p->value_float
    ("Initial:shu_collapse:nominal_sound_speed",1.0);

  initial_shu_collapse_instability_parameter = p->value_float
    ("Initial:shu_collapse:instability_parameter",2.1);

  initial_shu_collapse_external_density = p->value_float
    ("Initial:shu_collapse:external_density",1.0e-6);

  initial_shu_collapse_central_sink_exists = p->value_logical
    ("Initial:shu_collapse:central_sink_exists",false);

  initial_shu_collapse_central_sink_mass = p->value_float
    ("Initial:shu_collapse:central_sink_mass",0.0);
}

void EnzoConfig::read_initial_bb_test_(Parameters * p)
{
  for (int axis=0; axis<3; axis++){
    initial_bb_test_center[axis] = p->list_value_float
      (axis, "Initial:bb_test:center", 0.0);
  }

  for (int axis=0; axis<3; axis++){
    initial_bb_test_drift_velocity[axis] = p->list_value_float
      (axis, "Initial:bb_test:drift_velocity", 0.0);
  }

  initial_bb_test_mean_density = p->value_float
    ("Initial:bb_test:mean_density",1.0e-6);

  initial_bb_test_fluctuation_amplitude = p->value_float
    ("Initial:bb_test:fluctuation_amplitude",0.0);

  initial_bb_test_truncation_radius = p->value_float
    ("Initial:bb_test:truncation_radius",1.0);

  initial_bb_test_nominal_sound_speed = p->value_float
    ("Initial:bb_test:nominal_sound_speed",1.0);

  initial_bb_test_angular_rotation_velocity = p->value_float
    ("Initial:bb_test:angular_rotation_velocity",0.0);

  initial_bb_test_external_density = p->value_float
    ("Initial:bb_test:external_density",1.0e-6);
}

//----------------------------------------------------------------------

void EnzoConfig::read_method_feedback_(Parameters * p)
{
  method_feedback_flavor = p->value_string
    ("Method:feedback:flavor","distributed");

  method_feedback_ejecta_mass = p->value_float
    ("Method:feedback:ejecta_mass",0.0);

  method_feedback_supernova_energy = p->value_float
    ("Method:feedback:supernova_energy",1.0);

  method_feedback_ejecta_metal_fraction = p->value_float
    ("Method:feedback:ejecta_metal_fraction",0.1);

  method_feedback_stencil = p->value_integer
    ("Method:feedback:stencil",3);

  method_feedback_radius = p->value_float
    ("Method:feedback:radius",-1.0);

  method_feedback_shift_cell_center = p->value_logical
    ("Method:feedback:shift_cell_center", true);

  method_feedback_ke_fraction = p->value_float
    ("Method:feedback:ke_fraction", 0.0);

  method_feedback_time_first_sn = p->value_float
    ("Method:feedback:time_first_sn", -1.0);

  method_feedback_use_ionization_feedback = p->value_logical
    ("Method:feedback:use_ionization_feedback", false);

  // MethodFeedbackSTARSS parameters
  method_feedback_supernovae = p->value_logical
    ("Method:feedback:supernovae",true);

  method_feedback_unrestricted_sn = p->value_logical
    ("Method:feedback:unrestricted_sn",true);

  method_feedback_stellar_winds = p->value_logical
    ("Method:feedback:stellar_winds",true);

  method_feedback_min_level = p->value_integer
    ("Method:feedback:min_level",0);

  method_feedback_analytic_SNR_shell_mass = p->value_logical
    ("Method:feedback:analytic_SNR_shell_mass",true);

  method_feedback_fade_SNR = p->value_logical
    ("Method:feedback:fade_SNR",true);

  method_feedback_NEvents = p->value_integer
    ("Method:feedback:NEvents",-1);

  method_feedback_radiation = p->value_logical
    ("Method:feedback:radiation", true);
}

//----------------------------------------------------------------------

void EnzoConfig::read_method_star_maker_(Parameters * p)
{
  method_star_maker_flavor = p->value_string
    ("Method:star_maker:flavor","stochastic");

  method_star_maker_use_altAlpha = p->value_logical
    ("Method:star_maker:use_altAlpha",false);

  method_star_maker_use_density_threshold = p->value_logical
    ("Method:star_maker:use_density_threshold",false);

  method_star_maker_use_overdensity_threshold = p->value_logical
    ("Method:star_maker:use_overdensity_threshold",false);

  method_star_maker_use_velocity_divergence = p->value_logical
    ("Method:star_maker:use_velocity_divergence",false);

  method_star_maker_use_dynamical_time = p->value_logical
    ("Method:star_maker:use_dynamical_time",false);

  method_star_maker_use_cooling_time = p->value_logical
    ("Method:star_maker:use_cooling_time",false);

  method_star_maker_use_self_gravitating = p->value_logical
    ("Method:star_maker:use_self_gravitating", false);

  method_star_maker_use_h2_self_shielding = p->value_logical
    ("Method:star_maker:use_h2_self_shielding", false);

  method_star_maker_use_jeans_mass = p->value_logical
    ("Method:star_maker:use_jeans_mass", false);

  method_star_maker_use_temperature_threshold = p->value_logical
    ("Method:star_maker:use_temperature_threshold",false);

  method_star_maker_use_critical_metallicity = p->value_logical
    ("Method:star_maker:use_critical_metallicity",false);

  method_star_maker_number_density_threshold = p->value_float
    ("Method:star_maker:number_density_threshold",0.0);

  method_star_maker_overdensity_threshold = p->value_float
    ("Method:star_maker:overdensity_threshold",0.0);

  method_star_maker_temperature_threshold = p->value_float
    ("Method:star_maker:temperature_threshold",1.0E4);

  method_star_maker_critical_metallicity = p->value_float
    ("Method:star_maker:critical_metallicity",0.0);

  method_star_maker_maximum_mass_fraction = p->value_float
    ("Method:star_maker:maximum_mass_fraction",0.05);

  method_star_maker_efficiency = p->value_float
    ("Method:star_maker:efficiency",0.01);

  method_star_maker_minimum_star_mass = p->value_float
    ("Method:star_maker:minimum_star_mass",0.0);

  method_star_maker_maximum_star_mass = p->value_float
    ("Method:star_maker:maximum_star_mass",-1.0);

  method_star_maker_min_level = p->value_integer
    ("Method:star_maker:min_level",0);

  method_star_maker_turn_off_probability = p->value_logical
    ("Method:star_maker:turn_off_probability",false);
}

//----------------------------------------------------------------------

void EnzoConfig::read_method_background_acceleration_(Parameters * p)
{
  method_background_acceleration_flavor = p->value_string
   ("Method:background_acceleration:flavor","unknown");

  method_background_acceleration_mass = p->value_float
   ("Method:background_acceleration:mass",0.0);

  method_background_acceleration_DM_mass = p->value_float
   ("Method:background_acceleration:DM_mass",-1.0);

  method_background_acceleration_bulge_mass = p->value_float
    ("Method:background_acceleration:bulge_mass", 0.0);

  method_background_acceleration_core_radius = p->value_float
    ("Method:background_acceleration:core_radius", 1.0E-10);

  method_background_acceleration_bulge_radius = p->value_float
    ("Method:background_acceleration:bulge_radius", 1.0E-10);

  method_background_acceleration_stellar_mass = p->value_float
    ("Method:background_acceleration:stellar_mass", 0.0);

  method_background_acceleration_DM_mass_radius = p->value_float
   ("Method:background_acceleration:DM_mass_radius", 0.0);

  method_background_acceleration_stellar_scale_height_r = p->value_float
   ("Method:background_acceleration:stellar_scale_height_r", 1.0E-10);

  method_background_acceleration_stellar_scale_height_z = p->value_float
   ("Method:background_acceleration:stellar_scale_height_z", 1.0E-10);

  method_background_acceleration_apply_acceleration = p->value_logical
    ("Method:background_acceleration:apply_acceleration", true);

  for (int axis = 0; axis < 3; axis++){
    method_background_acceleration_center[axis] = p->list_value_float
      (axis,"Method:background_acceleration:center",0.5);
    method_background_acceleration_angular_momentum[axis] = p->list_value_float
      (axis,"Method:background_acceleration:angular_momentum",0);
  }

}

//----------------------------------------------------------------------

void EnzoConfig::read_method_vlct_(Parameters * p)
{
  method_vlct_riemann_solver = p->value_string
    ("Method:mhd_vlct:riemann_solver","hlld");
  method_vlct_theta_limiter = p->value_float
    ("Method:mhd_vlct:theta_limiter", 1.5);

  // determine whether we're actually using vl+ct (for error-checking and
  // handling backwards compatability)
  bool uses_vlct = false;
  for (size_t i=0; i<method_list.size(); i++) {
    if (method_list[i] == "mhd_vlct") uses_vlct=true;
  }

  // raise an error if mhd_choice is not specified
  method_vlct_mhd_choice = p->value_string
    ("Method:mhd_vlct:mhd_choice", "");
  if (uses_vlct && (p->param("Method:mhd_vlct:mhd_choice") == nullptr)) {
    ERROR("EnzoConfig::read_method_vlct_",
          "Method:mhd_vlct:mhd_choice was not specified");
  }

  // these parameters affect backwards compatability
  std::string pname_time_scheme = "Method:mhd_vlct:time_scheme";
  std::string pname_reconstruct = "Method:mhd_vlct:reconstruct_method";

  method_vlct_time_scheme = p->value_string(pname_time_scheme, "vl");
  method_vlct_reconstruct_method = p->value_string(pname_reconstruct, "plm");

  // backwards compatibilty: deprecated half/full_dt_reconstruct_method params
  std::string pname_half_recon = "Method:mhd_vlct:half_dt_reconstruct_method";
  std::string pname_full_recon = "Method:mhd_vlct:full_dt_reconstruct_method";
  bool specified_half_dt_recon = (p->param(pname_half_recon) != nullptr);
  bool specified_full_dt_recon = (p->param(pname_full_recon) != nullptr);
  if (uses_vlct && (specified_half_dt_recon || specified_full_dt_recon)) {

    if ((p->param(pname_time_scheme) != nullptr) ||
        (p->param(pname_reconstruct) != nullptr)) {
      ERROR4("EnzoConfig::read_method_vlct_",
             "The deprecated parameters, \"%s\" and \"%s\", can't be "
             "specified when \"%s\" or \"%s\" is specified.",
             pname_half_recon.c_str(), pname_full_recon.c_str(),
             pname_time_scheme.c_str(), pname_reconstruct.c_str());
    }

    if (p->value_string(pname_half_recon, "nn") != "nn") {
      // it never made ANY sense to allow the half timestep of the VL+CT
      // algorithm to use anything other than the "nn" choice. (The only reason
      // it was ever an option was due to a misunderstanding early on)
      ERROR1("EnzoConfig::read_method_vlct_",
             "The deprecated parameter, \"%s\", can't have any value other "
             "than \"nn\"",
             pname_half_recon.c_str());
    }

    if (specified_full_dt_recon) {
      method_vlct_reconstruct_method = p->value_string(pname_full_recon,"plm");
    }

    WARNING3("EnzoConfig::read_method_vlct_",
             "\"%s\" and \"%s\" are deprecated and they will be removed in "
             "the future. The former can't have any value other than \"nn\"; "
             "it won't be replaced. Use \"%s\" instead of the latter.",
             pname_half_recon.c_str(), pname_full_recon.c_str(),
             pname_reconstruct.c_str());
  }

}

//----------------------------------------------------------------------

void EnzoConfig::read_method_check_(Parameters * p)
{
  p->group_set(0,"Method");
  p->group_push("check");

  method_check_num_files = p->value_integer
    ("num_files",1);
  method_check_ordering = p->value_string
    ("ordering","order_morton");

  if (p->type("dir") == parameter_string) {
    method_check_dir.resize(1);
    method_check_dir[0] = p->value_string("dir","");
  } else if (p->type("dir") == parameter_list) {
    int size = p->list_length("dir");
    if (size > 0) method_check_dir.resize(size);
    for (int i=0; i<size; i++) {
      method_check_dir[i] = p->list_value_string(i,"dir","");
    }
  }
  method_check_monitor_iter   = p->value_integer("monitor_iter",0);
  method_check_include_ghosts = p->value_logical("include_ghosts",false);
}

//----------------------------------------------------------------------

void EnzoConfig::read_method_merge_sinks_(Parameters * p)
{
  method_merge_sinks_merging_radius_cells = p->value_float
    ("Method:merge_sinks:merging_radius_cells",8.0);
}

//----------------------------------------------------------------------

void EnzoConfig::read_method_accretion_(Parameters * p)
{
  method_accretion_accretion_radius_cells = p->value_float
    ("Method:accretion:accretion_radius_cells",4.0);
  method_accretion_flavor = p->value_string
    ("Method:accretion:flavor","");
  method_accretion_physical_density_threshold_cgs = p->value_float
    ("Method:accretion:physical_density_threshold_cgs",1.0e-24);
  method_accretion_max_mass_fraction = p->value_float
    ("Method:accretion:max_mass_fraction",0.25);

}

//----------------------------------------------------------------------

void EnzoConfig::read_method_turbulence_(Parameters * p)
{
  method_turbulence_edot = p->value_float
    ("Method:turbulence:edot",-1.0);
  method_turbulence_mach_number = p->value_float
    ("Method:turbulence:mach_number",0.0);
}

//----------------------------------------------------------------------

void EnzoConfig::read_physics_(Parameters * p)
{
  num_physics = p->list_length("Physics:list");

  for (int index_physics=0; index_physics<num_physics; index_physics++) {

    std::string name =
      p->list_value_string(index_physics,"Physics:list");

    std::string full_name = std::string("Physics:") + name;

    if (physics_list[index_physics] == "cosmology") {

      physics_cosmology = true;

      physics_cosmology_hubble_constant_now = p->value_float
        (full_name + ":hubble_constant_now",0.701);

      physics_cosmology_omega_matter_now = p->value_float
        (full_name + ":omega_matter_now",   0.279);

      physics_cosmology_omega_baryon_now = p->value_float
        (full_name + ":omega_baryon_now",   1.0);

      physics_cosmology_omega_cdm_now = p->value_float
        (full_name + ":omega_cdm_now",   0.0);

      physics_cosmology_omega_lamda_now = p->value_float
        (full_name + ":omega_lambda_now",   0.721);


      physics_cosmology_comoving_box_size = p->value_float
        (full_name + ":comoving_box_size", 64.0);

      physics_cosmology_max_expansion_rate = p->value_float
        (full_name + ":max_expansion_rate", 0.01);

      physics_cosmology_initial_redshift = p->value_float
        (full_name + ":initial_redshift",  20.0);;

      physics_cosmology_final_redshift = p->value_float
        (full_name + ":final_redshift",  0.0);;

    }

    if (physics_list[index_physics] == "fluid_prop"){
      ERROR("EnzoConfig::read_physics_",
            "\"fluid_prop\" is a typo for \"fluid_props\"");
    }

  }

  // this is intentionally done outside of the for-loop (for
  // backwards-compatability purposes)
  read_physics_fluid_props_(p);
  read_physics_gravity_(p);
}

//----------------------------------------------------------------------

namespace{

  /// parse a parameter that is allowed to be a float or a list of floats
  ///
  /// returns an empty vector if the parameter does not exist
  std::vector<double> coerce_param_list_(Parameters * p,
                                         const std::string& parameter)
  {
    std::vector<double> out;
    if (p->type(parameter) == parameter_float) {
      out.push_back(p->value_float(parameter));
    } else if (p->type(parameter) == parameter_list) {
      const int list_length = p->list_length(parameter);
      for (int i = 0; i < list_length; i++){
        out.push_back(p->list_value_float(i, parameter));
      }
    } else if (p->param(parameter) != nullptr) {
      ERROR1("coerce_param_list_",
             "The \"%s\" parameter was specified with an invalid type. When "
             "specified, it must be a float or list of floats",
             parameter.c_str());
    }
    return out;
  }

  //----------------------------------------------------------------------

  EnzoDualEnergyConfig parse_de_config_(Parameters * p,
                                        const std::string& hydro_type)
  {
    EnzoDualEnergyConfig out = EnzoDualEnergyConfig::build_disabled();

    // fetch names of parameters in Physics:fluid_props:dual_energy
    p->group_set(0, "Physics");
    p->group_set(1, "fluid_props");
    p->group_set(2, "dual_energy");
    std::vector<std::string> names = p->leaf_parameter_names();

    const bool missing_de_config = names.size() == 0;
    if (!missing_de_config){ // parse Physics:fluid_props:dual_energy
      const std::string type = p->value_string
        ("Physics:fluid_props:dual_energy:type", "disabled");

      const std::string eta_paramname = "Physics:fluid_props:dual_energy:eta";
      const bool eta_exists = p->param(eta_paramname) != nullptr;
      const std::vector<double> eta_list = coerce_param_list_(p, eta_paramname);

      // raise an error if parameters were specified if there are unexpected
      // parameters. We are being a little extra careful here.
      for (const std::string& name : names){
        ASSERT1("parse_de_config_",
                "Unexpected parameter: \"Physics:fluid_props:dual_energy:%s\"",
                name.c_str(), (name == "type") | (name == "eta"));
      }

      // now actually construct the output object
      if (type == "disabled"){
        ASSERT1("parse_de_config_",
                "when dual energy is disabled, \"%s\" can't be specified",
                eta_paramname.c_str(), !eta_exists);
        out = EnzoDualEnergyConfig::build_disabled();
      } else if (type == "modern"){
        ASSERT3("parse_de_config_",
                "\"%s\" was used to specify %d values. When specified for the "
                "\"%s\" dual energy formalism, it must provide 1 value.",
                eta_paramname.c_str(), (int)names.size(), type.c_str(),
                (eta_list.size() == 1) | !eta_exists);
        double eta = eta_exists ? eta_list[0] : 0.001;
        out = EnzoDualEnergyConfig::build_modern_formulation(eta);
      } else if (type == "bryan95"){
        ASSERT3("parse_de_config_",
                "\"%s\" was used to specify %d value(s). When specified for "
                "the \"%s\" dual energy formalism, it must provide 2 value.",
                eta_paramname.c_str(), (int)names.size(), type.c_str(),
                (eta_list.size() == 2) | !eta_exists);
        double eta_1 = eta_exists ? eta_list[0] : 0.001;
        double eta_2 = eta_exists ? eta_list[1] : 0.1;
        out = EnzoDualEnergyConfig::build_bryan95_formulation(eta_1, eta_2);
      } else {
        ERROR1("parse_de_config_",
               "\"Physics:fluid_props:dual_energy:type\" is invalid: \"%s\"",
               type.c_str());
      }
    }

    // look for dual energy parameters specified within the hydro solver (for
    // backwards compatibility)
    if ((hydro_type != "") && (hydro_type != "ppml")) {
      std::string legacy_de_param = "Method:" + hydro_type + ":dual_energy";
      bool legacy_param_exists = p->param(legacy_de_param) != nullptr;

      if (legacy_param_exists & !missing_de_config){
        ERROR1("parse_de_config_",
               "legacy parameter, \"%s\", duplicates other parameters",
               legacy_de_param.c_str());
      } else if (legacy_param_exists) {
        WARNING1("parse_de_config_",
                 "\"%s\" is a legacy parameter that will be removed",
                 legacy_de_param.c_str());
        bool use_de = p->value_logical(legacy_de_param, false);
        if (!use_de){
          out = EnzoDualEnergyConfig::build_disabled();
        } else if (hydro_type == "ppm"){
          out = EnzoDualEnergyConfig::build_bryan95_formulation
            (p->value_float("Method:ppm:dual_energy_eta_1", 0.001),
             p->value_float("Method:ppm:dual_energy_eta_2", 0.1));
        } else {
          out = EnzoDualEnergyConfig::build_modern_formulation
            (p->value_float("Method:mhd_vlct:dual_energy_eta", 0.001));
        }
      }
    }
    return out;
  }

  //----------------------------------------------------------------------

  EnzoEOSVariant parse_eos_choice_(Parameters * p,
                                   const std::string& hydro_type)
  {
    // Prior to the creation of the EnzoEOSVariant class, Enzo-E effectively
    // assumed at a global level that an ideal EOS was in use and stored gamma
    // at a global level.
    //
    // - gamma's value was originally parsed from "Field:gamma" and later from
    //   "Physics:fluid_props:eos:gamma". As an aside, while it was always the
    //   plan to have the ``EnzoPhysicsFluidProps`` class track the EOS type,
    //   the ability to track EOS type was added a while after the fact (in the
    //   same PR that introduced ``EnzoEOSVariant``).
    // - gamma's default value has always been 5/3.
    // - when the Ppml solver was used, it simply ignored the value of gamma
    //   and internally used an Isothermal EOS.
    // - technically, extension points were put into place within the vl+ct
    //   solver to support other types of solvers, but those were never used.


    // get the name of EnzoEOSIdeal (useful since it's the default eos type)
    const std::string ideal_name = EnzoEOSIdeal::name();

    // check whether the legacy parameter was specified
    const bool legacy_gamma_specified = p->param("Field:gamma") != nullptr;

    // fetch names of parameters in Physics:fluid_props:eos
    p->group_set(0, "Physics");
    p->group_set(1, "fluid_props");
    p->group_set(2, "eos");
    std::vector<std::string> names = p->leaf_parameter_names();

    const bool missing_eos_config = names.size() == 0;

    if (legacy_gamma_specified && !missing_eos_config) {
      ERROR("parse_eos_choice_",
            "\"Field:gamma\" isn't valid since parameters are specified "
            "within the \"Physics:fluid_props:eos\" parameter group");

    } else if (!missing_eos_config) {
      // this branch does the main work of the function

      // STEP 1: define some useful variables
      const std::string prefix = "Physics:fluid_props:eos:";
      const bool is_type_specified = p->param(prefix + "type") != nullptr;
      // following variable is used for maintaining backwards compatability
      const bool is_gamma_specified = p->param(prefix + "gamma") != nullptr;

      // STEP 2: determine the eos-type
      std::string type;
      if (is_type_specified) {
        type = p->value(prefix + "type","");
      } else if (is_gamma_specified) {
        WARNING1("parse_eos_choice_",
                 "Going forward, \"Physics:fluid_props:eos:type\" must be set "
                 "when there are other parameters in the subgroup. For "
                 "backwards compatability, this is being set to \"%s\" since "
                 "the only other parameter in that group is \"gamma\"",
                 ideal_name.c_str());
        type = ideal_name;
      } else {
        ERROR("parse_eos_choice_",
              "\"Physics:fluid_props:eos:type\" must be set when there are "
              "other parameters in the subgroup.");
      }

      // STEP 3: actually build the EOS object and return it
      if (type == ideal_name) { // EnzoEOSIdeal

        // this case is a little funky, since we allow type to not actually be
        // a parameter (for backwards compatability purposes).
        std::size_t num_params = (1 + (std::size_t)(is_type_specified));
        ASSERT1("parse_eos_choice_",
                "the only allowed parameters are \"type\" and \"gamma\" in "
                "the \"Physics:fluid_props:eos\" parameter group when making "
                "an \"%s\" eos", type.c_str(),
                (num_params == names.size()) && is_gamma_specified);
        double gamma = p->value_float(prefix+"gamma", -1.0);
        return EnzoEOSVariant(EnzoEOSIdeal::construct(gamma));

      } else if ( type == EnzoEOSIsothermal::name() ){

        ASSERT1("parse_eos_choice_",
                "when building an \"%s\" eos, \"type\" is the only parameter "
                "allowed in the \"Physics:fluid_props:eos\" parameter group ",
                type.c_str(), (names.size() == 1) && is_type_specified);
        return EnzoEOSVariant(EnzoEOSIsothermal());

      } else {
        ERROR1("parse_eos_choice_",
               "there's no support for building an eos of type \"%s\".",
               type.c_str());
      }
    }


    if (legacy_gamma_specified) {
      double gamma = p->value_float("Field:gamma", -1.0);
      if (gamma <= 1.0) {
        std::string isothermal_name = EnzoEOSIsothermal::name();
        ERROR2("parse_eos_choice_",
               "\"Field:gamma\" is a legacy parameter that will be removed. "
               "It has an invalid value of 1 or smaller. If you want to "
               "initialize an \"%s\" EOS, you should delete this parameter & "
               "assign Physics:fluid_props:eos:type a value of \"%s\"",
               isothermal_name.c_str(), isothermal_name.c_str());
      }
      WARNING1("parse_eos_choice_",
               "\"Field:gamma\" is a legacy parameter that will be removed. "
               "It is being used to configure an \"%s\" EOS. Going forward, "
               "set parameters in the \"Physics:fluid_props:eos\" parameter "
               "group instead.",
               ideal_name.c_str());
      return EnzoEOSVariant(EnzoEOSIdeal::construct(gamma));

    } else if (hydro_type == "ppml") {
      std::string type = EnzoEOSIsothermal::name();
      WARNING1("parse_eos_choice_",
               "Defaulting to \"%s\" EOS since for backwards compatability "
               "since the PPML solver is in use and no parameters were set "
               "in the \"Physics:fluid_props:eos\" parameter group. In the "
               "future, this behavior will be dropped.",
               type.c_str());
      return EnzoEOSVariant(EnzoEOSIsothermal());

    } else {
      const double default_gamma = 5.0/3.0;
      WARNING2("parse_eos_choice_",
               "No parameters specified in the \"Physics:fluid_props:eos\" "
               "parameter group. Defaulting to an \"%s\" eos with gamma = "
               "%#.16g.",
               ideal_name.c_str(), default_gamma);
      return EnzoEOSVariant(EnzoEOSIdeal::construct(default_gamma));

    }

  }

  //----------------------------------------------------------------------

  EnzoFluidFloorConfig parse_fluid_floor_config_(Parameters * p,
                                                 const std::string& hydro_type,
                                                 bool using_grackle)
  {
    // initialize default values (a value <= 0 means there is no floor)
    double density_floor = 0.0;
    double pressure_floor = 0.0;
    double temperature_floor = 0.0;
    double metal_mass_frac_floor = 0.0;

    auto get_ptr_to_floor_var = [&](const std::string name)
      {
        if (name == "density") { return &density_floor; }
        if (name == "pressure") { return &pressure_floor; }
        if (name == "temperature") { return &temperature_floor; }
        if (name == "metallicity") { return &metal_mass_frac_floor; }
        return (double*)nullptr;
      };

    // fetch names of parameters in Physics:fluid_props:floors. If any of them
    // exist, let's parse them
    p->group_set(0, "Physics");
    p->group_set(1, "fluid_props");
    p->group_set(2, "floors");
    std::vector<std::string> floor_l = p->leaf_parameter_names();

    const bool no_legacy = (floor_l.size() > 0);
    if (no_legacy){
      for (const std::string& name : floor_l){
        double* ptr = get_ptr_to_floor_var(name);
        if (ptr == nullptr){
          ERROR1("EnzoConfig::read_physics_fluid_props_",
                 "no support for placing a floor on \"%s\"", name.c_str());
        } else if (name == "metallicity") {
          *ptr = (p->value_float(p->full_name(name)) *
                  enzo_constants::metallicity_solar);
        } else {
          *ptr = p->value_float(p->full_name(name));
        }
      }
    }

    // now let's consider the legacy options (for the appropriate hydro solver
    // and Grackle). if there were no parameters in Physics:fluid_props:floors,
    // let's parse them. Otherwise, let's raise an error
    const std::vector<std::array<std::string,3>> legacy_params =
      {{"density", "ppm", "density_floor"},
       {"pressure", "ppm", "pressure_floor"},
       {"temperature", "ppm", "temperature_floor"},
       {"density", "mhd_vlct", "density_floor"},
       {"pressure", "mhd_vlct", "pressure_floor"},
       {"metallicity", "grackle", "metallicity_floor"}};

    for (const std::array<std::string,3>& triple : legacy_params){
      if ( (("grackle" != triple[1]) && (hydro_type != triple[1])) ||
           (("grackle" == triple[1]) && (!using_grackle)) ) {
        continue;
      }
      std::string full_name = "Method:" + triple[1] + ":" + triple[2];
      if (p->param(full_name) == nullptr) {continue;}
      if (no_legacy){
        ERROR1("EnzoConfig::read_physics_fluid_props_",
               "legacy parameter \"%s\" is invalid since the "
               "\"Physics:fluid_props:floors\" parameters are specified",
               full_name.c_str());
      } else {
        WARNING2("EnzoConfig::read_physics_fluid_props_",
                 "\"%s\" is a deprecated parameter (it will be removed in the "
                 "future). Use \"Physics:fluid_props:floors:%s\" instead.",
                 full_name.c_str(), triple[0].c_str());
        if (triple[0] == "metallicity"){
          *(get_ptr_to_floor_var(triple[0]))
            = p->value_float(full_name) * enzo_constants::metallicity_solar;
        } else {
          *(get_ptr_to_floor_var(triple[0])) = p->value_float(full_name);
        }
      }
    }

    return {density_floor, pressure_floor, temperature_floor,
            metal_mass_frac_floor};
  }

}

//----------------------------------------------------------------------

void EnzoConfig::read_physics_fluid_props_(Parameters * p)
{
  // determine the hydro method (if any) so we know which legacy parameters to
  // look for.
  const std::vector<std::string>& mlist = this->method_list;
  bool has_ppm = std::find(mlist.begin(), mlist.end(), "ppm") != mlist.end();
  bool has_ppml = std::find(mlist.begin(), mlist.end(), "ppml") != mlist.end();
  bool has_vlct = std::find(mlist.begin(), mlist.end(),
                            "mhd_vlct") != mlist.end();
  std::string hydro_type = "";
  if ((int(has_ppm) + int(has_ppml) + int(has_vlct)) > 1){
    ERROR("EnzoConfig::read_physics_fluid_props_",
          "a given simulation can only use up to 1 of the following solvers: "
          "{\"ppm\", \"ppml\", \"mhd_vlct\"}");
  } else if (has_ppm){
    hydro_type = "ppm";
  } else if (has_ppml){
    hydro_type = "ppml";
  } else if (has_vlct){
    hydro_type = "mhd_vlct";
  }
  bool has_grackle = std::find(mlist.begin(), mlist.end(),
                               "grackle") != mlist.end();

  // determine the dual energy formalism configuration
  physics_fluid_props_de_config = parse_de_config_(p, hydro_type);

  // determine the fluid floor configuration
  physics_fluid_props_fluid_floor_config =
    parse_fluid_floor_config_(p, hydro_type, has_grackle);

  // determine the nominal choice of the EOS (the EOS is currently independent
  // of the molecular weight)
  physics_fluid_props_eos_variant = parse_eos_choice_(p, hydro_type);

  // determine molecular weight
  {
    double default_val = 0.6;
    double legacy_value = p->value_float("Method:ppm:mol_weight", -1);
    double actual_value = p->value_float("Physics:fluid_props:mol_weight", -1);

    if (legacy_value == -1) {
      if (actual_value == -1) { actual_value = default_val; }
      physics_fluid_props_mol_weight = actual_value;
    } else if (actual_value == -1) {
      WARNING("EnzoConfig::read_physics_fluid_props_",
              "\"Method:ppm:mol_weight\" is a legacy parameter that will be "
              "removed.");
      physics_fluid_props_mol_weight = legacy_value;
    } else {
      ERROR("EnzoConfig::read_physics_fluid_props_",
            "\"Method:ppm:mol_weight\" isn't valid since "
            "\"Physics:fluid_props:mol_weight\" is specified.");
    }
  }
}

//----------------------------------------------------------------------

void EnzoConfig::read_physics_gravity_(Parameters * p)
{
  std::string legacy_parname = "Method:gravity:grav_const";
  std::string actual_parname = "Physics:gravity:grav_const_codeU";

  bool has_grav_method = std::find
    (method_list.begin(), method_list.end(), "gravity") != method_list.end();
  bool has_legacy_par = has_grav_method && (p->param(legacy_parname)!=nullptr);
  bool has_actual_par = p->param(actual_parname) !=nullptr;

  if (has_legacy_par && has_actual_par) {
    ERROR2("EnzoConfig::read_physics_gravity_",
           "\"%s\" isn't valid since \"%s\" is specified.",
           legacy_parname.c_str(), actual_parname.c_str());
  } else if (has_legacy_par) {
    WARNING2("EnzoConfig::read_physics_gravity_",
             "\"%s\" is a legacy parameter that will be replaced with \"%s\"",
             legacy_parname.c_str(), actual_parname.c_str());
    physics_gravity_grav_constant_codeU = p->value_float(legacy_parname, -1.0);
  } else {
    physics_gravity_grav_constant_codeU = p->value_float(actual_parname, -1.0);
  }
}

//----------------------------------------------------------------------

void EnzoConfig::read_prolong_enzo_(Parameters * p)
{
  prolong_enzo_type       = p->value_string  ("Prolong:enzo:type","2A");
  prolong_enzo_positive   = p->value_logical ("Prolong:enzo:positive",true);
  prolong_enzo_use_linear = p->value_logical ("Prolong:enzo:use_linear",false);
}

//----------------------------------------------------------------------

void EnzoConfig::read_solvers_(Parameters * p)
{
  num_solvers = p->list_length("Solver:list");

  solver_pre_smooth.  resize(num_solvers);
  solver_coarse_solve.resize(num_solvers);
  solver_domain_solve.resize(num_solvers);
  solver_post_smooth. resize(num_solvers);
  solver_last_smooth. resize(num_solvers);
  solver_weight.      resize(num_solvers);
  solver_restart_cycle.resize(num_solvers);
  solver_precondition.resize(num_solvers);
  solver_coarse_level.resize(num_solvers);
  solver_is_unigrid.resize(num_solvers);

  for (int index_solver=0; index_solver<num_solvers; index_solver++) {

    std::string solver_name =
      std::string("Solver:") + p->list_value_string(index_solver,"Solver:list");

    std::string solver;

    solver = p->value_string (solver_name + ":precondition","unknown");
    if (solver_index.find(solver) != solver_index.end()) {
      solver_precondition[index_solver] = solver_index[solver];
    } else {
      solver_precondition[index_solver] = -1;
    }

    solver = p->value_string (solver_name + ":pre_smooth","unknown");
    if (solver_index.find(solver) != solver_index.end()) {
      solver_pre_smooth[index_solver] = solver_index[solver];
    } else {
      solver_pre_smooth[index_solver] = -1;
    }

    solver = p->value_string (solver_name + ":coarse_solve","unknown");
    if (solver_index.find(solver) != solver_index.end()) {
      solver_coarse_solve[index_solver] = solver_index[solver];
    } else {
      solver_coarse_solve[index_solver] = -1;
    }

    solver = p->value_string (solver_name + ":domain_solve","unknown");
    if (solver_index.find(solver) != solver_index.end()) {
      solver_domain_solve[index_solver] = solver_index[solver];
    } else {
      solver_domain_solve[index_solver] = -1;
    }

    solver = p->value_string (solver_name + ":post_smooth","unknown");
    if (solver_index.find(solver) != solver_index.end()) {
      solver_post_smooth[index_solver] = solver_index[solver];
    } else {
      solver_post_smooth[index_solver] = -1;
    }

    solver = p->value_string (solver_name + ":last_smooth","unknown");
    if (solver_index.find(solver) != solver_index.end()) {
      solver_last_smooth[index_solver] = solver_index[solver];
    } else {
      solver_last_smooth[index_solver] = -1;
    }

    solver_weight[index_solver] =
      p->value_float(solver_name + ":weight",1.0);

    solver_restart_cycle[index_solver] =
      p->value_integer(solver_name + ":restart_cycle",1);

    solver_coarse_level[index_solver] =
      p->value_integer (solver_name + ":coarse_level",
                        solver_min_level[index_solver]);

    solver_is_unigrid[index_solver] =
      p->value_logical (solver_name + ":is_unigrid",false);

  }
}

//----------------------------------------------------------------------

void EnzoConfig::read_stopping_(Parameters * p)
{
  stopping_redshift = p->value_float ("Stopping:redshift",0.0);
}

//----------------------------------------------------------------------<|MERGE_RESOLUTION|>--- conflicted
+++ resolved
@@ -888,97 +888,6 @@
 
 //----------------------------------------------------------------------
 
-<<<<<<< HEAD
-void EnzoConfig::read_initial_cloud_(Parameters * p)
-{
-  // Cloud Crush Initialization
-  initial_cloud_subsample_n            = p->value_integer
-    ("Initial:cloud:subsample_n",0);
-  initial_cloud_radius                 = p->value_float
-    ("Initial:cloud:cloud_radius",0.0);
-  initial_cloud_center_x               = p->value_float
-    ("Initial:cloud:cloud_center_x",0.0);
-  initial_cloud_center_y               = p->value_float
-    ("Initial:cloud:cloud_center_y",0.0);
-  initial_cloud_center_z               = p->value_float
-    ("Initial:cloud:cloud_center_z",0.0);
-  initial_cloud_density_cloud          = p->value_float
-    ("Initial:cloud:cloud_density",0.0);
-  initial_cloud_density_wind           = p->value_float
-    ("Initial:cloud:wind_density",0.0);
-  initial_cloud_velocity_wind          = p->value_float
-    ("Initial:cloud:wind_velocity",0.0);
-  initial_cloud_etot_wind              = p->value_float
-    ("Initial:cloud:wind_total_energy",0.0);
-  initial_cloud_eint_wind              = p->value_float
-    ("Initial:cloud:wind_internal_energy",0.0);
-  initial_cloud_metal_mass_frac        = p->value_float
-    ("Initial:cloud:metal_mass_fraction",0.0);
-  initial_cloud_perturb_Nwaves         = p->value_integer
-    ("Initial:cloud:perturb_Nwaves", 0);
-  initial_cloud_perturb_amplitude      = p->value_float
-    ("Initial:cloud:perturb_amplitude", 0.);
-  initial_cloud_perturb_min_wavelength = p->value_float
-    ("Initial:cloud:perturb_min_lambda", std::numeric_limits<double>::min());
-  initial_cloud_perturb_max_wavelength = p->value_float
-    ("Initial:cloud:perturb_max_lambda", std::numeric_limits<double>::min());
-  if (initial_cloud_perturb_Nwaves > 0){
-    if (initial_cloud_perturb_max_wavelength
-        == std::numeric_limits<double>::min() ){
-      initial_cloud_perturb_max_wavelength = initial_cloud_radius;
-    }
-  }
-
-
-  int init_cloud_perturb_seed_         = p->value_integer
-    ("Initial:cloud:perturb_seed",0);
-  ASSERT("EnzoConfig::read()",
-         "Initial:cloud:perturb_seed must be a 32-bit unsigned integer",
-	 (init_cloud_perturb_seed_ >= 0) &&
-         (init_cloud_perturb_seed_ <= 4294967295L));
-  initial_cloud_perturb_seed = (unsigned int) init_cloud_perturb_seed_;
-
-  int initial_cloud_uniform_bfield_length = p->list_length
-    ("Initial:cloud:uniform_bfield");
-  if (initial_cloud_uniform_bfield_length == 0){
-    initial_cloud_initialize_uniform_bfield = false;
-  } else if (initial_cloud_uniform_bfield_length == 3){
-    initial_cloud_initialize_uniform_bfield = true;
-    for (int i = 0; i <3; i++){
-      initial_cloud_uniform_bfield[i] = p->list_value_float
-	(i,"Initial:cloud:uniform_bfield");
-    }
-  } else {
-    ERROR("EnzoConfig::read",
-	  "Initial:cloud:uniform_bfield must contain 0 or 3 entries.");
-  }
-=======
-void EnzoConfig::read_initial_soup_(Parameters * p)
-{
-  // InitialSoup initialization
-
-  initial_soup_rank      = p->value_integer ("Initial:soup:rank",0);
-  initial_soup_file      = p->value_string ("Initial:soup:file","soup.png");
-  initial_soup_rotate    = p->value_logical ("Initial:soup:rotate",false);
-  for (int axis=0; axis<3; axis++) {
-    initial_soup_array[axis]  = p->list_value_integer
-      (axis,"Initial:soup:array",1);
-    initial_soup_d_pos[axis]  = p->list_value_float
-      (axis,"Initial:soup:d_pos",0.0);
-    initial_soup_d_size[axis] = p->list_value_float
-      (axis,"Initial:soup:d_size",0.0);
-  }
-  initial_soup_pressure_in =
-    p->value_float("Initial:soup:pressure_in",1.0);
-  initial_soup_pressure_out =
-    p->value_float("Initial:soup:pressure_out",1e-5);
-  initial_soup_density =
-    p->value_float("Initial:soup:density",1.0);
->>>>>>> 40254c83
-}
-
-//----------------------------------------------------------------------
-
 void EnzoConfig::read_initial_turbulence_(Parameters * p)
 {
   initial_turbulence_density = p->value_float
