// See LICENSE_CELLO file for license and copyright information

/// @file     enzo_EnzoConfig.cpp
/// @author   James Bordner (jobordner@ucsd.edu)
/// @date     2012-10-03
/// @brief    Implementation of the EnzoConfig class

#include "cello.hpp"
#include "enzo.hpp"

extern CProxy_EnzoSimulation proxy_enzo_simulation;

//----------------------------------------------------------------------

EnzoConfig g_enzo_config;

EnzoConfig::EnzoConfig() throw ()
  :
  adapt_mass_type(0),
  field_uniform_density(1.0),
  physics_cosmology(false),
  physics_cosmology_hubble_constant_now(0.0),
  physics_cosmology_omega_matter_now(0.0),
  physics_cosmology_omega_lamda_now(0.0),
  physics_cosmology_omega_baryon_now(1.0),
  physics_cosmology_omega_cdm_now(0.0),
  physics_cosmology_comoving_box_size(0.0),
  physics_cosmology_max_expansion_rate(0.0),
  physics_cosmology_initial_redshift(0.0),
  physics_cosmology_final_redshift(0.0),
  // FluidProps
  physics_fluid_props_de_config(),
  physics_fluid_props_eos_variant(),
  physics_fluid_props_fluid_floor_config(),
  physics_fluid_props_mol_weight(0.0),
  // Gravity
  physics_gravity_grav_constant_codeU(-1.0),
  // EnzoInitialBCenter
  initial_bcenter_update_etot(false),
  // EnzoInitialBurkertBodenheimer
  initial_burkertbodenheimer_rank(0),
  initial_burkertbodenheimer_radius_relative(0.0),
  initial_burkertbodenheimer_particle_ratio(0.0),
  initial_burkertbodenheimer_mass(0.0),
  initial_burkertbodenheimer_temperature(0.0),
  initial_burkertbodenheimer_densityprofile(1),
  initial_burkertbodenheimer_rotating(true),
  initial_burkertbodenheimer_outer_velocity(-1),
  // EnzoInitialCosmology
  initial_cosmology_temperature(0.0),
  // EnzoInitialCollapse
  initial_collapse_rank(0),
  initial_collapse_radius_relative(0.0),
  initial_collapse_particle_ratio(0.0),
  initial_collapse_mass(0.0),
  initial_collapse_temperature(0.0),
  // EnzoInitialGrackleTest
  initial_grackle_test_maximum_H_number_density(1000.0),
  initial_grackle_test_maximum_metallicity(1.0),
  initial_grackle_test_maximum_temperature(1.0E8),
  initial_grackle_test_minimum_H_number_density(0.1),
  initial_grackle_test_minimum_metallicity(1.0E-4),
  initial_grackle_test_minimum_temperature(10.0),
  // EnzoInitialHdf5
  initial_hdf5_max_level(),
  initial_hdf5_format(),
  initial_hdf5_blocking(),
  initial_hdf5_monitor_iter(),
  initial_hdf5_field_files(),
  initial_hdf5_field_datasets(),
  initial_hdf5_field_names(),
  initial_hdf5_field_coords(),
  initial_hdf5_particle_files(),
  initial_hdf5_particle_datasets(),
  initial_hdf5_particle_coords(),
  initial_hdf5_particle_types(),
  initial_hdf5_particle_attributes(),
  // EnzoInitialMusic
  initial_music_field_files(),
  initial_music_field_datasets(),
  initial_music_field_names(),
  initial_music_field_coords(),
  initial_music_particle_files(),
  initial_music_particle_datasets(),
  initial_music_particle_coords(),
  initial_music_particle_types(),
  initial_music_particle_attributes(),
  initial_music_throttle_internode(),
  initial_music_throttle_intranode(),
  initial_music_throttle_node_files(),
  initial_music_throttle_close_count(),
  initial_music_throttle_group_size(),
  initial_music_throttle_seconds_stagger(),
  initial_music_throttle_seconds_delay(),
  // EnzoInitialPm
  initial_pm_field(""),
  initial_pm_mpp(0.0),
  initial_pm_level(0),
  // EnzoInitialSedov[23]
  initial_sedov_rank(0),
  initial_sedov_radius_relative(0.0),
  initial_sedov_pressure_in(0.0),
  initial_sedov_pressure_out(0.0),
  initial_sedov_density(0.0),
  // EnzoInitialSedovRandom
  initial_sedov_random_half_empty(false),
  initial_sedov_random_grackle_cooling(false),
  initial_sedov_random_max_blasts(0),
  initial_sedov_random_radius_relative(0.0),
  initial_sedov_random_pressure_in(0.0),
  initial_sedov_random_pressure_out(0.0),
  initial_sedov_random_density(0.0),
  initial_sedov_random_te_multiplier(0),
  // EnzoInitialSoup
  initial_soup_rank(0),
  initial_soup_file(""),
  initial_soup_rotate(false),
  initial_soup_pressure_in(0.0),
  initial_soup_pressure_out(0.0),
  initial_soup_density(0.0),
  // EnzoInitialTurbulence
  initial_turbulence_density(0.0),
  initial_turbulence_pressure(0.0),
  initial_turbulence_temperature(0.0),
  // EnzoInitialIsolatedGalaxy
  initial_IG_analytic_velocity(false),
  initial_IG_disk_mass(42.9661),            // Gas disk mass in code units
  initial_IG_disk_metal_fraction(1.0E-10),         // Gas disk metal fraction
  initial_IG_disk_temperature(1e4),         // Gas disk temperature in K
  initial_IG_gas_fraction(0.2),             // Gas disk M_gas / M_star
  initial_IG_gas_halo_density(0.0),          // Gas halo uniform density (ignored if zero)
  initial_IG_gas_halo_mass(0.1),             // Gas halo total mass in code units
  initial_IG_gas_halo_metal_fraction(1.0E-10),      // Gas halo metal fraction
  initial_IG_gas_halo_radius(1.0),           // Gas halo maximum radius in code units
  initial_IG_gas_halo_temperature(1e4),      // Gas halo initial temperature
  initial_IG_include_recent_SF(false),
  initial_IG_live_dm_halo(false),
  initial_IG_recent_SF_bin_size(5.0),
  initial_IG_recent_SF_end(0.0),
  initial_IG_recent_SF_seed(12345),
  initial_IG_recent_SF_SFR(2.0),
  initial_IG_recent_SF_start(-100.0),
  initial_IG_scale_height(0.00343218),      // Gas disk scale height in code units
  initial_IG_scale_length(0.0343218),       // Gas disk scale length in code units
  initial_IG_stellar_bulge(false),
  initial_IG_stellar_disk(false),
  initial_IG_use_gas_particles(false),      // Set up gas by depositing baryonic particles to grid
  // EnzoMethodCheck
  method_check_num_files(1),
  method_check_ordering("order_morton"),
  method_check_dir(),
  method_check_monitor_iter(0),
  method_check_include_ghosts(false),
  // EnzoInitialMergeSinksTest
  initial_merge_sinks_test_particle_data_filename(""),
  // EnzoInitialAccretionTest
  initial_accretion_test_sink_mass(0.0),
  initial_accretion_test_gas_density(0.0),
  initial_accretion_test_gas_pressure(0.0),
  initial_accretion_test_gas_radial_velocity(0.0),
  // EnzoInitialShuCollapse
  initial_shu_collapse_truncation_radius(0.0),
  initial_shu_collapse_nominal_sound_speed(0.0),
  initial_shu_collapse_instability_parameter(0.0),
  initial_shu_collapse_external_density(0.0),
  initial_shu_collapse_central_sink_exists(false),
  initial_shu_collapse_central_sink_mass(0.0),
  // EnzoInitialBBTest
  initial_bb_test_mean_density(0.0),
  initial_bb_test_fluctuation_amplitude(0.0),
  initial_bb_test_truncation_radius(0.0),
  initial_bb_test_nominal_sound_speed(0.0),
  initial_bb_test_angular_rotation_velocity(0.0),
  initial_bb_test_external_density(0.0),
  // EnzoMethodTurbulence
  method_turbulence_edot(0.0),
  method_turbulence_mach_number(0.0),
  /// EnzoMethodBackgroundAcceleration
  method_background_acceleration_flavor(""),
  method_background_acceleration_mass(0.0),
  method_background_acceleration_DM_mass(0.0),
  method_background_acceleration_bulge_mass(0.0),
  method_background_acceleration_core_radius(1.0E-10),
  method_background_acceleration_bulge_radius(1.0E-10),
  method_background_acceleration_stellar_mass(0.0),
  method_background_acceleration_DM_mass_radius(0.0),
  method_background_acceleration_stellar_scale_height_r(1.0E-10),
  method_background_acceleration_stellar_scale_height_z(1.0E-10),
  method_background_acceleration_apply_acceleration(true), // for debugging
<<<<<<< HEAD
  /// EnzoMethodMergeSinks
  method_merge_sinks_merging_radius_cells(0.0),
  /// EnzoMethodAccretion
  method_accretion_accretion_radius_cells(0.0),
  method_accretion_flavor(""),
  method_accretion_physical_density_threshold_cgs(0.0),
  method_accretion_max_mass_fraction(0.0),
=======
  /// EnzoMethodMHDVlct
  method_vlct_riemann_solver(""),
  method_vlct_time_scheme(""),
  method_vlct_reconstruct_method(""),
  method_vlct_theta_limiter(0.0),
  method_vlct_mhd_choice(""),
>>>>>>> 21c9eea9
  /// EnzoProlong
  prolong_enzo_type(),
  prolong_enzo_positive(true),
  prolong_enzo_use_linear(false),
  /// EnzoSolverMg0
  solver_pre_smooth(),
  solver_post_smooth(),
  solver_last_smooth(),
  solver_coarse_solve(),
  solver_domain_solve(),
  solver_weight(),
  solver_restart_cycle(),
  /// EnzoSolver<Krylov>
  solver_precondition(),
  solver_coarse_level(),
  solver_is_unigrid(),
  stopping_redshift()

{
  for (int i=0; i<3; i++) {
    initial_sedov_array[i] = 0;
    initial_soup_array[i]  = 0;
    initial_soup_d_pos[i]  = 0.0;
    initial_soup_d_size[i] = 0.0;
    initial_collapse_array[i] = 0;
    initial_IG_center_position[i] = 0.5;
    initial_IG_bfield[i] = 0.0;
    method_background_acceleration_center[i] = 0.5;
    method_background_acceleration_angular_momentum[i] = 0;

  }

  method_background_acceleration_angular_momentum[2] = 1;
}

//----------------------------------------------------------------------

EnzoConfig::~EnzoConfig() throw ()
{ }

//----------------------------------------------------------------------

void EnzoConfig::pup (PUP::er &p)
{

  Config::pup(p);
  TRACEPUP;

  // NOTE: change this function whenever attributes change

  p | adapt_mass_type;

  p | field_uniform_density;

  p | physics_cosmology;
  p | physics_cosmology_hubble_constant_now;
  p | physics_cosmology_omega_lamda_now;
  p | physics_cosmology_omega_matter_now;
  p | physics_cosmology_omega_baryon_now;
  p | physics_cosmology_omega_cdm_now;
  p | physics_cosmology_comoving_box_size;
  p | physics_cosmology_max_expansion_rate;
  p | physics_cosmology_initial_redshift;
  p | physics_cosmology_final_redshift;

  p | physics_fluid_props_de_config;
  ::pup(p, physics_fluid_props_eos_variant);
  p | physics_fluid_props_fluid_floor_config;
  p | physics_fluid_props_mol_weight;

  p | physics_gravity_grav_constant_codeU;

  p | initial_bcenter_update_etot;

  p | initial_cosmology_temperature;

  p | initial_collapse_rank;
  PUParray(p,initial_collapse_array,3);
  p | initial_collapse_radius_relative;
  p | initial_collapse_particle_ratio;
  p | initial_collapse_mass;
  p | initial_collapse_temperature;

  p | initial_grackle_test_minimum_H_number_density;
  p | initial_grackle_test_maximum_H_number_density;
  p | initial_grackle_test_minimum_temperature;
  p | initial_grackle_test_maximum_temperature;
  p | initial_grackle_test_minimum_metallicity;
  p | initial_grackle_test_maximum_metallicity;

  p | initial_sedov_rank;
  PUParray(p,initial_sedov_array,3);
  p | initial_sedov_radius_relative;
  p | initial_sedov_pressure_in;
  p | initial_sedov_pressure_out;
  p | initial_sedov_density;

  PUParray(p,initial_sedov_random_array,3);
  p | initial_sedov_random_half_empty;
  p | initial_sedov_random_grackle_cooling;
  p | initial_sedov_random_max_blasts;
  p | initial_sedov_random_radius_relative;
  p | initial_sedov_random_pressure_in;
  p | initial_sedov_random_pressure_out;
  p | initial_sedov_random_density;
  p | initial_sedov_random_te_multiplier;

  p | initial_turbulence_density;
  p | initial_turbulence_pressure;
  p | initial_turbulence_temperature;

  p | initial_hdf5_max_level;
  p | initial_hdf5_format;
  PUParray(p, initial_hdf5_blocking,3);
  p | initial_hdf5_monitor_iter;
  p | initial_hdf5_field_files;
  p | initial_hdf5_field_datasets;
  p | initial_hdf5_field_names;
  p | initial_hdf5_field_coords;
  p | initial_hdf5_particle_files;
  p | initial_hdf5_particle_datasets;
  p | initial_hdf5_particle_coords;
  p | initial_hdf5_particle_types;
  p | initial_hdf5_particle_attributes;

  p | initial_music_field_coords;
  p | initial_music_field_datasets;
  p | initial_music_field_files;
  p | initial_music_field_names;
  p | initial_music_particle_attributes;
  p | initial_music_particle_coords;
  p | initial_music_particle_datasets;
  p | initial_music_particle_files;
  p | initial_music_particle_types;
  p | initial_music_throttle_close_count;
  p | initial_music_throttle_group_size;
  p | initial_music_throttle_internode;
  p | initial_music_throttle_intranode;
  p | initial_music_throttle_node_files;
  p | initial_music_throttle_seconds_delay;
  p | initial_music_throttle_seconds_stagger;

  p | initial_pm_field;
  p | initial_pm_mpp;
  p | initial_pm_level;

  p | initial_burkertbodenheimer_rank;
  PUParray(p,initial_burkertbodenheimer_array,3);
  p | initial_burkertbodenheimer_densityprofile;
  p | initial_burkertbodenheimer_mass;
  p | initial_burkertbodenheimer_outer_velocity;
  p | initial_burkertbodenheimer_particle_ratio;
  p | initial_burkertbodenheimer_radius_relative;
  p | initial_burkertbodenheimer_rotating;
  p | initial_burkertbodenheimer_temperature;

  PUParray(p, initial_IG_center_position,3);
  PUParray(p, initial_IG_bfield,3);
  p | initial_IG_analytic_velocity;
  p | initial_IG_disk_mass;
  p | initial_IG_disk_metal_fraction;
  p | initial_IG_disk_temperature;
  p | initial_IG_gas_fraction;
  p | initial_IG_gas_halo_density;
  p | initial_IG_gas_halo_mass;
  p | initial_IG_gas_halo_metal_fraction;
  p | initial_IG_gas_halo_radius;
  p | initial_IG_gas_halo_temperature;
  p | initial_IG_include_recent_SF;
  p | initial_IG_live_dm_halo;
  p | initial_IG_recent_SF_bin_size;
  p | initial_IG_recent_SF_end;
  p | initial_IG_recent_SF_seed;
  p | initial_IG_recent_SF_SFR;
  p | initial_IG_recent_SF_start;
  p | initial_IG_scale_height;
  p | initial_IG_scale_length;
  p | initial_IG_stellar_bulge;
  p | initial_IG_stellar_disk;
  p | initial_IG_use_gas_particles;

  p | initial_soup_rank;
  p | initial_soup_file;
  p | initial_soup_rotate;
  PUParray(p,initial_soup_array,3);
  PUParray(p,initial_soup_d_pos,3);
  PUParray(p,initial_soup_d_size,3);
  p | initial_soup_pressure_in;
  p | initial_soup_pressure_out;
  p | initial_soup_density;

  p | initial_merge_sinks_test_particle_data_filename;

  p | method_check_num_files;
  p | method_check_ordering;
  p | method_check_dir;
  p | method_check_monitor_iter;
  p | method_check_include_ghosts;

  PUParray(p,initial_accretion_test_sink_position,3);
  PUParray(p,initial_accretion_test_sink_velocity,3);
  p | initial_accretion_test_sink_mass;
  p | initial_accretion_test_gas_density;
  p | initial_accretion_test_gas_pressure;
  p | initial_accretion_test_gas_radial_velocity;

  PUParray(p,initial_shu_collapse_center,3);
  PUParray(p,initial_shu_collapse_drift_velocity,3);
  p | initial_shu_collapse_truncation_radius;
  p | initial_shu_collapse_nominal_sound_speed;
  p | initial_shu_collapse_instability_parameter;
  p | initial_shu_collapse_external_density;
  p | initial_shu_collapse_central_sink_exists;
  p | initial_shu_collapse_central_sink_mass;

  PUParray(p,initial_bb_test_center,3);
  PUParray(p,initial_bb_test_drift_velocity,3);
  p | initial_bb_test_mean_density;
  p | initial_bb_test_fluctuation_amplitude;
  p | initial_bb_test_truncation_radius;
  p | initial_bb_test_nominal_sound_speed;
  p | initial_bb_test_angular_rotation_velocity;
  p | initial_bb_test_external_density;

  p | method_turbulence_edot;

  p | method_background_acceleration_flavor;
  p | method_background_acceleration_mass;
  p | method_background_acceleration_DM_mass;
  p | method_background_acceleration_bulge_mass;
  p | method_background_acceleration_core_radius;
  p | method_background_acceleration_bulge_radius;
  p | method_background_acceleration_stellar_mass;
  p | method_background_acceleration_DM_mass_radius;
  p | method_background_acceleration_stellar_scale_height_r;
  p | method_background_acceleration_stellar_scale_height_z;
  p | method_background_acceleration_apply_acceleration;
  PUParray(p,method_background_acceleration_angular_momentum,3);
  PUParray(p,method_background_acceleration_center,3);

<<<<<<< HEAD
  p | method_merge_sinks_merging_radius_cells;

  p | method_accretion_accretion_radius_cells;
  p | method_accretion_flavor;
  p | method_accretion_physical_density_threshold_cgs;
  p | method_accretion_max_mass_fraction;
=======
  p | method_vlct_riemann_solver;
  p | method_vlct_time_scheme;
  p | method_vlct_reconstruct_method;
  p | method_vlct_theta_limiter;
  p | method_vlct_mhd_choice;
>>>>>>> 21c9eea9

  p | prolong_enzo_type;
  p | prolong_enzo_positive;
  p | prolong_enzo_use_linear;

  p | solver_pre_smooth;
  p | solver_post_smooth;
  p | solver_last_smooth;
  p | solver_coarse_solve;
  p | solver_domain_solve;
  p | solver_weight;
  p | solver_restart_cycle;
  p | solver_precondition;
  p | solver_coarse_level;
  p | solver_is_unigrid;

  p | stopping_redshift;

  p | units_mass;
  p | units_density;
  p | units_length;
  p | units_time;

}

//----------------------------------------------------------------------

void EnzoConfig::read(Parameters * p) throw()
{
  TRACE("BEGIN EnzoConfig::read()");

  // Read Cello parameters


  TRACE("EnzoCharm::read calling Config::read()");

  ((Config*)this) -> read (p);

  read_adapt_(p);

  read_field_(p);

  // Initial [sorted]
  read_initial_accretion_test_(p);
  read_initial_bb_test_(p);
  read_initial_bcenter_(p);
  read_initial_burkertbodenheimer_(p);
  read_initial_collapse_(p);
  read_initial_cosmology_(p);
  read_initial_grackle_(p);
  read_initial_hdf5_(p);
  read_initial_isolated_galaxy_(p);
  read_initial_merge_sinks_test_(p);
  read_initial_music_(p);
  read_initial_pm_(p);
  read_initial_sedov_(p);
  read_initial_sedov_random_(p);
  read_initial_shu_collapse_(p);
  read_initial_soup_(p);
  read_initial_turbulence_(p);

  // it's important for read_physics_
  read_physics_(p);

  // Method [sorted]

  read_method_background_acceleration_(p);
  read_method_check_(p);
  read_method_turbulence_(p);

  read_prolong_enzo_(p);

  read_solvers_(p);

  read_stopping_(p);


  TRACE("END   EnzoConfig::read()");
}

//======================================================================

void EnzoConfig::read_adapt_(Parameters *p)
{

  adapt_mass_type.resize(num_adapt);

  for (int ia=0; ia<num_adapt; ia++) {

    std::string prefix = "Adapt:" + adapt_list[ia] + ":";
    adapt_mass_type[ia] = p->value_string(prefix+"mass_type","unknown");
    ASSERT2("EnzoConfig::read()",
	    "Unknown mass_type %s for parameter %s",
	    adapt_mass_type[ia].c_str(),(prefix+"mass_type").c_str(),
	    (adapt_type[ia] != "mass" ||
	     (adapt_mass_type[ia]=="dark" ||
	      adapt_mass_type[ia]=="baryon")));
  }
}

//----------------------------------------------------------------------

void EnzoConfig::read_field_(Parameters *p)
{
  field_uniform_density = p->value_float ("Field:uniform_density",1.0);
}

//----------------------------------------------------------------------

void EnzoConfig::read_initial_collapse_(Parameters * p)
{
  initial_collapse_rank =  p->value_integer("Initial:collapse:rank",0);
  for (int i=0; i<initial_collapse_rank; i++) {
    initial_collapse_array[i] =
      p->list_value_integer (i,"Initial:collapse:array",1);
  }
  for (int i=initial_collapse_rank; i<3; i++) {
    initial_collapse_array[i] = 1;
  }
  initial_collapse_radius_relative =
    p->value_float("Initial:collapse:radius_relative",0.1);
  initial_collapse_particle_ratio =
    p->value_float("Initial:collapse:particle_ratio",0.0);
  initial_collapse_mass =
    p->value_float("Initial:collapse:mass",enzo_constants::mass_solar);
  initial_collapse_temperature =
    p->value_float("Initial:collapse:temperature",10.0);
}

//----------------------------------------------------------------------

void EnzoConfig::read_initial_cosmology_(Parameters * p)
{
  initial_cosmology_temperature =
    p->value_float("Initial:cosmology:temperature",0.0);
}

//----------------------------------------------------------------------

void EnzoConfig::read_initial_grackle_(Parameters * p)
{
  // Grackle test initialization
  initial_grackle_test_minimum_H_number_density =
    p->value_float("Initial:grackle_test:minimum_H_number_density",0.1);
  initial_grackle_test_maximum_H_number_density =
    p->value_float("Initial:grackle_test:maximum_H_number_density",1000.0);
  initial_grackle_test_minimum_temperature =
    p->value_float("Initial:grackle_test:minimum_temperature",10.0);
  initial_grackle_test_maximum_temperature =
    p->value_float("Initial:grackle_test:maximum_temperature",1.0E8);
  initial_grackle_test_minimum_metallicity =
    p->value_float("Initial:grackle_test:minimum_metallicity", 1.0E-4);
  initial_grackle_test_maximum_metallicity =
    p->value_float("Initial:grackle_test:maximum_metallicity", 1.0);
}

//----------------------------------------------------------------------

void EnzoConfig::read_initial_hdf5_(Parameters * p)
{
  const std::string name_initial = "Initial:hdf5:";

  initial_hdf5_max_level = p->value_integer (name_initial + "max_level", 0);
  initial_hdf5_format    = p->value_string  (name_initial + "format", "music");

  for (int i=0; i<3; i++) {
    initial_hdf5_blocking[i] =
      p->list_value_integer(i,name_initial+"blocking",1);
  }

  initial_hdf5_monitor_iter = p->value_integer (name_initial + "monitor_iter", 0);

  const int num_files = p->list_length (name_initial + "file_list");

  for (int index_file=0; index_file<num_files; index_file++) {

    std::string file_id = name_initial +
      p->list_value_string (index_file,name_initial+"file_list") + ":";

    const std::string type    = p->value_string (file_id + "type","");
    const std::string name    = p->value_string (file_id + "name","");
    const std::string file    = p->value_string (file_id + "file","");
    const std::string dataset = p->value_string (file_id + "dataset","");
    const std::string coords  = p->value_string (file_id + "coords","xyz");

    if (type == "particle") {

      const std::string attribute = p->value_string (file_id+"attribute","");

      initial_hdf5_particle_files.     push_back(file);
      initial_hdf5_particle_datasets.  push_back(dataset);
      initial_hdf5_particle_coords.    push_back(coords);
      initial_hdf5_particle_types.     push_back(name);
      initial_hdf5_particle_attributes.push_back(attribute);

    } else if (type == "field") {

      initial_hdf5_field_files.        push_back(file);
      initial_hdf5_field_datasets.     push_back(dataset);
      initial_hdf5_field_names.        push_back(name);
      initial_hdf5_field_coords.       push_back(coords);

    } else {
      ERROR2 ("EnzoConfig::read",
	      "Unknown particle type %s for parameter %s",
	      type.c_str(),(file_id+"type").c_str());
    }
  }
}

//----------------------------------------------------------------------

void EnzoConfig::read_initial_music_(Parameters * p)
{
  const std::string name_initial = "Initial:music:";

  const int num_files = p->list_length (name_initial + "file_list");

  for (int index_file=0; index_file<num_files; index_file++) {

    std::string file_id = name_initial +
      p->list_value_string (index_file,name_initial+"file_list") + ":";

    std::string type    = p->value_string (file_id+"type","");
    std::string name    = p->value_string (file_id+"name","");
    std::string file    = p->value_string (file_id+"file","");
    std::string dataset = p->value_string (file_id+"dataset","");
    std::string coords  = p->value_string (file_id+"coords","xyz");

    if (type == "particle") {
      std::string attribute = p->value_string (file_id+"attribute","");
      //      if (name != "") {
      initial_music_particle_files.     push_back(file);
      initial_music_particle_datasets.  push_back(dataset);
      initial_music_particle_coords.    push_back(coords);
      initial_music_particle_types.     push_back(name);
      initial_music_particle_attributes.push_back(attribute);
      //      }
    } else if (type == "field") {

      initial_music_field_files.        push_back(file);
      initial_music_field_datasets.     push_back(dataset);
      initial_music_field_names.        push_back(name);
      initial_music_field_coords.       push_back(coords);
    } else {
      ERROR2 ("EnzoConfig::read",
	      "Unknown particle type %s for parameter %s",
	      type.c_str(),(file_id+"type").c_str());
    }
  }
  // "sleep_by_process", "limit_per_node"
  initial_music_throttle_internode = p->value_logical
    ("Initial:music:throttle_internode",false);
  initial_music_throttle_intranode = p->value_logical
    ("Initial:music:throttle_intranode",false);
  initial_music_throttle_node_files = p->value_logical
    ("Initial:music:throttle_node_files",false);
  initial_music_throttle_close_count = p->value_integer
    ("Initial:music:throttle_close_count",0);
  initial_music_throttle_group_size = p->value_integer
    ("Initial:music:throttle_group_size",std::numeric_limits<int>::max());
  initial_music_throttle_seconds_stagger = p->value_float
    ("Initial:music:throttle_seconds_stagger",0.0);
  initial_music_throttle_seconds_delay = p->value_float
    ("Initial:music:throttle_seconds_delay",0.0);

}

//----------------------------------------------------------------------

void EnzoConfig::read_initial_pm_(Parameters * p)
{
  initial_pm_field        = p->value_string  ("Initial:pm:field","density");
  initial_pm_mpp          = p->value_float   ("Initial:pm:mpp",-1.0);
  initial_pm_level        = p->value_integer ("Initial:pm:level",-1);
}

//----------------------------------------------------------------------

void EnzoConfig::read_initial_burkertbodenheimer_(Parameters * p)
{
  // Burkert Bodenheimer initialization

  initial_burkertbodenheimer_rank =  p->value_integer("Initial:burkertbodenheimer:rank",0);
  for (int i=0; i<initial_burkertbodenheimer_rank; i++) {
    initial_burkertbodenheimer_array[i] =
      p->list_value_integer (i,"Initial:burkertbodenheimer:array",1);
  }
  for (int i=initial_burkertbodenheimer_rank; i<3; i++) {
    initial_burkertbodenheimer_array[i] = 1;
  }
  initial_burkertbodenheimer_radius_relative =
    p->value_float("Initial:burkertbodenheimer:radius_relative",0.1);
  initial_burkertbodenheimer_particle_ratio =
    p->value_float("Initial:burkertbodenheimer:particle_ratio",0.0);
  initial_burkertbodenheimer_mass =
    p->value_float("Initial:burkertbodenheimer:mass",enzo_constants::mass_solar);
  initial_burkertbodenheimer_temperature =
    p->value_float("Initial:burkertbodenheimer:temperature",10.0);
  initial_burkertbodenheimer_densityprofile =
    p->value_integer ("Initial:burkertbodenheimer:densityprofile",2);
  initial_burkertbodenheimer_rotating =
   p->value_logical ("Initial:burkertbodenheimer:rotating",true);
  initial_burkertbodenheimer_outer_velocity =
   p->value_float ("Initial:burkertbodenheimer:outer_velocity",-1.0);
}

//----------------------------------------------------------------------

void EnzoConfig::read_initial_sedov_(Parameters * p)
{
  initial_sedov_rank = p->value_integer ("Initial:sedov:rank",0);

  initial_sedov_array[0] = p->list_value_integer (0,"Initial:sedov:array",1);
  initial_sedov_array[1] = p->list_value_integer (1,"Initial:sedov:array",1);
  initial_sedov_array[2] = p->list_value_integer (2,"Initial:sedov:array",1);

  initial_sedov_radius_relative =
    p->value_float("Initial:sedov:radius_relative",0.1);
  initial_sedov_pressure_in =
    p->value_float("Initial:sedov:pressure_in",1.0);
  initial_sedov_pressure_out =
    p->value_float("Initial:sedov:pressure_out",1e-5);
  initial_sedov_density =
    p->value_float("Initial:sedov:density",1.0);
}

//----------------------------------------------------------------------

void EnzoConfig::read_initial_sedov_random_(Parameters * p)
{
  initial_sedov_random_array[0] =
    p->list_value_integer (0,"Initial:sedov_random:array",1);
  initial_sedov_random_array[1] =
    p->list_value_integer (1,"Initial:sedov_random:array",1);
  initial_sedov_random_array[2] =
    p->list_value_integer (2,"Initial:sedov_random:array",1);

  initial_sedov_random_half_empty =
    p->value_logical ("Initial:sedov_random:half_empty",false);
  initial_sedov_random_grackle_cooling =
    p->value_logical ("Initial:sedov_random:grackle_cooling",false);
  initial_sedov_random_max_blasts =
    p->value_integer ("Initial:sedov_random:max_blasts",1);
  initial_sedov_random_radius_relative =
    p->value_float   ("Initial:sedov_random:radius_relative",0.1);
  initial_sedov_random_pressure_in =
    p->value_float   ("Initial:sedov_random:pressure_in",1.0);
  initial_sedov_random_pressure_out =
    p->value_float   ("Initial:sedov_random:pressure_out",1e-5);
  initial_sedov_random_density =
    p->value_float   ("Initial:sedov_random:density",1.0);
  initial_sedov_random_te_multiplier =
    p->value_integer  ("Initial:sedov_random:te_multiplier",1);
}

//----------------------------------------------------------------------

void EnzoConfig::read_initial_bcenter_(Parameters * p)
{
  // VL+CT b-field initialization
  initial_bcenter_update_etot = p->value_logical
    ("Initial:vlct_bfield:update_etot",false);
}

//----------------------------------------------------------------------

void EnzoConfig::read_initial_soup_(Parameters * p)
{
  // InitialSoup initialization

  initial_soup_rank      = p->value_integer ("Initial:soup:rank",0);
  initial_soup_file      = p->value_string ("Initial:soup:file","soup.png");
  initial_soup_rotate    = p->value_logical ("Initial:soup:rotate",false);
  for (int axis=0; axis<3; axis++) {
    initial_soup_array[axis]  = p->list_value_integer
      (axis,"Initial:soup:array",1);
    initial_soup_d_pos[axis]  = p->list_value_float
      (axis,"Initial:soup:d_pos",0.0);
    initial_soup_d_size[axis] = p->list_value_float
      (axis,"Initial:soup:d_size",0.0);
  }
  initial_soup_pressure_in =
    p->value_float("Initial:soup:pressure_in",1.0);
  initial_soup_pressure_out =
    p->value_float("Initial:soup:pressure_out",1e-5);
  initial_soup_density =
    p->value_float("Initial:soup:density",1.0);
}

//----------------------------------------------------------------------

void EnzoConfig::read_initial_turbulence_(Parameters * p)
{
  initial_turbulence_density = p->value_float
    ("Initial:turbulence:density",1.0);

  // Must specify pressure or temperature
  initial_turbulence_pressure =    p->value_float
    ("Initial:turbulence:pressure",   0.0);
  initial_turbulence_temperature = p->value_float
    ("Initial:turbulence:temperature",0.0);

  bool uses_turbulence = false;
  for (size_t i=0; i<method_list.size(); i++) {
    if (method_list[i] == "turbulence") uses_turbulence=true;
  }

  if (uses_turbulence) {
    ASSERT ("EnzoConfig::read",
  	    "Either initial turbulence pressure or temperature must be defined",
  	    ! ((initial_turbulence_pressure == 0.0) &&
  	       (initial_turbulence_temperature == 0.0)));
    ASSERT ("EnzoConfig::read",
  	    "Initial turbulence pressure and temperature cannot "
	    "both be defined",
  	    ! ((initial_turbulence_pressure != 0.0) &&
  	       (initial_turbulence_temperature != 0.0)));
  }
}

//----------------------------------------------------------------------

void EnzoConfig::read_initial_isolated_galaxy_(Parameters * p)
{
  initial_IG_scale_length = p->value_float
    ("Initial:isolated_galaxy:scale_length", 0.0343218);
  initial_IG_scale_height = p->value_float
    ("Initial:isolated_galaxy:scale_height", 0.00343218);
  initial_IG_disk_mass = p->value_float
    ("Initial:isolated_galaxy:disk_mass", 42.9661);
  initial_IG_gas_fraction = p->value_float
    ("Initial:isolated_galaxy:gas_fraction", 0.2);
  initial_IG_disk_temperature = p->value_float
    ("Initial:isolated_galaxy:disk_temperature", 1.0E4);
  initial_IG_disk_metal_fraction = p->value_float
    ("Initial:isolated_galaxy:disk_metal_fraction", 1.0E-10);
  initial_IG_gas_halo_mass = p->value_float
    ("Initial:isolated_galaxy:gas_halo_mass", 0.1);
  initial_IG_gas_halo_temperature = p->value_float
    ("Initial:isolated_galaxy:gas_halo_temperature", 1.0E4);
  initial_IG_gas_halo_density = p->value_float
    ("Initial:isolated_galaxy:gas_halo_density", 0.0);
  initial_IG_gas_halo_radius = p->value_float
    ("Initial:isolated_galaxy:gas_halo_radius", 1.0);
  initial_IG_gas_halo_metal_fraction = p->value_float
    ("Initial:isolated_galaxy:gas_halo_metal_fraction", 1.0E-10);
  initial_IG_use_gas_particles = p->value_logical
    ("Initial:isolated_galaxy:use_gas_particles", false);
  initial_IG_live_dm_halo = p->value_logical
    ("Initial:isolated_galaxy:live_dm_halo",false);
  initial_IG_stellar_disk = p->value_logical
    ("Initial:isolated_galaxy:stellar_disk", false);
  initial_IG_stellar_bulge = p->value_logical
    ("Initial:isolated_galaxy:stellar_bulge", false);
  initial_IG_analytic_velocity = p->value_logical
    ("Initial:isolated_galaxy:analytic_velocity", false);
  initial_IG_include_recent_SF = p->value_logical
    ("Initial:isolated_galaxy:include_recent_SF", false);
  initial_IG_recent_SF_start = p->value_float
    ("Initial:isolated_galaxy:recent_SF_start", -100.0);
  initial_IG_recent_SF_end = p->value_float
    ("Initial:isolated_galaxy:recent_SF_end", 0.0);
  initial_IG_recent_SF_SFR = p->value_float
    ("Initial:isolated_galaxy:recent_SF_SFR", 2.0);
  initial_IG_recent_SF_bin_size = p->value_float
    ("Initial:isolated_galaxy:recent_SF_bin_size", 5.0);
  initial_IG_recent_SF_seed = p->value_integer
    ("Initial:isolated_galaxy:recent_SF_seed", 12345);

  for (int axis=0; axis<3; axis++) {
    initial_IG_center_position[axis]  = p->list_value_float
      (axis,"Initial:isolated_galaxy:center_position",0.5);
    initial_IG_bfield[axis] = p->list_value_float
      (axis, "Initial:isolated_galaxy:bfield",0.0);
  }
}

//----------------------------------------------------------------------

void EnzoConfig::read_initial_merge_sinks_test_(Parameters * p)
{
  initial_merge_sinks_test_particle_data_filename= p->value_string
    ("Initial:merge_sinks_test:particle_data_filename","");
}

void EnzoConfig::read_initial_accretion_test_(Parameters * p)
{
  for (int axis=0; axis<3; axis++){
    initial_accretion_test_sink_position[axis] = p->list_value_float
      (axis, "Initial:accretion_test:sink_position", 0.0);
  }

  for (int axis=0; axis<3; axis++){
    initial_accretion_test_sink_velocity[axis] = p->list_value_float
      (axis, "Initial:accretion_test:sink_velocity", 0.0);
  }

  initial_accretion_test_sink_mass = p->value_float
    ("Initial:accretion_test:sink_mass",0.0);

  initial_accretion_test_gas_density = p->value_float
    ("Initial:accretion_test:gas_density",1.0e-6);

  initial_accretion_test_gas_pressure = p->value_float
    ("Initial:accretion_test:gas_pressure",1.0e-6);

  initial_accretion_test_gas_radial_velocity = p->value_float
    ("Initial:accretion_test:gas_radial_velocity",0.0);
}

void EnzoConfig::read_initial_shu_collapse_(Parameters * p)
{
  for (int axis=0; axis<3; axis++){
    initial_shu_collapse_center[axis] = p->list_value_float
      (axis, "Initial:shu_collapse:center", 0.0);
  }

  for (int axis=0; axis<3; axis++){
    initial_shu_collapse_drift_velocity[axis] = p->list_value_float
      (axis, "Initial:shu_collapse:drift_velocity", 0.0);
  }

  initial_shu_collapse_truncation_radius = p->value_float
    ("Initial:shu_collapse:truncation_radius",1.0);

  initial_shu_collapse_nominal_sound_speed = p->value_float
    ("Initial:shu_collapse:nominal_sound_speed",1.0);

  initial_shu_collapse_instability_parameter = p->value_float
    ("Initial:shu_collapse:instability_parameter",2.1);

  initial_shu_collapse_external_density = p->value_float
    ("Initial:shu_collapse:external_density",1.0e-6);

  initial_shu_collapse_central_sink_exists = p->value_logical
    ("Initial:shu_collapse:central_sink_exists",false);

  initial_shu_collapse_central_sink_mass = p->value_float
    ("Initial:shu_collapse:central_sink_mass",0.0);
}

void EnzoConfig::read_initial_bb_test_(Parameters * p)
{
  for (int axis=0; axis<3; axis++){
    initial_bb_test_center[axis] = p->list_value_float
      (axis, "Initial:bb_test:center", 0.0);
  }

  for (int axis=0; axis<3; axis++){
    initial_bb_test_drift_velocity[axis] = p->list_value_float
      (axis, "Initial:bb_test:drift_velocity", 0.0);
  }

  initial_bb_test_mean_density = p->value_float
    ("Initial:bb_test:mean_density",1.0e-6);

  initial_bb_test_fluctuation_amplitude = p->value_float
    ("Initial:bb_test:fluctuation_amplitude",0.0);

  initial_bb_test_truncation_radius = p->value_float
    ("Initial:bb_test:truncation_radius",1.0);

  initial_bb_test_nominal_sound_speed = p->value_float
    ("Initial:bb_test:nominal_sound_speed",1.0);

  initial_bb_test_angular_rotation_velocity = p->value_float
    ("Initial:bb_test:angular_rotation_velocity",0.0);

  initial_bb_test_external_density = p->value_float
    ("Initial:bb_test:external_density",1.0e-6);
}

//----------------------------------------------------------------------

void EnzoConfig::read_method_background_acceleration_(Parameters * p)
{
  method_background_acceleration_flavor = p->value_string
   ("Method:background_acceleration:flavor","unknown");

  method_background_acceleration_mass = p->value_float
   ("Method:background_acceleration:mass",0.0);

  method_background_acceleration_DM_mass = p->value_float
   ("Method:background_acceleration:DM_mass",-1.0);

  method_background_acceleration_bulge_mass = p->value_float
    ("Method:background_acceleration:bulge_mass", 0.0);

  method_background_acceleration_core_radius = p->value_float
    ("Method:background_acceleration:core_radius", 1.0E-10);

  method_background_acceleration_bulge_radius = p->value_float
    ("Method:background_acceleration:bulge_radius", 1.0E-10);

  method_background_acceleration_stellar_mass = p->value_float
    ("Method:background_acceleration:stellar_mass", 0.0);

  method_background_acceleration_DM_mass_radius = p->value_float
   ("Method:background_acceleration:DM_mass_radius", 0.0);

  method_background_acceleration_stellar_scale_height_r = p->value_float
   ("Method:background_acceleration:stellar_scale_height_r", 1.0E-10);

  method_background_acceleration_stellar_scale_height_z = p->value_float
   ("Method:background_acceleration:stellar_scale_height_z", 1.0E-10);

  method_background_acceleration_apply_acceleration = p->value_logical
    ("Method:background_acceleration:apply_acceleration", true);

  for (int axis = 0; axis < 3; axis++){
    method_background_acceleration_center[axis] = p->list_value_float
      (axis,"Method:background_acceleration:center",0.5);
    method_background_acceleration_angular_momentum[axis] = p->list_value_float
      (axis,"Method:background_acceleration:angular_momentum",0);
  }

}

//----------------------------------------------------------------------

void EnzoConfig::read_method_check_(Parameters * p)
{
  p->group_set(0,"Method");
  p->group_push("check");

  method_check_num_files = p->value_integer
    ("num_files",1);
  method_check_ordering = p->value_string
    ("ordering","order_morton");

  if (p->type("dir") == parameter_string) {
    method_check_dir.resize(1);
    method_check_dir[0] = p->value_string("dir","");
  } else if (p->type("dir") == parameter_list) {
    int size = p->list_length("dir");
    if (size > 0) method_check_dir.resize(size);
    for (int i=0; i<size; i++) {
      method_check_dir[i] = p->list_value_string(i,"dir","");
    }
  }
  method_check_monitor_iter   = p->value_integer("monitor_iter",0);
  method_check_include_ghosts = p->value_logical("include_ghosts",false);
}

//----------------------------------------------------------------------

void EnzoConfig::read_method_turbulence_(Parameters * p)
{
  method_turbulence_edot = p->value_float
    ("Method:turbulence:edot",-1.0);
  method_turbulence_mach_number = p->value_float
    ("Method:turbulence:mach_number",0.0);
}

//----------------------------------------------------------------------

void EnzoConfig::read_physics_(Parameters * p)
{
  num_physics = p->list_length("Physics:list");

  for (int index_physics=0; index_physics<num_physics; index_physics++) {

    std::string name =
      p->list_value_string(index_physics,"Physics:list");

    std::string full_name = std::string("Physics:") + name;

    if (physics_list[index_physics] == "cosmology") {

      physics_cosmology = true;

      physics_cosmology_hubble_constant_now = p->value_float
        (full_name + ":hubble_constant_now",0.701);

      physics_cosmology_omega_matter_now = p->value_float
        (full_name + ":omega_matter_now",   0.279);

      physics_cosmology_omega_baryon_now = p->value_float
        (full_name + ":omega_baryon_now",   1.0);

      physics_cosmology_omega_cdm_now = p->value_float
        (full_name + ":omega_cdm_now",   0.0);

      physics_cosmology_omega_lamda_now = p->value_float
        (full_name + ":omega_lambda_now",   0.721);


      physics_cosmology_comoving_box_size = p->value_float
        (full_name + ":comoving_box_size", 64.0);

      physics_cosmology_max_expansion_rate = p->value_float
        (full_name + ":max_expansion_rate", 0.01);

      physics_cosmology_initial_redshift = p->value_float
        (full_name + ":initial_redshift",  20.0);;

      physics_cosmology_final_redshift = p->value_float
        (full_name + ":final_redshift",  0.0);;

    }

    if (physics_list[index_physics] == "fluid_prop"){
      ERROR("EnzoConfig::read_physics_",
            "\"fluid_prop\" is a typo for \"fluid_props\"");
    }

  }

  // this is intentionally done outside of the for-loop (for
  // backwards-compatability purposes)
  read_physics_fluid_props_(p);
  read_physics_gravity_(p);
}

//----------------------------------------------------------------------

namespace{

  /// parse a parameter that is allowed to be a float or a list of floats
  ///
  /// returns an empty vector if the parameter does not exist
  std::vector<double> coerce_param_list_(Parameters * p,
                                         const std::string& parameter)
  {
    std::vector<double> out;
    if (p->type(parameter) == parameter_float) {
      out.push_back(p->value_float(parameter));
    } else if (p->type(parameter) == parameter_list) {
      const int list_length = p->list_length(parameter);
      for (int i = 0; i < list_length; i++){
        out.push_back(p->list_value_float(i, parameter));
      }
    } else if (p->param(parameter) != nullptr) {
      ERROR1("coerce_param_list_",
             "The \"%s\" parameter was specified with an invalid type. When "
             "specified, it must be a float or list of floats",
             parameter.c_str());
    }
    return out;
  }

  //----------------------------------------------------------------------

  EnzoDualEnergyConfig parse_de_config_(Parameters * p,
                                        const std::string& hydro_type)
  {
    EnzoDualEnergyConfig out = EnzoDualEnergyConfig::build_disabled();

    // fetch names of parameters in Physics:fluid_props:dual_energy
    p->group_set(0, "Physics");
    p->group_set(1, "fluid_props");
    p->group_set(2, "dual_energy");
    std::vector<std::string> names = p->leaf_parameter_names();

    const bool missing_de_config = names.size() == 0;
    if (!missing_de_config){ // parse Physics:fluid_props:dual_energy
      const std::string type = p->value_string
        ("Physics:fluid_props:dual_energy:type", "disabled");

      const std::string eta_paramname = "Physics:fluid_props:dual_energy:eta";
      const bool eta_exists = p->param(eta_paramname) != nullptr;
      const std::vector<double> eta_list = coerce_param_list_(p, eta_paramname);

      // raise an error if parameters were specified if there are unexpected
      // parameters. We are being a little extra careful here.
      for (const std::string& name : names){
        ASSERT1("parse_de_config_",
                "Unexpected parameter: \"Physics:fluid_props:dual_energy:%s\"",
                name.c_str(), (name == "type") | (name == "eta"));
      }

      // now actually construct the output object
      if (type == "disabled"){
        ASSERT1("parse_de_config_",
                "when dual energy is disabled, \"%s\" can't be specified",
                eta_paramname.c_str(), !eta_exists);
        out = EnzoDualEnergyConfig::build_disabled();
      } else if (type == "modern"){
        ASSERT3("parse_de_config_",
                "\"%s\" was used to specify %d values. When specified for the "
                "\"%s\" dual energy formalism, it must provide 1 value.",
                eta_paramname.c_str(), (int)names.size(), type.c_str(),
                (eta_list.size() == 1) | !eta_exists);
        double eta = eta_exists ? eta_list[0] : 0.001;
        out = EnzoDualEnergyConfig::build_modern_formulation(eta);
      } else if (type == "bryan95"){
        ASSERT3("parse_de_config_",
                "\"%s\" was used to specify %d value(s). When specified for "
                "the \"%s\" dual energy formalism, it must provide 2 value.",
                eta_paramname.c_str(), (int)names.size(), type.c_str(),
                (eta_list.size() == 2) | !eta_exists);
        double eta_1 = eta_exists ? eta_list[0] : 0.001;
        double eta_2 = eta_exists ? eta_list[1] : 0.1;
        out = EnzoDualEnergyConfig::build_bryan95_formulation(eta_1, eta_2);
      } else {
        ERROR1("parse_de_config_",
               "\"Physics:fluid_props:dual_energy:type\" is invalid: \"%s\"",
               type.c_str());
      }
    }

    // look for dual energy parameters specified within the hydro solver (for
    // backwards compatibility)
    if ((hydro_type != "") && (hydro_type != "ppml")) {
      std::string legacy_de_param = "Method:" + hydro_type + ":dual_energy";
      bool legacy_param_exists = p->param(legacy_de_param) != nullptr;

      if (legacy_param_exists & !missing_de_config){
        ERROR1("parse_de_config_",
               "legacy parameter, \"%s\", duplicates other parameters",
               legacy_de_param.c_str());
      } else if (legacy_param_exists) {
        WARNING1("parse_de_config_",
                 "\"%s\" is a legacy parameter that will be removed",
                 legacy_de_param.c_str());
        bool use_de = p->value_logical(legacy_de_param, false);
        if (!use_de){
          out = EnzoDualEnergyConfig::build_disabled();
        } else if (hydro_type == "ppm"){
          out = EnzoDualEnergyConfig::build_bryan95_formulation
            (p->value_float("Method:ppm:dual_energy_eta_1", 0.001),
             p->value_float("Method:ppm:dual_energy_eta_2", 0.1));
        } else {
          out = EnzoDualEnergyConfig::build_modern_formulation
            (p->value_float("Method:mhd_vlct:dual_energy_eta", 0.001));
        }
      }
    }
    return out;
  }

  //----------------------------------------------------------------------

  EnzoEOSVariant parse_eos_choice_(Parameters * p,
                                   const std::string& hydro_type)
  {
    // Prior to the creation of the EnzoEOSVariant class, Enzo-E effectively
    // assumed at a global level that an ideal EOS was in use and stored gamma
    // at a global level.
    //
    // - gamma's value was originally parsed from "Field:gamma" and later from
    //   "Physics:fluid_props:eos:gamma". As an aside, while it was always the
    //   plan to have the ``EnzoPhysicsFluidProps`` class track the EOS type,
    //   the ability to track EOS type was added a while after the fact (in the
    //   same PR that introduced ``EnzoEOSVariant``).
    // - gamma's default value has always been 5/3.
    // - when the Ppml solver was used, it simply ignored the value of gamma
    //   and internally used an Isothermal EOS.
    // - technically, extension points were put into place within the vl+ct
    //   solver to support other types of solvers, but those were never used.


    // get the name of EnzoEOSIdeal (useful since it's the default eos type)
    const std::string ideal_name = EnzoEOSIdeal::name();

    // check whether the legacy parameter was specified
    const bool legacy_gamma_specified = p->param("Field:gamma") != nullptr;

    // fetch names of parameters in Physics:fluid_props:eos
    p->group_set(0, "Physics");
    p->group_set(1, "fluid_props");
    p->group_set(2, "eos");
    std::vector<std::string> names = p->leaf_parameter_names();

    const bool missing_eos_config = names.size() == 0;

    if (legacy_gamma_specified && !missing_eos_config) {
      ERROR("parse_eos_choice_",
            "\"Field:gamma\" isn't valid since parameters are specified "
            "within the \"Physics:fluid_props:eos\" parameter group");

    } else if (!missing_eos_config) {
      // this branch does the main work of the function

      // STEP 1: define some useful variables
      const std::string prefix = "Physics:fluid_props:eos:";
      const bool is_type_specified = p->param(prefix + "type") != nullptr;
      // following variable is used for maintaining backwards compatability
      const bool is_gamma_specified = p->param(prefix + "gamma") != nullptr;

      // STEP 2: determine the eos-type
      std::string type;
      if (is_type_specified) {
        type = p->value(prefix + "type","");
      } else if (is_gamma_specified) {
        WARNING1("parse_eos_choice_",
                 "Going forward, \"Physics:fluid_props:eos:type\" must be set "
                 "when there are other parameters in the subgroup. For "
                 "backwards compatability, this is being set to \"%s\" since "
                 "the only other parameter in that group is \"gamma\"",
                 ideal_name.c_str());
        type = ideal_name;
      } else {
        ERROR("parse_eos_choice_",
              "\"Physics:fluid_props:eos:type\" must be set when there are "
              "other parameters in the subgroup.");
      }

      // STEP 3: actually build the EOS object and return it
      if (type == ideal_name) { // EnzoEOSIdeal

        // this case is a little funky, since we allow type to not actually be
        // a parameter (for backwards compatability purposes).
        std::size_t num_params = (1 + (std::size_t)(is_type_specified));
        ASSERT1("parse_eos_choice_",
                "the only allowed parameters are \"type\" and \"gamma\" in "
                "the \"Physics:fluid_props:eos\" parameter group when making "
                "an \"%s\" eos", type.c_str(),
                (num_params == names.size()) && is_gamma_specified);
        double gamma = p->value_float(prefix+"gamma", -1.0);
        return EnzoEOSVariant(EnzoEOSIdeal::construct(gamma));

      } else if ( type == EnzoEOSIsothermal::name() ){

        ASSERT1("parse_eos_choice_",
                "when building an \"%s\" eos, \"type\" is the only parameter "
                "allowed in the \"Physics:fluid_props:eos\" parameter group ",
                type.c_str(), (names.size() == 1) && is_type_specified);
        return EnzoEOSVariant(EnzoEOSIsothermal());

      } else {
        ERROR1("parse_eos_choice_",
               "there's no support for building an eos of type \"%s\".",
               type.c_str());
      }
    }


    if (legacy_gamma_specified) {
      double gamma = p->value_float("Field:gamma", -1.0);
      if (gamma <= 1.0) {
        std::string isothermal_name = EnzoEOSIsothermal::name();
        ERROR2("parse_eos_choice_",
               "\"Field:gamma\" is a legacy parameter that will be removed. "
               "It has an invalid value of 1 or smaller. If you want to "
               "initialize an \"%s\" EOS, you should delete this parameter & "
               "assign Physics:fluid_props:eos:type a value of \"%s\"",
               isothermal_name.c_str(), isothermal_name.c_str());
      }
      WARNING1("parse_eos_choice_",
               "\"Field:gamma\" is a legacy parameter that will be removed. "
               "It is being used to configure an \"%s\" EOS. Going forward, "
               "set parameters in the \"Physics:fluid_props:eos\" parameter "
               "group instead.",
               ideal_name.c_str());
      return EnzoEOSVariant(EnzoEOSIdeal::construct(gamma));

    } else if (hydro_type == "ppml") {
      std::string type = EnzoEOSIsothermal::name();
      WARNING1("parse_eos_choice_",
               "Defaulting to \"%s\" EOS since for backwards compatability "
               "since the PPML solver is in use and no parameters were set "
               "in the \"Physics:fluid_props:eos\" parameter group. In the "
               "future, this behavior will be dropped.",
               type.c_str());
      return EnzoEOSVariant(EnzoEOSIsothermal());

    } else {
      const double default_gamma = 5.0/3.0;
      WARNING2("parse_eos_choice_",
               "No parameters specified in the \"Physics:fluid_props:eos\" "
               "parameter group. Defaulting to an \"%s\" eos with gamma = "
               "%#.16g.",
               ideal_name.c_str(), default_gamma);
      return EnzoEOSVariant(EnzoEOSIdeal::construct(default_gamma));

    }

  }

  //----------------------------------------------------------------------

  EnzoFluidFloorConfig parse_fluid_floor_config_(Parameters * p,
                                                 const std::string& hydro_type,
                                                 bool using_grackle)
  {
    // initialize default values (a value <= 0 means there is no floor)
    double density_floor = 0.0;
    double pressure_floor = 0.0;
    double temperature_floor = 0.0;
    double metal_mass_frac_floor = 0.0;

    auto get_ptr_to_floor_var = [&](const std::string name)
      {
        if (name == "density") { return &density_floor; }
        if (name == "pressure") { return &pressure_floor; }
        if (name == "temperature") { return &temperature_floor; }
        if (name == "metallicity") { return &metal_mass_frac_floor; }
        return (double*)nullptr;
      };

    // fetch names of parameters in Physics:fluid_props:floors. If any of them
    // exist, let's parse them
    p->group_set(0, "Physics");
    p->group_set(1, "fluid_props");
    p->group_set(2, "floors");
    std::vector<std::string> floor_l = p->leaf_parameter_names();

    const bool no_legacy = (floor_l.size() > 0);
    if (no_legacy){
      for (const std::string& name : floor_l){
        double* ptr = get_ptr_to_floor_var(name);
        if (ptr == nullptr){
          ERROR1("EnzoConfig::read_physics_fluid_props_",
                 "no support for placing a floor on \"%s\"", name.c_str());
        } else if (name == "metallicity") {
          *ptr = (p->value_float(p->full_name(name)) *
                  enzo_constants::metallicity_solar);
        } else {
          *ptr = p->value_float(p->full_name(name));
        }
      }
    }

    // now let's consider the legacy options (for the appropriate hydro solver
    // and Grackle). if there were no parameters in Physics:fluid_props:floors,
    // let's parse them. Otherwise, let's raise an error
    const std::vector<std::array<std::string,3>> legacy_params =
      {{"density", "ppm", "density_floor"},
       {"pressure", "ppm", "pressure_floor"},
       {"temperature", "ppm", "temperature_floor"},
       {"density", "mhd_vlct", "density_floor"},
       {"pressure", "mhd_vlct", "pressure_floor"},
       {"metallicity", "grackle", "metallicity_floor"}};

    for (const std::array<std::string,3>& triple : legacy_params){
      if ( (("grackle" != triple[1]) && (hydro_type != triple[1])) ||
           (("grackle" == triple[1]) && (!using_grackle)) ) {
        continue;
      }
      std::string full_name = "Method:" + triple[1] + ":" + triple[2];
      if (p->param(full_name) == nullptr) {continue;}
      if (no_legacy){
        ERROR1("EnzoConfig::read_physics_fluid_props_",
               "legacy parameter \"%s\" is invalid since the "
               "\"Physics:fluid_props:floors\" parameters are specified",
               full_name.c_str());
      } else {
        WARNING2("EnzoConfig::read_physics_fluid_props_",
                 "\"%s\" is a deprecated parameter (it will be removed in the "
                 "future). Use \"Physics:fluid_props:floors:%s\" instead.",
                 full_name.c_str(), triple[0].c_str());
        if (triple[0] == "metallicity"){
          *(get_ptr_to_floor_var(triple[0]))
            = p->value_float(full_name) * enzo_constants::metallicity_solar;
        } else {
          *(get_ptr_to_floor_var(triple[0])) = p->value_float(full_name);
        }
      }
    }

    return {density_floor, pressure_floor, temperature_floor,
            metal_mass_frac_floor};
  }

}

//----------------------------------------------------------------------

void EnzoConfig::read_physics_fluid_props_(Parameters * p)
{
  // determine the hydro method (if any) so we know which legacy parameters to
  // look for.
  const std::vector<std::string>& mlist = this->method_list;
  bool has_ppm = std::find(mlist.begin(), mlist.end(), "ppm") != mlist.end();
  bool has_ppml = std::find(mlist.begin(), mlist.end(), "ppml") != mlist.end();
  bool has_vlct = std::find(mlist.begin(), mlist.end(),
                            "mhd_vlct") != mlist.end();
  std::string hydro_type = "";
  if ((int(has_ppm) + int(has_ppml) + int(has_vlct)) > 1){
    ERROR("EnzoConfig::read_physics_fluid_props_",
          "a given simulation can only use up to 1 of the following solvers: "
          "{\"ppm\", \"ppml\", \"mhd_vlct\"}");
  } else if (has_ppm){
    hydro_type = "ppm";
  } else if (has_ppml){
    hydro_type = "ppml";
  } else if (has_vlct){
    hydro_type = "mhd_vlct";
  }
  bool has_grackle = std::find(mlist.begin(), mlist.end(),
                               "grackle") != mlist.end();

  // determine the dual energy formalism configuration
  physics_fluid_props_de_config = parse_de_config_(p, hydro_type);

  // determine the fluid floor configuration
  physics_fluid_props_fluid_floor_config =
    parse_fluid_floor_config_(p, hydro_type, has_grackle);

  // determine the nominal choice of the EOS (the EOS is currently independent
  // of the molecular weight)
  physics_fluid_props_eos_variant = parse_eos_choice_(p, hydro_type);

  // determine molecular weight
  {
    double default_val = 0.6;
    double legacy_value = p->value_float("Method:ppm:mol_weight", -1);
    double actual_value = p->value_float("Physics:fluid_props:mol_weight", -1);

    if (legacy_value == -1) {
      if (actual_value == -1) { actual_value = default_val; }
      physics_fluid_props_mol_weight = actual_value;
    } else if (actual_value == -1) {
      WARNING("EnzoConfig::read_physics_fluid_props_",
              "\"Method:ppm:mol_weight\" is a legacy parameter that will be "
              "removed.");
      physics_fluid_props_mol_weight = legacy_value;
    } else {
      ERROR("EnzoConfig::read_physics_fluid_props_",
            "\"Method:ppm:mol_weight\" isn't valid since "
            "\"Physics:fluid_props:mol_weight\" is specified.");
    }
  }
}

//----------------------------------------------------------------------

void EnzoConfig::read_physics_gravity_(Parameters * p)
{
  std::string legacy_parname = "Method:gravity:grav_const";
  std::string actual_parname = "Physics:gravity:grav_const_codeU";

  bool has_grav_method = std::find
    (method_list.begin(), method_list.end(), "gravity") != method_list.end();
  bool has_legacy_par = has_grav_method && (p->param(legacy_parname)!=nullptr);
  bool has_actual_par = p->param(actual_parname) !=nullptr;

  if (has_legacy_par && has_actual_par) {
    ERROR2("EnzoConfig::read_physics_gravity_",
           "\"%s\" isn't valid since \"%s\" is specified.",
           legacy_parname.c_str(), actual_parname.c_str());
  } else if (has_legacy_par) {
    WARNING2("EnzoConfig::read_physics_gravity_",
             "\"%s\" is a legacy parameter that will be replaced with \"%s\"",
             legacy_parname.c_str(), actual_parname.c_str());
    physics_gravity_grav_constant_codeU = p->value_float(legacy_parname, -1.0);
  } else {
    physics_gravity_grav_constant_codeU = p->value_float(actual_parname, -1.0);
  }
}

//----------------------------------------------------------------------

void EnzoConfig::read_prolong_enzo_(Parameters * p)
{
  prolong_enzo_type       = p->value_string  ("Prolong:enzo:type","2A");
  prolong_enzo_positive   = p->value_logical ("Prolong:enzo:positive",true);
  prolong_enzo_use_linear = p->value_logical ("Prolong:enzo:use_linear",false);
}

//----------------------------------------------------------------------

void EnzoConfig::read_solvers_(Parameters * p)
{
  num_solvers = p->list_length("Solver:list");

  solver_pre_smooth.  resize(num_solvers);
  solver_coarse_solve.resize(num_solvers);
  solver_domain_solve.resize(num_solvers);
  solver_post_smooth. resize(num_solvers);
  solver_last_smooth. resize(num_solvers);
  solver_weight.      resize(num_solvers);
  solver_restart_cycle.resize(num_solvers);
  solver_precondition.resize(num_solvers);
  solver_coarse_level.resize(num_solvers);
  solver_is_unigrid.resize(num_solvers);

  for (int index_solver=0; index_solver<num_solvers; index_solver++) {

    std::string solver_name =
      std::string("Solver:") + p->list_value_string(index_solver,"Solver:list");

    std::string solver;

    solver = p->value_string (solver_name + ":precondition","unknown");
    if (solver_index.find(solver) != solver_index.end()) {
      solver_precondition[index_solver] = solver_index[solver];
    } else {
      solver_precondition[index_solver] = -1;
    }

    solver = p->value_string (solver_name + ":pre_smooth","unknown");
    if (solver_index.find(solver) != solver_index.end()) {
      solver_pre_smooth[index_solver] = solver_index[solver];
    } else {
      solver_pre_smooth[index_solver] = -1;
    }

    solver = p->value_string (solver_name + ":coarse_solve","unknown");
    if (solver_index.find(solver) != solver_index.end()) {
      solver_coarse_solve[index_solver] = solver_index[solver];
    } else {
      solver_coarse_solve[index_solver] = -1;
    }

    solver = p->value_string (solver_name + ":domain_solve","unknown");
    if (solver_index.find(solver) != solver_index.end()) {
      solver_domain_solve[index_solver] = solver_index[solver];
    } else {
      solver_domain_solve[index_solver] = -1;
    }

    solver = p->value_string (solver_name + ":post_smooth","unknown");
    if (solver_index.find(solver) != solver_index.end()) {
      solver_post_smooth[index_solver] = solver_index[solver];
    } else {
      solver_post_smooth[index_solver] = -1;
    }

    solver = p->value_string (solver_name + ":last_smooth","unknown");
    if (solver_index.find(solver) != solver_index.end()) {
      solver_last_smooth[index_solver] = solver_index[solver];
    } else {
      solver_last_smooth[index_solver] = -1;
    }

    solver_weight[index_solver] =
      p->value_float(solver_name + ":weight",1.0);

    solver_restart_cycle[index_solver] =
      p->value_integer(solver_name + ":restart_cycle",1);

    solver_coarse_level[index_solver] =
      p->value_integer (solver_name + ":coarse_level",
                        solver_min_level[index_solver]);

    solver_is_unigrid[index_solver] =
      p->value_logical (solver_name + ":is_unigrid",false);

  }
}

//----------------------------------------------------------------------

void EnzoConfig::read_stopping_(Parameters * p)
{
  stopping_redshift = p->value_float ("Stopping:redshift",0.0);
}

//----------------------------------------------------------------------<|MERGE_RESOLUTION|>--- conflicted
+++ resolved
@@ -187,22 +187,6 @@
   method_background_acceleration_stellar_scale_height_r(1.0E-10),
   method_background_acceleration_stellar_scale_height_z(1.0E-10),
   method_background_acceleration_apply_acceleration(true), // for debugging
-<<<<<<< HEAD
-  /// EnzoMethodMergeSinks
-  method_merge_sinks_merging_radius_cells(0.0),
-  /// EnzoMethodAccretion
-  method_accretion_accretion_radius_cells(0.0),
-  method_accretion_flavor(""),
-  method_accretion_physical_density_threshold_cgs(0.0),
-  method_accretion_max_mass_fraction(0.0),
-=======
-  /// EnzoMethodMHDVlct
-  method_vlct_riemann_solver(""),
-  method_vlct_time_scheme(""),
-  method_vlct_reconstruct_method(""),
-  method_vlct_theta_limiter(0.0),
-  method_vlct_mhd_choice(""),
->>>>>>> 21c9eea9
   /// EnzoProlong
   prolong_enzo_type(),
   prolong_enzo_positive(true),
@@ -442,21 +426,6 @@
   p | method_background_acceleration_apply_acceleration;
   PUParray(p,method_background_acceleration_angular_momentum,3);
   PUParray(p,method_background_acceleration_center,3);
-
-<<<<<<< HEAD
-  p | method_merge_sinks_merging_radius_cells;
-
-  p | method_accretion_accretion_radius_cells;
-  p | method_accretion_flavor;
-  p | method_accretion_physical_density_threshold_cgs;
-  p | method_accretion_max_mass_fraction;
-=======
-  p | method_vlct_riemann_solver;
-  p | method_vlct_time_scheme;
-  p | method_vlct_reconstruct_method;
-  p | method_vlct_theta_limiter;
-  p | method_vlct_mhd_choice;
->>>>>>> 21c9eea9
 
   p | prolong_enzo_type;
   p | prolong_enzo_positive;
