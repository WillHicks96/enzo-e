--- conflicted
+++ resolved
@@ -209,38 +209,6 @@
   initial_bb_test_nominal_sound_speed(0.0),
   initial_bb_test_angular_rotation_velocity(0.0),
   initial_bb_test_external_density(0.0),
-<<<<<<< HEAD
-  // EnzoMethodHydro
-  method_hydro_method(""),
-  method_hydro_dual_energy(false),
-  method_hydro_dual_energy_eta_1(0.0),
-  method_hydro_dual_energy_eta_2(0.0),
-  method_hydro_reconstruct_method(""),
-  method_hydro_reconstruct_conservative(0),
-  method_hydro_reconstruct_positive(0),
-  method_hydro_riemann_solver(""),
-=======
-  // EnzoMethodFeedback,
-  method_feedback_flavor(""),
-  method_feedback_ejecta_mass(0.0),
-  method_feedback_supernova_energy(1.0),
-  method_feedback_ejecta_metal_fraction(0.0),
-  method_feedback_stencil(3),
-  method_feedback_radius(-1),
-  method_feedback_shift_cell_center(true),
-  method_feedback_ke_fraction(0.0),
-  method_feedback_use_ionization_feedback(false),
-  method_feedback_time_first_sn(-1), // in Myr
-  // EnzoMethodFeedbackSTARSS,
-  method_feedback_supernovae(true),
-  method_feedback_unrestricted_sn(true),
-  method_feedback_stellar_winds(true),
-  method_feedback_min_level(0),
-  method_feedback_analytic_SNR_shell_mass(true),
-  method_feedback_fade_SNR(true),
-  method_feedback_NEvents(-1),
-  method_feedback_radiation(true),
->>>>>>> 2eeea227
   // EnzoMethodM1Closure
   method_m1_closure(false),
   method_m1_closure_N_groups(1), // # of frequency bins
@@ -556,60 +524,6 @@
   p | initial_bb_test_angular_rotation_velocity;
   p | initial_bb_test_external_density;
 
-<<<<<<< HEAD
-  p | method_hydro_method;
-  p | method_hydro_dual_energy;
-  p | method_hydro_dual_energy_eta_1;
-  p | method_hydro_dual_energy_eta_2;
-  p | method_hydro_reconstruct_method;
-  p | method_hydro_reconstruct_conservative;
-  p | method_hydro_reconstruct_positive;
-  p | method_hydro_riemann_solver;
-=======
-  p | method_feedback_flavor;
-  p | method_feedback_ejecta_mass;
-  p | method_feedback_supernova_energy;
-  p | method_feedback_ejecta_metal_fraction;
-  p | method_feedback_stencil;
-  p | method_feedback_radius;
-  p | method_feedback_shift_cell_center;
-  p | method_feedback_ke_fraction;
-  p | method_feedback_use_ionization_feedback;
-  p | method_feedback_time_first_sn;
-
-  p | method_feedback_supernovae;
-  p | method_feedback_unrestricted_sn;
-  p | method_feedback_stellar_winds;
-  p | method_feedback_min_level;
-  p | method_feedback_analytic_SNR_shell_mass;
-  p | method_feedback_fade_SNR;
-  p | method_feedback_NEvents;
-  p | method_feedback_radiation;
-
-  p | method_star_maker_flavor;
-  p | method_star_maker_use_altAlpha;
-  p | method_star_maker_use_density_threshold;
-  p | method_star_maker_use_overdensity_threshold;
-  p | method_star_maker_use_temperature_threshold;
-  p | method_star_maker_use_critical_metallicity;
-  p | method_star_maker_use_velocity_divergence;
-  p | method_star_maker_use_dynamical_time;
-  p | method_star_maker_use_cooling_time;
-  p | method_star_maker_use_self_gravitating;
-  p | method_star_maker_use_h2_self_shielding;
-  p | method_star_maker_use_jeans_mass;
-  p | method_star_maker_number_density_threshold;
-  p | method_star_maker_overdensity_threshold;
-  p | method_star_maker_critical_metallicity;
-  p | method_star_maker_temperature_threshold;
-  p | method_star_maker_maximum_mass_fraction;
-  p | method_star_maker_efficiency;
-  p | method_star_maker_minimum_star_mass;
-  p | method_star_maker_maximum_star_mass;
-  p | method_star_maker_min_level;
-  p | method_star_maker_turn_off_probability;
->>>>>>> 2eeea227
-
   p | method_m1_closure;
   p | method_m1_closure_N_groups;
   p | method_m1_closure_flux_function;
@@ -734,11 +648,6 @@
   read_method_background_acceleration_(p);
   read_method_check_(p);
   read_method_grackle_(p);
-<<<<<<< HEAD
-  read_method_gravity_(p);
-=======
-  read_method_merge_sinks_(p);
->>>>>>> 2eeea227
   read_method_ppm_(p);
   read_method_m1_closure_(p);
   read_method_turbulence_(p);
