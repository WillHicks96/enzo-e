// See LICENSE_CELLO file for license and copyright information

/// @file     enzo_EnzoProblem.cpp
/// @author   James Bordner (jobordner@ucsd.edu)
/// @date     2012-03-03
/// @brief    Implementation of EnzoProblem class
///
///

#include "enzo.hpp"
<<<<<<< HEAD
#include "Enzo/gravity/gravity.hpp" // EnzoMethodGravity
                                    // EnzoMethodBackgroundAcceleration
                                    // EnzoComputeAcceleration
                                    // EnzoSolver* EnzoMatrix*
=======
#include "Enzo/assorted/assorted.hpp" // misc. Method classes
#include "Enzo/initial/initial.hpp" // lots of initializers
#include "Enzo/mesh/mesh.hpp" // EnzoProlong, EnzoRefine*, EnzoRestrict*
#include "Enzo/tests/tests.hpp" // EnzoInitial*Test
#include "Enzo/utils/utils.hpp" // EnzoComputeCicInterp
>>>>>>> 49319884

//----------------------------------------------------------------------

EnzoProblem::EnzoProblem() throw ()
  : Problem()
{
}

//----------------------------------------------------------------------

EnzoProblem::~EnzoProblem() throw ()
{
}

//----------------------------------------------------------------------

void EnzoProblem::pup (PUP::er &p)
{
  // NOTE: change this function whenever attributes change

  TRACEPUP;

  Problem::pup(p);
}

//======================================================================

Boundary * EnzoProblem::create_boundary_
(std::string type,
 int index,
 Config * config,
 Parameters * parameters
 ) throw ()
/// @param type   Type of boundary condition to use
/// @param index  Index of the Boundary object to use
/// @param config Configuration parameters object
/// @param parameters Parameters object (for evaluating expressions)
{

  std::shared_ptr<Mask> mask = nullptr;
  if (config->boundary_mask[index]) {
    std::string param_str = "Boundary:" + config->boundary_list[index] + ":mask";
    Param * param = parameters->param(param_str);
    mask = Mask::create(param,parameters);
  }
  axis_enum axis = (axis_enum) config->boundary_axis[index];
  face_enum face = (face_enum) config->boundary_face[index];

  Boundary * boundary = 0;

  if (       type == "reflecting") {
    boundary = new EnzoBoundary (axis,face,mask,boundary_type_reflecting);
  } else if (type == "outflow") {
    boundary = new EnzoBoundary (axis,face,mask,boundary_type_outflow);
  } else {
    boundary = Problem::create_boundary_(type,index,config,parameters);
  }

  return boundary;
}

//----------------------------------------------------------------------

Initial * EnzoProblem::create_initial_
(
 std::string  type,
 int index,
 Config * config,
 Parameters * parameters
 ) throw ()
{

  //--------------------------------------------------
  // parameter: Initial : cycle
  // parameter: Initial : time
  //--------------------------------------------------

  Initial * initial = 0;

  int cycle   = config->initial_cycle;
  double time = config->initial_time;

  const EnzoConfig * enzo_config = enzo::config();

  if (type == "hdf5") {

    initial = new EnzoInitialHdf5
      (cycle,time,
       enzo_config->initial_hdf5_max_level,
       enzo_config->initial_hdf5_format,
       enzo_config->initial_hdf5_blocking,
       enzo_config->initial_hdf5_monitor_iter,
       enzo_config->initial_hdf5_field_files,
       enzo_config->initial_hdf5_field_datasets,
       enzo_config->initial_hdf5_field_coords,
       enzo_config->initial_hdf5_field_names,
       enzo_config->initial_hdf5_particle_files,
       enzo_config->initial_hdf5_particle_datasets,
       enzo_config->initial_hdf5_particle_coords,
       enzo_config->initial_hdf5_particle_types,
       enzo_config->initial_hdf5_particle_attributes);

  } else if (type == "music") {

    initial = new EnzoInitialMusic
      (cycle,time,enzo_config,config->mesh_max_initial_level);

  } else if (type == "implosion_2d") {

    initial = new EnzoInitialImplosion2(cycle,time);

  } else if (type == "sedov_array_2d") {

    initial = new EnzoInitialSedovArray2(enzo_config);

  } else if (type == "sedov_array_3d") {

    initial = new EnzoInitialSedovArray3(enzo_config);

  } else if (type == "sedov_random") {

    initial = new EnzoInitialSedovRandom(enzo_config);

  } else if (type == "sedov") {

    const int rank = enzo_config->initial_sedov_rank;

    ASSERT1 ("EnzoConfig::read()",
	     "Parameter 'Initial:sedov:rank' is %d, but must be set to 2 or 3",
	     rank,  (rank == 2 || rank == 3) );

    if (rank == 2) initial = new EnzoInitialSedovArray2(enzo_config);
    if (rank == 3) initial = new EnzoInitialSedovArray3(enzo_config);

#ifdef CONFIG_USE_GRACKLE
  } else if (type == "grackle_test") {
    initial = new EnzoInitialGrackleTest(enzo_config);
#endif /* CONFIG_USE_GRACKLE */
  } else if (type == "feedback_test") {
    initial = new EnzoInitialFeedbackTest(enzo_config);
  } else if (type == "vlct_bfield") {
    initial = new EnzoInitialBCenter(parameters, cycle, time,
				     enzo_config->initial_bcenter_update_etot);
  } else if (type == "cloud") {
    initial = new EnzoInitialCloud
      (cycle,time,
       enzo_config->initial_cloud_subsample_n,
       enzo_config->initial_cloud_radius,
       enzo_config->initial_cloud_center_x,
       enzo_config->initial_cloud_center_y,
       enzo_config->initial_cloud_center_z,
       enzo_config->initial_cloud_density_cloud,
       enzo_config->initial_cloud_density_wind,
       enzo_config->initial_cloud_etot_wind,
       enzo_config->initial_cloud_eint_wind,
       enzo_config->initial_cloud_velocity_wind,
       enzo_config->initial_cloud_metal_mass_frac,
       enzo_config->initial_cloud_initialize_uniform_bfield,
       enzo_config->initial_cloud_uniform_bfield,
       enzo_config->initial_cloud_perturb_Nwaves,
       enzo_config->initial_cloud_perturb_amplitude,
       enzo_config->initial_cloud_perturb_min_wavelength,
       enzo_config->initial_cloud_perturb_max_wavelength,
       enzo_config->initial_cloud_perturb_seed);
  } else if (type == "collapse") {
    initial = new EnzoInitialCollapse
      (cycle,time,
       enzo_config->initial_collapse_rank,
       enzo_config->initial_collapse_array,
       enzo_config->initial_collapse_radius_relative,
       enzo_config->initial_collapse_particle_ratio,
       enzo_config->initial_collapse_mass,
       enzo_config->initial_collapse_temperature);
  } else if (type == "cosmology") {
    initial = new EnzoInitialCosmology
      (cycle,time,
       enzo::fluid_props()->gamma(),
       enzo_config->initial_cosmology_temperature
       );
  } else if (type == "inclined_wave") {
    initial = new EnzoInitialInclinedWave
      (cycle, time,
       enzo_config->initial_inclinedwave_alpha,
       enzo_config->initial_inclinedwave_beta,
       enzo::fluid_props()->gamma(),
       enzo_config->initial_inclinedwave_amplitude,
       enzo_config->initial_inclinedwave_lambda,
       enzo_config->initial_inclinedwave_parallel_vel,
       enzo_config->initial_inclinedwave_positive_vel,
       enzo_config->initial_inclinedwave_wave_type);
  } else if (type == "turbulence") {
    initial = new EnzoInitialTurbulence
      (cycle,time,
       enzo_config->initial_turbulence_density,
       enzo_config->initial_turbulence_pressure,
       enzo_config->initial_turbulence_temperature,
       enzo::fluid_props()->gamma());
  } else if (type == "pm") {
    std::string param_str = "Initial:" + config->initial_list[index] + ":mask";
    initial = new EnzoInitialPm
      (parameters, param_str,
       cycle,time,
       enzo_config->initial_pm_field,
       enzo_config->initial_pm_mpp,
       enzo_config->initial_pm_level);
  } else if (type == "ppml_test") {
    initial = new EnzoInitialPpmlTest (cycle,time,enzo_config);
  } else if (type == "shock_tube") {
    initial = new EnzoInitialShockTube
      (enzo::fluid_props()->gamma(),
       cycle, time,
       enzo_config->initial_shock_tube_setup_name,
       enzo_config->initial_shock_tube_aligned_ax,
       enzo_config->initial_shock_tube_axis_velocity,
       enzo_config->initial_shock_tube_trans_velocity,
       enzo_config->initial_shock_tube_flip_initialize);
  } else if (type == "soup") {
    const int rank = enzo_config->initial_soup_rank;
    initial = new EnzoInitialSoup
      (cycle, time,
       enzo_config->initial_soup_file,
       rank,
       enzo_config->initial_soup_rotate,
       enzo_config->initial_soup_array[0],
       enzo_config->initial_soup_array[1],
       enzo_config->initial_soup_array[2],
       enzo_config->initial_soup_d_pos[0],
       enzo_config->initial_soup_d_pos[1],
       enzo_config->initial_soup_d_pos[2],
       enzo_config->initial_soup_d_size[0],
       enzo_config->initial_soup_d_size[1],
       enzo_config->initial_soup_d_size[2],
       enzo_config->initial_soup_density,
       enzo_config->initial_soup_pressure_in,
       enzo_config->initial_soup_pressure_out);
  } else if (type == "burkertbodenheimer") {
    initial = new EnzoInitialBurkertBodenheimer
      (cycle,time,
       enzo_config->initial_burkertbodenheimer_rank,
       enzo_config->initial_burkertbodenheimer_array,
       enzo_config->initial_burkertbodenheimer_radius_relative,
       enzo_config->initial_burkertbodenheimer_particle_ratio,
       enzo_config->initial_burkertbodenheimer_mass,
       enzo_config->initial_burkertbodenheimer_temperature,
       enzo_config->initial_burkertbodenheimer_densityprofile);
  } else if (type == "isolated_galaxy") {
    initial = new EnzoInitialIsolatedGalaxy (enzo_config);
  } else if (type == "merge_sinks_test") {
    initial = new EnzoInitialMergeSinksTest (enzo_config);
  } else if (type == "accretion_test") {
    initial = new EnzoInitialAccretionTest
      (cycle, time,
       enzo_config->initial_accretion_test_sink_position,
       enzo_config->initial_accretion_test_sink_velocity,
       enzo_config->initial_accretion_test_sink_mass,
       enzo_config->initial_accretion_test_gas_density,
       enzo_config->initial_accretion_test_gas_pressure,
       enzo_config->initial_accretion_test_gas_radial_velocity);
  } else if (type == "shu_collapse") {
    initial = new EnzoInitialShuCollapse
      (cycle, time,
       enzo_config->initial_shu_collapse_center,
       enzo_config->initial_shu_collapse_drift_velocity,
       enzo_config->initial_shu_collapse_truncation_radius,
       enzo_config->initial_shu_collapse_nominal_sound_speed,
       enzo_config->initial_shu_collapse_instability_parameter,
       enzo_config->initial_shu_collapse_external_density,
       enzo_config->initial_shu_collapse_central_sink_exists,
       enzo_config->initial_shu_collapse_central_sink_mass);
  } else if (type == "bb_test") {
    initial = new EnzoInitialBBTest
      (cycle, time,
       enzo_config->initial_bb_test_center,
       enzo_config->initial_bb_test_drift_velocity,
       enzo_config->initial_bb_test_mean_density,
       enzo_config->initial_bb_test_fluctuation_amplitude,
       enzo_config->initial_bb_test_truncation_radius,
       enzo_config->initial_bb_test_nominal_sound_speed,
       enzo_config->initial_bb_test_angular_rotation_velocity,
       enzo_config->initial_bb_test_external_density);
  } else {
    initial = Problem::create_initial_
      (type,index,config,parameters);
  }

  return initial;

}

//----------------------------------------------------------------------

Stopping * EnzoProblem::create_stopping_
( std::string  type, Config * config ) throw ()
/// @param type   Type of the stopping criterion to create (ignored)
/// @param config  Configuration parameter class
{
  const EnzoConfig * enzo_config = enzo::config();
  return new EnzoStopping(enzo_config->stopping_cycle,
			  enzo_config->stopping_time,
			  enzo_config->stopping_seconds,
			  enzo_config->stopping_redshift);
}

//----------------------------------------------------------------------

Refine * EnzoProblem::create_refine_
(
 std::string        type,
 int                index,
 Config *           config,
 Parameters *       parameters
 ) throw ()
{

  const EnzoConfig * enzo_config = enzo::config();

  if (type == "shock") {

    return new EnzoRefineShock
      (config->adapt_min_refine[index],
       config->adapt_max_coarsen[index],
       config->adapt_min_refine2[index],
       config->adapt_max_coarsen2[index],
       enzo::fluid_props()->gamma(),
       enzo_config->physics_cosmology,
       config->adapt_max_level[index],
       config->adapt_include_ghosts[index],
       config->adapt_output[index]);

  } else if (type == "particle_mass") {

    return new EnzoRefineParticleMass
      (config->adapt_min_refine[index],
       config->adapt_max_coarsen[index],
       config->adapt_max_level[index],
       config->adapt_include_ghosts[index],
       config->adapt_output[index],
       config->adapt_level_exponent[index] );

  } else if (type == "mass") {

    return new EnzoRefineMass
      (config->adapt_min_refine[index],
       config->adapt_max_coarsen[index],
       config->adapt_max_level[index],
       config->adapt_include_ghosts[index],
       config->adapt_output[index],
       config->adapt_field_list[index][0],
       enzo_config->adapt_mass_type[index],
       config->adapt_level_exponent[index] );

  } else {
    return Problem::create_refine_(type,index,config,parameters);
  }
}

//----------------------------------------------------------------------

Solver * EnzoProblem::create_solver_
( std::string  solver_type,
  int index_solver,
  Config * config) throw ()
/// @param solver_type   Name of the solver to create
/// @param config Configuration parameters class
{
  const EnzoConfig * enzo_config = enzo::config();

  Solver * solver = NULL;

  // Set solve type if not default "on_leaves" (solve_leaf)

  std::string solve_type_name=enzo_config->solver_solve_type[index_solver];

  int solve_type;

  if (solve_type_name=="leaf") {
    solve_type = solve_leaf;
  } else if (solve_type_name=="level") {
    solve_type = solve_level;
  } else if (solve_type_name=="tree") {
    solve_type = solve_tree;
  } else if (solve_type_name=="block") {
    solve_type = solve_block;
  } else {
    solve_type = solve_unknown;
  }

  Prolong * prolong = create_prolong_
    (enzo_config->solver_prolong[index_solver],config);
  Restrict * restrict = create_restrict_
    (enzo_config->solver_restrict[index_solver],config);

  const int index_prolong = prolong_list_.size();
  const int index_restrict = restrict_list_.size();
  prolong_list_.push_back(prolong);
  restrict_list_.push_back(restrict);

  if (solver_type == "cg") {

    solver = new EnzoSolverCg
      (enzo_config->solver_list[index_solver],
       enzo_config->solver_field_x[index_solver],
       enzo_config->solver_field_b[index_solver],
       enzo_config->solver_monitor_iter[index_solver],
       enzo_config->solver_restart_cycle[index_solver],
       solve_type,
       index_prolong,
       index_restrict,
       enzo_config->solver_min_level[index_solver],
       enzo_config->solver_max_level[index_solver],
       enzo_config->solver_iter_max[index_solver],
       enzo_config->solver_res_tol[index_solver],
       enzo_config->solver_precondition[index_solver]);

  } else if (solver_type == "dd") {

    solver = new EnzoSolverDd
      (enzo_config->solver_list[index_solver],
       enzo_config->solver_field_x[index_solver],
       enzo_config->solver_field_b[index_solver],
       enzo_config->solver_monitor_iter[index_solver],
       enzo_config->solver_restart_cycle[index_solver],
       solve_type,
       index_prolong,
       index_restrict,
       enzo_config->solver_min_level[index_solver],
       enzo_config->solver_max_level[index_solver],
       enzo_config->solver_coarse_solve[index_solver],
       enzo_config->solver_domain_solve[index_solver],
       enzo_config->solver_last_smooth[index_solver],
       enzo_config->solver_coarse_level[index_solver]);

  } else if (solver_type == "bicgstab") {

    solver = new EnzoSolverBiCgStab
      (enzo_config->solver_list[index_solver],
       enzo_config->solver_field_x[index_solver],
       enzo_config->solver_field_b[index_solver],
       enzo_config->solver_monitor_iter[index_solver],
       enzo_config->solver_restart_cycle[index_solver],
       solve_type,
       index_prolong,
       index_restrict,
       enzo_config->solver_min_level[index_solver],
       enzo_config->solver_max_level[index_solver],
       enzo_config->solver_iter_max[index_solver],
       enzo_config->solver_res_tol[index_solver],
       enzo_config->solver_precondition[index_solver],
       enzo_config->solver_coarse_level[index_solver]);

  } else if (solver_type == "diagonal") {

    solver = new EnzoSolverDiagonal
      (enzo_config->solver_list[index_solver],
       enzo_config->solver_field_x[index_solver],
       enzo_config->solver_field_b[index_solver],
       enzo_config->solver_monitor_iter[index_solver],
       enzo_config->solver_restart_cycle[index_solver],
       solve_type,
       index_prolong,
       index_restrict);

  } else if (solver_type == "jacobi") {

    solver = new EnzoSolverJacobi
      (enzo_config->solver_list[index_solver],
       enzo_config->solver_field_x[index_solver],
       enzo_config->solver_field_b[index_solver],
       enzo_config->solver_monitor_iter[index_solver],
       enzo_config->solver_restart_cycle[index_solver],
       solve_type,
       index_prolong,
       index_restrict,
       enzo_config->solver_weight[index_solver],
       enzo_config->solver_iter_max[index_solver]);

  } else if (solver_type == "mg0") {

    solver = new EnzoSolverMg0
      (enzo_config->solver_list[index_solver],
       enzo_config->solver_field_x[index_solver],
       enzo_config->solver_field_b[index_solver],
       enzo_config->solver_monitor_iter[index_solver],
       enzo_config->solver_restart_cycle[index_solver],
       solve_type,
       index_prolong,
       index_restrict,
       enzo_config->solver_min_level[index_solver],
       enzo_config->solver_max_level[index_solver],
       enzo_config->solver_iter_max[index_solver],
       enzo_config->solver_res_tol[index_solver],
       enzo_config->solver_pre_smooth[index_solver],
       enzo_config->solver_coarse_solve[index_solver],
       enzo_config->solver_post_smooth[index_solver],
       enzo_config->solver_last_smooth[index_solver],
       enzo_config->solver_coarse_level[index_solver]);

  } else {
    // Not an Enzo Solver--try base class Cello Solver
    solver = Problem::create_solver_ (solver_type, index_solver,config);
  }

  ASSERT1 ("EnzoProblem::create_solver()",
	   "Unknown solver %s",
	   solver_type.c_str(),
	   solver != NULL);

  solver->set_index(index_solver);

  return solver;
}

//----------------------------------------------------------------------

Compute * EnzoProblem::create_compute
( std::string name,
  Config * config ) throw()
/// @param name  Name of the compute to create
{

  Compute * compute = 0;

  TRACE1("EnzoProblem::create_compute %s",name.c_str());

  const EnzoConfig * enzo_config = enzo::config();

  if (name == "temperature") {

    compute = new EnzoComputeTemperature(enzo::fluid_props(),
                                         enzo_config->physics_cosmology);

  } else if (name == "pressure"){

    compute = new EnzoComputePressure(enzo::fluid_props()->gamma(),
                                      enzo_config->physics_cosmology);

#ifdef CONFIG_USE_GRACKLE
  } else if (name == "cooling_time"){

    compute = new EnzoComputeCoolingTime();

#endif
  } else {

    // Fallback to Cello method's
    compute = Problem::create_compute (name,config);

    ASSERT2("EnzoProblem::create_compute",
            "Compute created %s does not match compute requested %s",
            compute->name().c_str(),name.c_str(),
            compute->name() == name);
  }

  return compute;
}


//----------------------------------------------------------------------

Method * EnzoProblem::create_method_
( std::string  name,
  int index_method,
  Config * config,
  const Factory * factory) throw ()
/// @param name   Name of the method to create
/// @param config Configuration parameters class
{
  Method * method = 0;

  const EnzoConfig * enzo_config = enzo::config();

  // The following 2 lines may need to be updated in the future
  const std::vector<std::string>& mlist = enzo_config->method_list;
  const bool store_fluxes_for_corrections =
    std::find(mlist.begin(), mlist.end(), "flux_correct") != mlist.end();

  TRACE1("EnzoProblem::create_method %s",name.c_str());
  if (name == "ppm") {

    method = new EnzoMethodPpm
      (store_fluxes_for_corrections,
       enzo_config->ppm_diffusion,
       enzo_config->ppm_flattening,
       enzo_config->ppm_pressure_free,
       enzo_config->ppm_steepening,
       enzo_config->ppm_use_minimum_pressure_support,
       enzo_config->ppm_minimum_pressure_support_parameter);
/*
  } else if (name == "hydro") {

    method = new EnzoMethodHydro
      (enzo_config->method_hydro_method,
       enzo::fluid_props()->gamma(),
       enzo_config->physics_gravity,
       enzo_config->physics_cosmology,
       enzo_config->method_hydro_dual_energy,
       enzo_config->method_hydro_dual_energy_eta_1,
       enzo_config->method_hydro_dual_energy_eta_2,
       enzo_config->method_hydro_reconstruct_method,
       enzo_config->method_hydro_reconstruct_conservative,
       enzo_config->method_hydro_reconstruct_positive,
       enzo_config->ppm_density_floor,
       enzo_config->ppm_pressure_floor,
       enzo_config->ppm_pressure_free,
       enzo_config->ppm_diffusion,
       enzo_config->ppm_flattening,
       enzo_config->ppm_steepening,
       enzo_config->method_hydro_riemann_solver
       );
*/

  } else if (name == "ppml") {

    method = new EnzoMethodPpml;

  } else if (name == "pm_deposit") {

    method = new EnzoMethodPmDeposit (enzo_config->method_pm_deposit_alpha);

  } else if (name == "pm_update") {

    method = new EnzoMethodPmUpdate
      (enzo_config->method_pm_update_max_dt);

  } else if (name == "heat") {

    method = new EnzoMethodHeat
      (enzo_config->method_heat_alpha,
       config->method_courant[index_method]);

#ifdef CONFIG_USE_GRACKLE

  } else if (name == "grackle") {

    method = new EnzoMethodGrackle
      (enzo_config->method_grackle_chemistry,
       enzo_config->method_grackle_use_cooling_timestep,
       enzo_config->method_grackle_radiation_redshift,
       enzo_config->physics_cosmology_initial_redshift,
       enzo::simulation()->time());

#endif /* CONFIG_USE_GRACKLE */

  } else if (name == "balance") {

    method = new EnzoMethodBalance;

  } else if (name == "turbulence") {

    method = new EnzoMethodTurbulence
      (enzo_config->method_turbulence_edot,
       enzo_config->initial_turbulence_density,
       enzo_config->initial_turbulence_temperature,
       enzo_config->method_turbulence_mach_number,
       enzo_config->physics_cosmology);

  } else if (name == "cosmology") {

    method = new EnzoMethodCosmology;

  } else if (name == "comoving_expansion") {

    bool comoving_coordinates = enzo_config->physics_cosmology;

    method = new EnzoMethodComovingExpansion ( comoving_coordinates );

  } else if (name == "gravity") {

    std::string solver_name = enzo_config->method_gravity_solver;

    int index_solver = enzo_config->solver_index.at(solver_name);

    ASSERT1 ("EnzoProblem::create_solver_()",
	     "Cannot find solver \"%s\"",
	     solver_name.c_str(),
	     0 <= index_solver && index_solver < enzo_config->num_solvers);

    Prolong * prolong = create_prolong_
      (config->method_prolong[index_method],config);

    const int index_prolong = prolong_list_.size();
    prolong_list_.push_back(prolong);

    method = new EnzoMethodGravity
      (
       enzo_config->solver_index.at(solver_name),
       enzo_config->method_gravity_grav_const,
       enzo_config->method_gravity_order,
       enzo_config->method_gravity_accumulate,
       index_prolong,
       enzo_config->method_gravity_dt_max);

  } else if (name == "mhd_vlct") {

    method = new EnzoMethodMHDVlct
      (enzo_config->method_vlct_riemann_solver,
       enzo_config->method_vlct_half_dt_reconstruct_method,
       enzo_config->method_vlct_full_dt_reconstruct_method,
       enzo_config->method_vlct_theta_limiter,
       enzo_config->method_vlct_mhd_choice,
       store_fluxes_for_corrections);

  } else if (name == "background_acceleration") {

    // If self-gravity is calculated, we do not need to zero
    // out the acceleration field from the previous time step
    // before adding the background accelerations
    bool zero_acceleration = true;
    for (int index = 0; index < method_list_.size(); index++){
      if (method_list_[index]->name() == "gravity"){
        zero_acceleration = false;
        break;
      }
    }

    method = new EnzoMethodBackgroundAcceleration
      (zero_acceleration);

  } else if (name == "star_maker") {

    // should generalize this to enable multiple maker types
    if (enzo_config->method_star_maker_flavor == "stochastic"){
      method = new EnzoMethodStarMakerStochasticSF();
    } else if (enzo_config->method_star_maker_flavor == "STARSS" ||
               enzo_config->method_star_maker_flavor == "starss") {
      method = new EnzoMethodStarMakerSTARSS();
    } else{ // does not do anything
      method = new EnzoMethodStarMaker();
    }

  } else if (name == "feedback") {

    // need a similar type swtich as in star maker
    if (enzo_config->method_feedback_flavor == "distributed"){
      method = new EnzoMethodDistributedFeedback();
    } else if (enzo_config->method_feedback_flavor == "STARSS" ||
               enzo_config->method_feedback_flavor == "starss") {
      method = new EnzoMethodFeedbackSTARSS();
    }  else { // does not do anything
      method = new EnzoMethodFeedback();
    }

  } else if (name == "m1_closure") {

    method = new EnzoMethodM1Closure(enzo_config->method_m1_closure_N_groups);

  } else if (name == "check") {

    // Method for checkpointing the simulation
    method = new EnzoMethodCheck
      (enzo_config->method_check_num_files,
       enzo_config->method_check_ordering,
       enzo_config->method_check_dir,
       enzo_config->method_check_monitor_iter,
       enzo_config->method_check_include_ghosts);

  } else if (name == "merge_sinks") {

    method = new EnzoMethodMergeSinks
      (enzo_config->method_merge_sinks_merging_radius_cells);

  } else if (name == "accretion") {

    if (enzo_config->method_accretion_flavor == "threshold") {
      method = new EnzoMethodThresholdAccretion
        (
         enzo_config->method_accretion_accretion_radius_cells,
         enzo_config->method_accretion_physical_density_threshold_cgs,
         enzo_config->method_accretion_max_mass_fraction
         );
    } else if (enzo_config->method_accretion_flavor == "bondi_hoyle") {
      method = new EnzoMethodBondiHoyleAccretion
        (
         enzo_config->method_accretion_accretion_radius_cells,
         enzo_config->method_accretion_physical_density_threshold_cgs,
         enzo_config->method_accretion_max_mass_fraction
         );
    } else if (enzo_config->method_accretion_flavor == "flux") {
      method = new EnzoMethodFluxAccretion
        (
         enzo_config->method_accretion_accretion_radius_cells,
         enzo_config->method_accretion_physical_density_threshold_cgs,
         enzo_config->method_accretion_max_mass_fraction
         );
    } else if (enzo_config->method_accretion_flavor == "dummy"){
      method = new EnzoMethodAccretion
        (
         enzo_config->method_accretion_accretion_radius_cells,
         enzo_config->method_accretion_physical_density_threshold_cgs,
         enzo_config->method_accretion_max_mass_fraction
         );
    } else {
      ERROR1("EnzoProblem::create_method_",
             "\"accretion\" method has flavor \"%s\", which is not one of the possible options: "
	     "\"threshold\", \"bondi_hoyle\", \"flux\", or \"dummy\"",
	     enzo_config->method_accretion_flavor.c_str());
    }
  } else if (name == "sink_maker") {

    method = new EnzoMethodSinkMaker(
			enzo_config->method_sink_maker_jeans_length_resolution_cells,
			enzo_config->method_sink_maker_physical_density_threshold_cgs,
			enzo_config->method_sink_maker_check_density_maximum,
			enzo_config->method_sink_maker_max_mass_fraction,
			enzo_config->method_sink_maker_min_sink_mass_solar,
			enzo_config->method_sink_maker_max_offset_cell_fraction,
			enzo_config->method_sink_maker_offset_seed_shift
				     );
  } else {

    // Fallback to Cello method's
    method = Problem::create_method_ (name, index_method,config,
                                      enzo::simulation()->factory());

  }

  if (method) {

    // set the method's courant safety factor
    method->set_courant(config->method_courant[index_method]);

    ASSERT2("EnzoProblem::create_method",
	    "Method created %s does not match method requested %s",
	    method->name().c_str(),name.c_str(),
	    method->name() == name);
  }

  return method;
}

//----------------------------------------------------------------------

Prolong * EnzoProblem::create_prolong_
( std::string  type,
  Config *     config ) throw ()
{

  Prolong * prolong = 0;

  const EnzoConfig * enzo_config = enzo::config();

  if (type == "enzo") {
    prolong = new EnzoProlong
      (enzo_config->prolong_enzo_type,
       enzo_config->prolong_enzo_positive,
       enzo_config->prolong_enzo_use_linear);
  } else {
    prolong = Problem::create_prolong_(type,config);
  }

  return prolong;

}

//----------------------------------------------------------------------

Physics * EnzoProblem::create_physics_
( std::string  type,
   int index,
   Config * config,
   Parameters * parameters) throw ()
{

  Physics * physics = NULL;
  const EnzoConfig * enzo_config = enzo::config();

  if (type == "cosmology") {

    physics = new EnzoPhysicsCosmology
      (
       enzo_config->physics_cosmology_hubble_constant_now,
       enzo_config->physics_cosmology_omega_matter_now,
       enzo_config->physics_cosmology_omega_baryon_now,
       enzo_config->physics_cosmology_omega_cdm_now,
       enzo_config->physics_cosmology_omega_lamda_now,
       enzo_config->physics_cosmology_comoving_box_size,
       enzo_config->physics_cosmology_max_expansion_rate,
       enzo_config->physics_cosmology_initial_redshift,
       enzo_config->physics_cosmology_final_redshift
       );

  } else if (type == "fluid_props") {

    physics = new EnzoPhysicsFluidProps
      (
       enzo_config->physics_fluid_props_de_config,
       enzo_config->physics_fluid_props_fluid_floor_config,
       enzo_config->physics_fluid_props_eos_variant,
       enzo_config->physics_fluid_props_mol_weight
       );

  } else {

    physics = Problem::create_physics_
      (type,index,config,parameters);
  }

  return physics;

}

//----------------------------------------------------------------------

void EnzoProblem::initialize_physics_coda_(Config * config,
                                           Parameters * parameters) throw()
{
  // if EnzoPhysicsFluidProps doesn't already exist, initialize it
  if (physics("fluid_props") == nullptr){
    physics_list_.push_back(create_physics_("fluid_props",
                                            physics_list_.size(),
                                            config, parameters));
  }

  // in the future, we might want to move the following snippet from
  // EnzoSimulation::r_startup_begun to this function:
  //   EnzoPhysicsCosmology * cosmology = (EnzoPhysicsCosmology *)
  //     problem()->physics("cosmology");
  //  if (cosmology) {
  //    EnzoUnits * units = (EnzoUnits *) problem()->units();
  //    units->set_cosmology(cosmology);
  //  }
  // Doing this could resolve some issues encountered in EnzoMethodGrackle more
  // elegantly that the existing work-around
}

//----------------------------------------------------------------------

Units * EnzoProblem::create_units_ (  Config * config  ) throw ()
{
  EnzoUnits * units = new EnzoUnits;

  if (config->units_mass == 1.0) {

    units->set_using_density (config->units_length,
			      config->units_density,
			      config->units_time);

  } else if (config->units_density == 1.0) {

    units->set_using_mass (config->units_length,
			   config->units_mass,
			   config->units_time);
  } else {

    ERROR("Problem::create_units_",
	  "Cannot set both Units:density and Units:mass parameters");
  }

  return units;

}

//----------------------------------------------------------------------

Restrict * EnzoProblem::create_restrict_
(
 std::string  type,
 Config * config ) throw ()
{

  Restrict * restrict = 0;

  restrict = Problem::create_restrict_(type,config);

  return restrict;

}

//----------------------------------------------------------------------<|MERGE_RESOLUTION|>--- conflicted
+++ resolved
@@ -8,18 +8,15 @@
 ///
 
 #include "enzo.hpp"
-<<<<<<< HEAD
+#include "Enzo/assorted/assorted.hpp" // misc. Method classes
 #include "Enzo/gravity/gravity.hpp" // EnzoMethodGravity
                                     // EnzoMethodBackgroundAcceleration
                                     // EnzoComputeAcceleration
                                     // EnzoSolver* EnzoMatrix*
-=======
-#include "Enzo/assorted/assorted.hpp" // misc. Method classes
 #include "Enzo/initial/initial.hpp" // lots of initializers
 #include "Enzo/mesh/mesh.hpp" // EnzoProlong, EnzoRefine*, EnzoRestrict*
 #include "Enzo/tests/tests.hpp" // EnzoInitial*Test
 #include "Enzo/utils/utils.hpp" // EnzoComputeCicInterp
->>>>>>> 49319884
 
 //----------------------------------------------------------------------
 
