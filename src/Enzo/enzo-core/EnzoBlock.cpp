--- conflicted
+++ resolved
@@ -157,15 +157,10 @@
   proxy_enzo_simulation[0].p_method_balance_check();
 }
 
-<<<<<<< HEAD
-EnzoBlock::EnzoBlock( MsgType msg_type)
-  : CBase_EnzoBlock (msg_type),
-    redshift(0.0)
-
-=======
-EnzoBlock::EnzoBlock( process_type ip_source,  MsgType msg_type)
-  : CBase_EnzoBlock (ip_source, msg_type)
->>>>>>> 2265e75f
+//----------------------------------------------------------------------
+
+EnzoBlock::EnzoBlock(MsgType msg_type)
+  : CBase_EnzoBlock (msg_type)
 {
   state_ = std::make_shared<EnzoState>(0, 0.0, 0.0, false);
 #ifdef TRACE_BLOCK
