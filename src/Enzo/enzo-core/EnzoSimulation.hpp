--- conflicted
+++ resolved
@@ -78,8 +78,6 @@
   void set_sync_infer_done(int count)
   { sync_infer_done_.set_stop(count); }
 
-<<<<<<< HEAD
-=======
   void p_fbnet_done();
 
   void set_sync_fbnet_count(int count)
@@ -94,7 +92,6 @@
   bool sync_fbnet_update_next()
   { return sync_fbnet_update_.next(); }
 
->>>>>>> a7929674
   void p_io_reader_created();
 
   /// EnzoMethodInference
@@ -105,12 +102,9 @@
   /// Synchronize after inference has been applied
   void p_infer_done();
 
-<<<<<<< HEAD
-=======
   /// EnzoMethodFBNetDeposit
   void p_fbnet_concatenate_sphere_lists();
 
->>>>>>> a7929674
   /// Read in and initialize the next refinement level from a checkpoint;
   /// or exit if done
   void p_restart_next_level();
