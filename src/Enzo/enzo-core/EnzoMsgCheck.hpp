--- conflicted
+++ resolved
@@ -11,11 +11,7 @@
 #include "enzo.hpp"
 #include "charm_enzo.hpp"
 
-<<<<<<< HEAD
-#define ADAPT_BUFFER_SIZE 1000
-=======
 #define ADAPT_BUFFER_SIZE 2000
->>>>>>> a7929674
 
 class EnzoBlock;
 
@@ -175,13 +171,8 @@
                   adapt_buffer_);
     index_file_  = enzo_msg_check.index_file_;
 
-<<<<<<< HEAD
-    index_order_ = enzo_msg_check.index_order_;
-    count_order_ = enzo_msg_check.count_order_;
-=======
     order_index_ = enzo_msg_check.order_index_;
     order_count_ = enzo_msg_check.order_count_;
->>>>>>> a7929674
   }
 
 protected: // attributes
@@ -234,13 +225,8 @@
   int index_file_;
 
   /// index/count for load balancing
-<<<<<<< HEAD
-  long long index_order_;
-  long long count_order_;
-=======
   long long order_index_;
   long long order_count_;
->>>>>>> a7929674
 };
 
 #endif /* CHARM_ENZO_MSG_CHECK_HPP */
