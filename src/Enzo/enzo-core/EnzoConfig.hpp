--- conflicted
+++ resolved
@@ -294,8 +294,6 @@
       method_hydro_reconstruct_conservative(false),
       method_hydro_reconstruct_positive(false),
       method_hydro_riemann_solver(""),
-<<<<<<< HEAD
-=======
       /// EnzoMethodInference
       method_inference_level_base(0),
       method_inference_level_array(0),
@@ -304,7 +302,6 @@
       method_inference_array_size(),
       method_inference_field_group(),
       method_inference_overdensity_threshold(0),
->>>>>>> d27f24f5
       /// EnzoMethodStarMaker
       method_star_maker_flavor(""),
       method_star_maker_use_density_threshold(false),           // check above density threshold before SF
@@ -816,8 +813,6 @@
   bool                       method_feedback_fade_SNR;
   int                        method_feedback_NEvents;
 
-<<<<<<< HEAD
-=======
   /// EnzoMethodInference
   int                        method_inference_level_base;
   int                        method_inference_level_array;
@@ -827,7 +822,6 @@
   std::string                method_inference_field_group;
   float                      method_inference_overdensity_threshold;
 
->>>>>>> d27f24f5
   /// EnzoMethodStarMaker
   std::string               method_star_maker_flavor;
   bool                      method_star_maker_use_altAlpha;
