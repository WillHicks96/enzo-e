--- conflicted
+++ resolved
@@ -315,26 +315,6 @@
       method_grackle_chemistry(),
       method_grackle_use_cooling_timestep(false),
       method_grackle_radiation_redshift(-1.0),
-<<<<<<< HEAD
-      // EnzoMethodGravity
-      method_gravity_solver(""),
-      method_gravity_order(4),
-      method_gravity_dt_max(1.0e10),
-      method_gravity_accumulate(false),
-=======
-      // EnzoMethodBackgroundAcceleration
-      method_background_acceleration_flavor(""),
-      method_background_acceleration_mass(0.0),
-      method_background_acceleration_DM_mass(0.0),
-      method_background_acceleration_bulge_mass(0.0),
-      method_background_acceleration_core_radius(0.0),
-      method_background_acceleration_bulge_radius(0.0),
-      method_background_acceleration_stellar_mass(0.0),
-      method_background_acceleration_DM_mass_radius(0.0),
-      method_background_acceleration_stellar_scale_height_r(0.0),
-      method_background_acceleration_stellar_scale_height_z(0.0),
-      method_background_acceleration_apply_acceleration(true),
->>>>>>> aa73ecac
       // EnzoMethodMHDVlct
       method_vlct_riemann_solver(""),
       method_vlct_time_scheme(""),
@@ -775,30 +755,6 @@
   bool                       method_grackle_use_cooling_timestep;
   double                     method_grackle_radiation_redshift;
 
-<<<<<<< HEAD
-  /// EnzoMethodGravity
-  std::string                method_gravity_solver;
-  int                        method_gravity_order;
-  double                     method_gravity_dt_max;
-  bool                       method_gravity_accumulate;
-=======
-  /// EnzoMethodBackgroundAcceleration
-
-  std::string                method_background_acceleration_flavor;
-  double                     method_background_acceleration_mass;
-  double                     method_background_acceleration_DM_mass;
-  double                     method_background_acceleration_bulge_mass;
-  double                     method_background_acceleration_core_radius;
-  double                     method_background_acceleration_bulge_radius;
-  double                     method_background_acceleration_stellar_mass;
-  double                     method_background_acceleration_DM_mass_radius;
-  double                     method_background_acceleration_stellar_scale_height_r;
-  double                     method_background_acceleration_stellar_scale_height_z;
-  double                     method_background_acceleration_center[3];
-  double                     method_background_acceleration_angular_momentum[3];
-  bool                       method_background_acceleration_apply_acceleration;
->>>>>>> aa73ecac
-
   /// EnzoMethodMHDVlct
   std::string                method_vlct_riemann_solver;
   std::string                method_vlct_time_scheme;
