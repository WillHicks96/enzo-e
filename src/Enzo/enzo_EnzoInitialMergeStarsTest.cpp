--- conflicted
+++ resolved
@@ -17,57 +17,10 @@
 
 //----------------------------------------------------------------------
 
-<<<<<<< HEAD
- EnzoInitialMergeStarsTest::EnzoInitialMergeStarsTest 
- (const EnzoConfig * enzo_config) throw()
-    : Initial (enzo_config->initial_cycle, enzo_config->initial_time)
-  {
-     // Check if star particles exist for this problem
-    ParticleDescr * particle_descr = cello::particle_descr();
-    ASSERT("EnzoInitialMergeStarsTest",
-	   "Error: No star particle type",
-	   particle_descr->type_exists("star"));
-
-    // Check if star particles have a "mass" attribute
-    int it = particle_descr->type_index("star");
-    ASSERT("EnzoInitialMergeStarsTest",
-	   "Error: star particle type does not have a mass attribute",
-	   particle_descr->has_attribute(it,"mass"));
-    
-    particle_data_filename_ = 
-    enzo_config->initial_merge_stars_test_particle_data_filename;
-
-    std::string line;
-    std::ifstream inFile(particle_data_filename_);
-
-    n_particles_ = 0;
-
-    while (std::getline(inFile,line)){
-      ++n_particles_;
-      // Assume each line provides data for one particle
-      // Each row must have 7 columns, for mass, x, y, z,
-      // vx, vy, vz, respectively
-      std::istringstream stream(line);
-      enzo_float mass, x, y, z, vx, vy, vz;
-      stream >> mass >> x >> y >> z >> vx >> vy >> vz;
-      mass_data_.push_back(mass);
-      x_data_.push_back(x);
-      y_data_.push_back(y);
-      z_data_.push_back(z);
-      vx_data_.push_back(vx);
-      vy_data_.push_back(vy);
-      vz_data_.push_back(vz);
-    }
-
-    ASSERT("EnzoInitialMergeStarsTest",
-           "Error: No particle data found",
-            n_particles_ != 0);
-
-    return;
-=======
 EnzoInitialMergeStarsTest::EnzoInitialMergeStarsTest(
     const EnzoConfig *enzo_config) throw()
     : Initial(enzo_config->initial_cycle, enzo_config->initial_time) {
+
   enzo::check_particle_attribute("star", "mass");
 
   particle_data_filename_ =
@@ -93,7 +46,6 @@
     vx_data_.push_back(vx);
     vy_data_.push_back(vy);
     vz_data_.push_back(vz);
->>>>>>> b914cab5
   }
 
   ASSERT("EnzoInitialMergeStarsTest", "Error: No particle data found",
@@ -125,7 +77,6 @@
 void EnzoInitialMergeStarsTest::enforce_block(
     Block *block, const Hierarchy *hierarchy) throw() {
 
-<<<<<<< HEAD
   // Check if the merge_stars method is being used
   ASSERT("EnzoInitialMergeStarsTest",   
          "Error: merge_stars method is required when running with "
@@ -139,10 +90,6 @@
           enzo::problem()->method_exists("pm_update"));
 
   if (!block->is_leaf()) return;
-=======
-  if (!block->is_leaf())
-    return;
->>>>>>> b914cab5
 
   ASSERT("EnzoInitialMergeStarsTest", "Block does not exist", block != NULL);
 
