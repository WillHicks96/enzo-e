--- conflicted
+++ resolved
@@ -101,10 +101,7 @@
   PUPable EnzoMethodGravity;
   PUPable EnzoMethodHeat;
   PUPable EnzoMethodInference;
-<<<<<<< HEAD
-=======
   PUPable EnzoMethodFBNetDeposit;
->>>>>>> a7929674
   PUPable EnzoMethodMergeSinks;
   PUPable EnzoMethodMHDVlct;
   PUPable EnzoMethodPmDeposit;
@@ -181,24 +178,12 @@
     entry void r_method_check_enter(CkReductionMsg *);
     entry void p_check_done();
     entry void p_set_io_writer(CProxy_IoEnzoWriter proxy);
-<<<<<<< HEAD
-
-    // EnzoMethodInfer
-    entry void p_infer_set_array_count(int count);
-    entry void p_infer_array_created();
-    entry void p_infer_done();
-=======
->>>>>>> a7929674
 
     // enzo_control_restart
     entry void p_set_io_reader(CProxy_IoEnzoReader proxy);
     entry void p_io_reader_created();
     entry void p_restart_next_level();
     entry void p_restart_level_created();
-<<<<<<< HEAD
-    // enzo_level_array
-    entry void p_set_level_array(CProxy_EnzoLevelArray proxy);
-=======
 
     // EnzoMethodInfer
     entry void p_infer_set_array_count(int count);
@@ -211,17 +196,12 @@
    // FBNet
    entry void p_fbnet_concatenate_sphere_lists();
    entry void p_fbnet_done();
->>>>>>> a7929674
   };
 
   //----------------------------------------------------------------------
   array[Index] EnzoBlock : Block {
 
-<<<<<<< HEAD
-    entry EnzoBlock (process_type ip_source, MsgType msg_type);
-=======
     entry EnzoBlock (MsgType msg_type);
->>>>>>> a7929674
 
     entry EnzoBlock();
 
@@ -254,12 +234,9 @@
     entry void p_method_infer_update (int n, char buffer[n], int il3[3]);
     entry void p_method_infer_exit();
 
-<<<<<<< HEAD
-=======
     entry void p_method_fbnet_update_mesh(CkReductionMsg * msg);
     entry void p_method_fbnet_exit();
 
->>>>>>> a7929674
     // checkpoint
     entry void p_check_write_first
       (int num_files, std::string name_dir);
@@ -342,12 +319,7 @@
 
   array[1D] IoEnzoWriter : IoWriter {
     entry IoEnzoWriter();
-<<<<<<< HEAD
-    entry IoEnzoWriter (int num_files, std::string ordering,
-                        int monitor_iter, int include_ghosts);
-=======
     entry IoEnzoWriter (int num_files, int monitor_iter, int include_ghosts);
->>>>>>> a7929674
     entry void p_write(EnzoMsgCheck * );
   };
 
