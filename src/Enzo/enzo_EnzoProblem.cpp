--- conflicted
+++ resolved
@@ -735,13 +735,12 @@
       method = new EnzoMethodFeedback();
     }
 
-<<<<<<< HEAD
   } else if (name == "ramses_rt") {
 
     method = new EnzoMethodRamsesRT(
                  enzo_config->method_ramses_rt_N_groups,
                  enzo_config->method_ramses_rt_clight_frac);
-=======
+
   } else if (name == "check") {
 
     // Method for checkpointing the simulation
@@ -803,7 +802,6 @@
 			enzo_config->method_sink_maker_max_offset_cell_fraction,
 			enzo_config->method_sink_maker_offset_seed_shift
 				     );
->>>>>>> f0ed781f
   } else {
 
     // Fallback to Cello method's
