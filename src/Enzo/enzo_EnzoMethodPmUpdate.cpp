--- conflicted
+++ resolved
@@ -47,19 +47,6 @@
                                 particle_groups->item("has_mass",ipt)
                                                         ));
 
-<<<<<<< HEAD
-  ParticleDescr * particle_descr = cello::particle_descr();
-  Grouping * particle_groups = particle_descr->groups();
-
-  int num_mass = particle_groups->size("has_mass");
-
-  for (int ipt = 0; ipt < num_mass; ipt++)
-    refresh.add_particle(particle_descr->type_index(
-                                particle_groups->item("has_mass",ipt)
-                                                        ));
-
-=======
->>>>>>> 7bd002ec
   // PM parameters initialized in EnzoBlock::initialize()
 }
 
@@ -123,17 +110,10 @@
     int num_mass = particle_groups->size("has_mass");
 
     for (int ipt = 0; ipt < num_mass; ipt++){
-<<<<<<< HEAD
 
       std::string particle_type = particle_groups->item("has_mass",ipt);
       int it = particle.type_index (particle_type);
 
-=======
-
-      std::string particle_type = particle_groups->item("has_mass",ipt);
-      int it = particle.type_index (particle_type);
-
->>>>>>> 7bd002ec
       //    double dt_shift = 0.0;
       if (rank >= 1) {
         EnzoComputeCicInterp interp_x ("acceleration_x", particle_type, "ax", dt_shift);
