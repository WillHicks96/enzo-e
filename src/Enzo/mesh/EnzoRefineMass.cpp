--- conflicted
+++ resolved
@@ -1,23 +1,16 @@
-// // See LICENSE_CELLO file for license and copyright information
-
-// /// @file     enzo_EnzoRefineMass.cpp
-// /// @author   James Bordner (jobordner@ucsd.edu)
-// /// @date     2013-04-23
-// /// @brief    Implementation of Enzo RefineMass class
+// See LICENSE_CELLO file for license and copyright information
+
+/// @file     enzo_EnzoRefineMass.cpp
+/// @author   James Bordner (jobordner@ucsd.edu)
+/// @date     2013-04-23
+/// @brief    Implementation of Enzo RefineMass class
 
 // #define DEBUG_REFINE
 
-<<<<<<< HEAD
-#include "enzo.hpp"
-#include "charm_simulation.hpp"
-#include "enzo.hpp"
-#include "charm_enzo.hpp"
-=======
 #include "Enzo/mesh/mesh.hpp"
 #include "Enzo/enzo.hpp"
 #include "Cello/charm_simulation.hpp"
 #include "enzo.decl.h"
->>>>>>> 7e7ecd20
 
 //----------------------------------------------------------------------
 
