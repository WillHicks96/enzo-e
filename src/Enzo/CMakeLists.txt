--- conflicted
+++ resolved
@@ -117,12 +117,9 @@
 #  transitively included in all targets. If they weren't public, the include
 #  directories would not be properly inherited)
 target_link_libraries(enzo
-<<<<<<< HEAD
-  PUBLIC Enzo::gravity riemann ${Cello_LIBS} ${External_LIBS}
-=======
-  PUBLIC Enzo::assorted Enzo::initial Enzo::mesh Enzo::tests Enzo::utils
+  PUBLIC Enzo::assorted Enzo::gravity Enzo::initial Enzo::mesh Enzo::tests
+  PUBLIC Enzo::utils
   PUBLIC riemann ${Cello_LIBS} ${External_LIBS}
->>>>>>> 49319884
   PUBLIC enzoCharmModule
 )
 target_include_directories(enzo
