#=======================
# Define Charm++ modules
#=======================
# This section declares Charm++ module targets. These are header-only targets
# that represent the .decl.h and .def.h headers generated from the .ci
# interface files by the charm++ libraries.
#
# We also define dependencies between modules (represented by occurences of
# extern in the .ci file)
include(charm)
addCharmModule( "enzo" )
target_link_libraries(enzoCharmModule INTERFACE meshCharmModule)

# note: main_enzoCharmModule was created in a previous CMakeLists.txt file
target_link_libraries(main_enzoCharmModule INTERFACE enzoCharmModule)

#==============
# General setup
#==============

# Get the list of source files
# - we do this using GLOB patterns. This approach is not recommended by the
#   authors of CMake (their recommendation is to explicitly list all files that
#   must be installed).
# - Some of the disadvantages of this approach are mitigated by inclusion of
#   the CONFIGURE_DEPENDS flag.
# - See the CMake Primer section of the developer documentation for more details
file(GLOB SRC_FILES CONFIGURE_DEPENDS
<<<<<<< HEAD
  *.cpp *F *hpp fortran.h fortran_types.h
)
=======
  enzo*.cpp *F *enzo*hpp fortran.h fortran_types.h FofLib.cpp
)

# TODO(pgrete) Check if that file can be removed for good. It also not being used in the SCons build.
# -> PPML_sub.F:(.text+0x5ebf): multiple definition of `qdd6_'; CMakeFiles/enzo-e.dir/PPML_QDD6.F.o:PPML_QDD6.F:(.text+0x0): first defined here
list(FILTER SRC_FILES EXCLUDE REGEX "PPML_QDD6")
>>>>>>> 8f3e7e11

set(Cello_LIBS "cello_component;charm_component;control;disk;error;data;io;memory;mesh;monitor;parameters;parallel;performance;problem;compute;simulation;test_Unit")

set(External_LIBS "pngwriter;Boost::filesystem;PNG::PNG;HDF5_C")
if (USE_GRACKLE)
  LIST(APPEND External_LIBS "Grackle::Grackle")
endif()
if (use_papi)
  LIST(APPEND External_LIBS "PAPI::papi")
endif()
if (use_jemalloc)
  LIST(APPEND External_LIBS "jemalloc::jemalloc")
endif()

#=======================
# Define Library Targets
#=======================

# Step 1: forward-declare the enzo library. This holds most of the files that
#         are turned into the enzo binary. (We will return to this shortly)
add_library(enzo STATIC ${SRC_FILES})

# Step 2: define main_enzo
# -> this includes a machinery for driving the simulation (it's directly
#    analogous to the "tester" targets in the Cello directory)
# -> we need to define it now (and as a separate target from the binary) in
#    order to support tests that are defined in the subdirectory
add_library(main_enzo OBJECT ${CMAKE_CURRENT_SOURCE_DIR}/../Cello/main_enzo.cpp)
# TODO: we may want to reconsider the way that the code is structured so that
# we aren't declaring targets with source files from the Cello layer
target_include_directories (main_enzo
  PUBLIC ${CMAKE_CURRENT_SOURCE_DIR}/../Cello # for main.hpp
)
target_link_libraries(main_enzo
  PRIVATE enzo parallel cello_component monitor Boost::filesystem
  PUBLIC main_enzoCharmModule # this is public because main_enzo.decl.h is in
                              # the public header file: main.hpp)
)
target_link_options(main_enzo PRIVATE ${Cello_TARGET_LINK_OPTIONS})

# Step 3: add subdirectories (turning our attention back to the enzo target)
# -> these add other libraries that will be used when linking the enzo target
# -> these also add source files to the enzo target

# add files in enzo-core to enzo target (and define a unit test)
add_subdirectory(enzo-core)

# add files in hydro-mhd to enzo target and define the riemann library
add_subdirectory(hydro-mhd)

# add source files from other subdirectories to the enzo target
add_subdirectory(assorted)
add_subdirectory(cosmology)
add_subdirectory(fluid-props)
add_subdirectory(gravity)
add_subdirectory(initial)
add_subdirectory(io)
add_subdirectory(mesh)
add_subdirectory(obsolete)
add_subdirectory(particle)
add_subdirectory(tests)
add_subdirectory(utils)

# Step 4: specify additional information about the Enzo library
# (dependencies are only PUBLIC because of the way that all headers are
#  transitively included in all targets. If they weren't public, the include
#  directories would not be properly inherited)
target_link_libraries(enzo
  PUBLIC riemann ${Cello_LIBS} ${External_LIBS}
  PUBLIC enzoCharmModule
)
target_include_directories(enzo
  PUBLIC ${CMAKE_CURRENT_SOURCE_DIR} # for enzo.hpp when linking to a target in
                                     # separate directory
)
target_link_options(enzo PRIVATE ${Cello_TARGET_LINK_OPTIONS})


#======================
# Define Binary Targets
#======================

# define the main executable
add_executable(enzo-e enzo-e.cpp)
target_link_libraries(enzo-e PRIVATE enzo main_enzo ${External_LIBS})
target_link_options(enzo-e PRIVATE ${Cello_TARGET_LINK_OPTIONS})

# define a unit test:
#
# consider removing the enzo-specific stuff from this test so that we can
# define it entirely in the Cello layer
add_executable(
  test_class_size "${CMAKE_CURRENT_SOURCE_DIR}/../Cello/test_class_size.cpp"
)
target_link_libraries(test_class_size PRIVATE enzo mesh tester_mesh)
target_link_options(test_class_size PRIVATE ${Cello_TARGET_LINK_OPTIONS})<|MERGE_RESOLUTION|>--- conflicted
+++ resolved
@@ -26,17 +26,8 @@
 #   the CONFIGURE_DEPENDS flag.
 # - See the CMake Primer section of the developer documentation for more details
 file(GLOB SRC_FILES CONFIGURE_DEPENDS
-<<<<<<< HEAD
-  *.cpp *F *hpp fortran.h fortran_types.h
+  *.cpp *.F *.hpp fortran.h fortran_types.h
 )
-=======
-  enzo*.cpp *F *enzo*hpp fortran.h fortran_types.h FofLib.cpp
-)
-
-# TODO(pgrete) Check if that file can be removed for good. It also not being used in the SCons build.
-# -> PPML_sub.F:(.text+0x5ebf): multiple definition of `qdd6_'; CMakeFiles/enzo-e.dir/PPML_QDD6.F.o:PPML_QDD6.F:(.text+0x0): first defined here
-list(FILTER SRC_FILES EXCLUDE REGEX "PPML_QDD6")
->>>>>>> 8f3e7e11
 
 set(Cello_LIBS "cello_component;charm_component;control;disk;error;data;io;memory;mesh;monitor;parameters;parallel;performance;problem;compute;simulation;test_Unit")
 
