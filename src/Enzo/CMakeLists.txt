--- conflicted
+++ resolved
@@ -10,15 +10,6 @@
 include(charm)
 addCharmModule( "enzo" )
 target_link_libraries(enzoCharmModule INTERFACE meshCharmModule)
-<<<<<<< HEAD
-
-# note: main_enzoCharmModule was created in a previous CMakeLists.txt file
-target_link_libraries(main_enzoCharmModule INTERFACE enzoCharmModule)
-
-#==============
-# General setup
-#==============
-=======
 
 # note: main_enzoCharmModule was created in a previous CMakeLists.txt file
 target_link_libraries(main_enzoCharmModule INTERFACE enzoCharmModule)
@@ -34,7 +25,6 @@
 # A target, called <MY-TARGET> uses of this variable in a call like:
 #    target_include_directories(<MY-TARGET> PUBLIC ${ROOT_INCLUDE_DIR})
 set(ROOT_INCLUDE_DIR ${CMAKE_CURRENT_SOURCE_DIR}/../)
->>>>>>> 2203fa33
 
 # Get the list of source files
 # - we do this using GLOB patterns. This approach is not recommended by the
@@ -79,10 +69,7 @@
 add_library(main_enzo OBJECT ${CMAKE_CURRENT_SOURCE_DIR}/../Cello/main_enzo.cpp)
 # TODO: we may want to reconsider the way that the code is structured so that
 # we aren't declaring targets with source files from the Cello layer
-<<<<<<< HEAD
-=======
 
->>>>>>> 2203fa33
 target_include_directories (main_enzo
   PUBLIC ${CMAKE_CURRENT_SOURCE_DIR}/../Cello # for main.hpp
 )
@@ -100,30 +87,6 @@
 # add files in enzo-core to enzo target (and define a unit test)
 add_subdirectory(enzo-core)
 
-<<<<<<< HEAD
-# add files in hydro-mhd to enzo target and define the riemann library
-add_subdirectory(hydro-mhd)
-
-# add source files from other subdirectories to the enzo target
-add_subdirectory(assorted)
-add_subdirectory(chemistry)
-add_subdirectory(cosmology)
-add_subdirectory(fluid-props)
-add_subdirectory(gravity)
-add_subdirectory(initial)
-add_subdirectory(io)
-add_subdirectory(mesh)
-add_subdirectory(obsolete)
-add_subdirectory(particle)
-add_subdirectory(utils)
-
-# note that the tests subdirectory introduces problem initializers that can
-# be used to setup test-problems. The BUILD_TESTING option has no impact on
-# what is built from this directory (it only affects whether binaries,
-# expressly used for unit-testing are built)
-add_subdirectory(tests)
-
-=======
 # add source files from other subdirectories to the enzo target
 add_subdirectory(chemistry)
 add_subdirectory(cosmology)
@@ -161,19 +124,14 @@
 # define the Enzo::utils target
 add_subdirectory(utils)
 
->>>>>>> 2203fa33
 # Step 4: specify additional information about the Enzo library
 # (dependencies are only PUBLIC because of the way that all headers are
 #  transitively included in all targets. If they weren't public, the include
 #  directories would not be properly inherited)
 target_link_libraries(enzo
-<<<<<<< HEAD
-  PUBLIC riemann ${Cello_LIBS} ${External_LIBS}
-=======
   PUBLIC Enzo::assorted Enzo::gravity Enzo::hydro-mhd Enzo::initial Enzo::io
   PUBLIC Enzo::mesh Enzo::particle Enzo::tests Enzo::utils
   PUBLIC ${Cello_LIBS} ${External_LIBS}
->>>>>>> 2203fa33
   PUBLIC enzoCharmModule
 )
 target_include_directories(enzo
@@ -183,8 +141,6 @@
 target_link_options(enzo PRIVATE ${Cello_TARGET_LINK_OPTIONS})
 
 
-<<<<<<< HEAD
-=======
 # At the time of writing, cello.hpp is included in basically every source file
 # (it's either directly included, or included via enzo.hpp). Thus it's okay to
 # use these precompiled headers in all of the files.
@@ -207,7 +163,6 @@
 #   for catching these cases (more helpful than the existing CI test). It could
 #   when/if we start subdividing the enzo-target into subtargets...
 
->>>>>>> 2203fa33
 #======================
 # Define Binary Targets
 #======================
