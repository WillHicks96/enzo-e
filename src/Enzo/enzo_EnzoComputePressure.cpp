// See LICENSE_CELLO file for license and copyright information

/// @file     enzo_EnzoComputePressure.cpp
/// @author   James Bordner (jobordner@ucsd.edu)
/// @date     2014-10-27 22:37:41
/// @brief    Implements the EnzoComputePressure class

#include "cello.hpp"

#include "enzo.hpp"

//----------------------------------------------------------------------

EnzoComputePressure::EnzoComputePressure (double gamma,
					                                bool comoving_coordinates)
  : Compute(),
    gamma_(gamma),
    comoving_coordinates_(comoving_coordinates)
{
}

//----------------------------------------------------------------------

void EnzoComputePressure::pup (PUP::er &p)
{

  // NOTE: change this function whenever attributes change

  TRACEPUP;

  Compute::pup(p);

  p | gamma_;
  p | comoving_coordinates_;

}

//----------------------------------------------------------------------

void EnzoComputePressure::compute ( Block * block) throw()
{
  compute_(block);
}

//----------------------------------------------------------------------

void EnzoComputePressure::compute_(Block * block
#ifdef CONFIG_USE_GRACKLE
<<<<<<< HEAD
                                    , code_units * grackle_units /*NULL*/,
																	   	grackle_field_data * grackle_fields /*NULL*/
=======
                                    , code_units * grackle_units, /*NULL*/
                                      grackle_field_data * grackle_fields /*NULL*/
>>>>>>> cd0a4c06
#endif
                                   )
{

  if (!block->is_leaf()) return;

  EnzoBlock * enzo_block = enzo::block(block);

  Field field = enzo_block->data()->field();

  enzo_float * p = (enzo_float*) field.values("pressure");

#ifdef CONFIG_USE_GRACKLE

  code_units grackle_units_;
  grackle_field_data grackle_fields_;

  // setup grackle units if they are not already provided
  if (!grackle_units){
    grackle_units = &grackle_units_;
    EnzoMethodGrackle::setup_grackle_units(enzo_block, grackle_units);
  }

  // if grackle fields are not provided, define them
  if (!grackle_fields){
    grackle_fields  = &grackle_fields_;
    EnzoMethodGrackle::setup_grackle_fields(enzo_block, grackle_fields);
  }

  // Compute pressure in Grackle
  if (calculate_pressure(grackle_units, grackle_fields, p) == ENZO_FAIL){
		ERROR("EnzoComputePressure::compute_()",
	        "Error in call to Grackle's calculate_pressure routine.\n");
	}


#else
  const int rank = cello::rank();

<<<<<<< HEAD
	enzo_float * d = (enzo_float*) field.values("density");
=======
  enzo_float * d = (enzo_float*) field.values("density");
>>>>>>> cd0a4c06

  enzo_float * v3[3] =
    { (enzo_float*) (              field.values("velocity_x")),
      (enzo_float*) ((rank >= 2) ? field.values("velocity_y") : NULL),
      (enzo_float*) ((rank >= 3) ? field.values("velocity_z") : NULL) };

  enzo_float * te = (enzo_float*) field.values("total_energy");

  int nx,ny,nz;
  field.size(&nx,&ny,&nz);

  int gx,gy,gz;
  field.ghost_depth (0,&gx,&gy,&gz);
  if (rank < 2) gy = 0;
  if (rank < 3) gz = 0;

  int m = (nx+2*gx) * (ny+2*gy) * (nz+2*gz);
  enzo_float gm1 = gamma_ - 1.0;
  for (int i=0; i<m; i++) {
    enzo_float e= te[i];
    e -= 0.5*v3[0][i]*v3[0][i];
    if (rank >= 2) e -= 0.5*v3[1][i]*v3[1][i];
    if (rank >= 3) e -= 0.5*v3[2][i]*v3[2][i];
    p[i] = gm1 * d[i] * e;
  }
#endif

  // Place any additional pressure computation here:
	//    Note: if adding more here, may need to also change
	//          location of field pointer declarations above
	//          (inside / outside of Grackle ifdef)

 return;
}<|MERGE_RESOLUTION|>--- conflicted
+++ resolved
@@ -12,7 +12,7 @@
 //----------------------------------------------------------------------
 
 EnzoComputePressure::EnzoComputePressure (double gamma,
-					                                bool comoving_coordinates)
+					  bool comoving_coordinates)
   : Compute(),
     gamma_(gamma),
     comoving_coordinates_(comoving_coordinates)
@@ -46,13 +46,8 @@
 
 void EnzoComputePressure::compute_(Block * block
 #ifdef CONFIG_USE_GRACKLE
-<<<<<<< HEAD
-                                    , code_units * grackle_units /*NULL*/,
-																	   	grackle_field_data * grackle_fields /*NULL*/
-=======
                                     , code_units * grackle_units, /*NULL*/
                                       grackle_field_data * grackle_fields /*NULL*/
->>>>>>> cd0a4c06
 #endif
                                    )
 {
@@ -92,11 +87,7 @@
 #else
   const int rank = cello::rank();
 
-<<<<<<< HEAD
-	enzo_float * d = (enzo_float*) field.values("density");
-=======
   enzo_float * d = (enzo_float*) field.values("density");
->>>>>>> cd0a4c06
 
   enzo_float * v3[3] =
     { (enzo_float*) (              field.values("velocity_x")),
