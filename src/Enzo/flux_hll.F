#define FORTRAN
#include "fortran.h"
c=======================================================================
c////////////////////////  SUBROUTINE FLUX_HLL \\\\\\\\\\\\\\\\\\\\\\\\

      subroutine flux_hll(
     &     dslice, eslice, geslice, uslice, vslice, wslice, dx,diffcoef,
     &     idim, jdim, i1, i2, j1, j2, dt, gamma,
     &     idiff, idual, eta1, ifallback,
     &     dls, drs, pls, prs, uls, urs, vls, vrs, wls, wrs, gels, gers,
     &     df, uf, vf, wf, ef, gef, ges,
     &     ncolor, colslice, colls, colrs, colf, ierror
     &     )

c  RIEMANN SOLVER USING HLL APPROXIMATION
c
c  written by: John Wise
c  date:       July, 2010
c  modified1:  
c
c  PURPOSE:
c     This routine performs an approximate Riemann solution for each
c     zone edge described by dls, drs (etc) where dls(i) is the density
c     on the left side of zone interface (i), and drs(i) is the density
c     on the right side of zone interface (i).  Note that this differs
c     from the zone-centered way of indexing things.  See Toro's book 
c     (Ch. 10) for more details.
c
c  INPUT:
c    dt     - timestep in problem time
c    eta1   - (dual) selection parameter for total energy (typically ~0.001)
c    gamma  - ideal gas law constant
c    gravity - gravity flag (0 = off, 1 = on)
c    grslice - acceleration in this direction in this slice
c    i1,i2  - starting and ending addresses for dimension 1
c    idim   - declared leading dimension of slices
c    idual  - dual energy formalism flag (0 = off)
c    ipresfree - pressure free flag (0 = off, 1 = on, i.e. p=0)
c    j1,j2  - starting and ending addresses for dimension 2
c    jdim   - declared second dimension of slices
c    dl,rs  - density at left and right edges of each cell
c    pl,rs  - pressure at left and right edges of each cell
c    pmin   - minimum allowed pressure
c    ul,rs  - 1-velocity at left and right edges of each cell
c    
c  OUTPUT:
c    
c  EXTERNALS:
c
c  LOCALS:
c    tolerance - close iteration to tolerance
c
c  PARAMETERS:
c    numiter - max number of Newton iterations to perform [8]
c
c-----------------------------------------------------------------------
      implicit NONE
#define FORTRAN
#include "fortran_types.h"
c
      INTG_PREC ijkn,ierror
      parameter (ijkn=MAX_ANY_SINGLE_DIRECTION)
c-----------------------------------------------------------------------
c
c  argument declarations
c
      INTG_PREC i1, i2, j1, j2, idim, jdim, ncolor, idiff, idual, 
     $     ifallback
      R_PREC gamma, dt, eta1
      R_PREC dx(idim)
      R_PREC uls(idim,jdim), vls(idim,jdim), wls(idim,jdim),
     $     urs(idim,jdim), vrs(idim,jdim), wrs(idim,jdim),
     $     pls(idim,jdim), dls(idim,jdim), gels(idim,jdim),
     $     prs(idim,jdim), drs(idim,jdim), gers(idim,jdim),
     $     colls(idim,jdim,ncolor), colrs(idim,jdim,ncolor),
     $     diffcoef(idim,jdim), dslice(idim,jdim), 
     $     uslice(idim,jdim), vslice(idim,jdim), wslice(idim,jdim),
     $     eslice(idim,jdim), geslice(idim,jdim),
     $     colslice(idim,jdim,ncolor)
      R_PREC df(idim,jdim), ef(idim,jdim), gef(idim,jdim), 
     $     ges(idim,jdim), uf(idim,jdim), vf(idim,jdim), 
     $     wf(idim,jdim), colf(idim,jdim,ncolor)
c
c  local declarations
c
      INTG_PREC i, j, n
      R_PREC sqrtdl, sqrtdr, gamma1, isdlpdr, vroe1, vroe2, vroe3, v2,
     $     hroe, tl, tr, dl, dr, q1, dub, delu, energy, qc,
     $     gamma1i, csl0, csr0
      R_PREC cs(ijkn), char1(ijkn), char2(ijkn), csl(ijkn), csr(ijkn),
     $     cw(ijkn), cp(ijkn), diffd(ijkn), diffuu(ijkn), diffuv(ijkn),
     $     diffuw(ijkn), diffue(ijkn), diffuge(ijkn), 
     $     bp(ijkn), bm(ijkn), el(ijkn), er(ijkn), pcent(ijkn),
     $     bm0(ijkn), bp0(ijkn)
      R_PREC dfl(ijkn), dfr(ijkn), ufl(ijkn), ufr(ijkn), 
     $     vfl(ijkn), vfr(ijkn), wfl(ijkn), wfr(ijkn),
     $     efl(ijkn), efr(ijkn), gefl(ijkn), gefr(ijkn),
     $     gesl(ijkn), gesr(ijkn),
     $     colfl(ijkn,MAX_COLOR), colfr(ijkn,MAX_COLOR)
      R_PREC sl(ijkn), sr(ijkn), sm(ijkn)
      R_PREC dubl, dubr

      gamma1 = gamma - 1._RKIND
      gamma1i = 1._RKIND / gamma1
c
c  Loop through this slice, doing 1 sweep at a time
c
      do j = j1,j2
c
c     Compute the Roe-averaged data from the left and right states
c
      do i = i1,i2+1
         sqrtdl = sqrt(dls(i,j))
         sqrtdr = sqrt(drs(i,j))
         isdlpdr = 1._RKIND / (sqrtdl + sqrtdr)
         vroe1 = (sqrtdl * uls(i,j) + sqrtdr * urs(i,j)) * isdlpdr
         vroe2 = (sqrtdl * vls(i,j) + sqrtdr * vrs(i,j)) * isdlpdr
         vroe3 = (sqrtdl * wls(i,j) + sqrtdr * wrs(i,j)) * isdlpdr
         v2 = vroe1**2 + vroe2**2 + vroe3**2
c
c     The enthalpy H=(E+P)/d is averaged for adiabatic flows, rather
c     than E or P directly.  
c     sqrtql*hl = sqrtdl*(el+pl)/dl = (el+pl)/sqrtdl
c         
         el(i) = gamma1i * pls(i,j) + 0.5_RKIND*dls(i,j)*
     $        (uls(i,j)**2 + vls(i,j)**2 + wls(i,j)**2)
         er(i) = gamma1i * prs(i,j) + 0.5_RKIND*drs(i,j)*
     $        (urs(i,j)**2 + vrs(i,j)**2 + wrs(i,j)**2)
         hroe = ((el(i) + pls(i,j))/sqrtdl + 
     $        (er(i) + prs(i,j))/sqrtdr) * isdlpdr
c
c     Compute characteristics using Roe-averaged values
c
         cs(i) = sqrt(gamma1*max((hroe - 0.5_RKIND*v2), tiny))
         char1(i) = vroe1 - cs(i)
         char2(i) = vroe1 + cs(i)
      enddo
c
c     Compute the min/max wave speeds
c
      do i = i1,i2+1

         csl0 = sqrt(gamma*pls(i,j)/dls(i,j))
         csr0 = sqrt(gamma*prs(i,j)/drs(i,j))

         csl(i) = min(uls(i,j)-csl0, char1(i))
         csr(i) = max(urs(i,j)+csr0, char2(i))

         bm(i) = min(csl(i), 0._RKIND)
         bp(i) = max(csr(i), 0._RKIND)
         
         bm0(i) = uls(i,j) - bm(i)
         bp0(i) = urs(i,j) - bp(i)

      enddo
c
c     Weights for different (left, right, star) regions in the cell
c
      do i = i1,i2+1
         q1 = (bp(i) + bm(i)) / (bp(i) - bm(i))
         sl(i) = 0.5_RKIND * (1._RKIND + q1)
         sr(i) = 0.5_RKIND * (1._RKIND - q1)
      enddo
c
c     Compute diffusion terms
c
      if (idiff .ne. 0) then
         do i = i1,i2+1
            diffd(i) = diffcoef(i,j) * (dslice(i-1,j) - dslice(i,j))
            diffuu(i) = diffcoef(i,j) * 
     $           (dslice(i-1,j)*uslice(i-1,j) - dslice(i,j)*uslice(i,j))
            diffuv(i) = diffcoef(i,j) * 
     $           (dslice(i-1,j)*vslice(i-1,j) - dslice(i,j)*vslice(i,j))
            diffuw(i) = diffcoef(i,j) * 
     $           (dslice(i-1,j)*wslice(i-1,j) - dslice(i,j)*wslice(i,j))
            diffue(i) = diffcoef(i,j) * 
     $           (dslice(i-1,j)*eslice(i-1,j) - dslice(i,j)*eslice(i,j))
         enddo
         if (idual .eq. 1) then
            do i = i1,i2+1
               diffuge(i) = 
     $              diffcoef(i,j) * (dslice(i-1,j)*geslice(i-1,j) -
     $              dslice(i,j)*geslice(i,j))
            enddo
         endif
      else
         do i = i1,i2+1
            diffd(i) = 0._RKIND
            diffuu(i) = 0._RKIND
            diffuv(i) = 0._RKIND
            diffuw(i) = 0._RKIND
            diffue(i) = 0._RKIND
            diffuge(i) = 0._RKIND
         enddo
      endif
c
c     Compute the left and right fluxes along the characteristics.
c     Compute the color fluxes afterwards (loop n, then i) for cache
c     efficiency.  For dual energy formalism, do not include the source
c     term.  Treat like an advected quantity.
c
      do i = i1,i2+1

         dubl = dls(i,j) * uls(i,j)
         dubr = drs(i,j) * urs(i,j)

         dfl(i) = dls(i,j) * bm0(i)
         dfr(i) = drs(i,j) * bp0(i)

         ufl(i) = dubl * bm0(i) + pls(i,j)
         ufr(i) = dubr * bp0(i) + prs(i,j)

         vfl(i) = dls(i,j)*vls(i,j) * bm0(i)
         vfr(i) = drs(i,j)*vrs(i,j) * bp0(i)

         wfl(i) = dls(i,j)*wls(i,j) * bm0(i)
         wfr(i) = drs(i,j)*wrs(i,j) * bp0(i)

         efl(i) = el(i) * bm0(i) + pls(i,j)*uls(i,j)
         efr(i) = er(i) * bp0(i) + prs(i,j)*urs(i,j)

      enddo                     ! i
c
c     Gas energy is treated like an advected quantity
c
      if (idual .eq. 1) then
         do i = i1,i2+1
            gefl(i) = bm0(i) * gels(i,j) * dls(i,j)
            gefr(i) = bp0(i) * gers(i,j) * drs(i,j)
            gesl(i) = bm0(i)
            gesr(i) = bp0(i)
         enddo
      endif
c
c     Now for the colors
c
      do n=1,ncolor
         do i=i1,i2+1
            colfl(i,n) = bm0(i) * colls(i,j,n)
            colfr(i,n) = bp0(i) * colrs(i,j,n)
         enddo                  ! i
      enddo                     ! colors
c
c     Compute HLL flux at interface plus diffusion
c
      do i = i1,i2+1
         df(i,j) = sl(i)*dfl(i) + sr(i)*dfr(i) + diffd(i)
         uf(i,j) = sl(i)*ufl(i) + sr(i)*ufr(i) + diffuu(i)
         vf(i,j) = sl(i)*vfl(i) + sr(i)*vfr(i) + diffuv(i)
         wf(i,j) = sl(i)*wfl(i) + sr(i)*wfr(i) + diffuw(i)
         ef(i,j) = sl(i)*efl(i) + sr(i)*efr(i) + diffue(i)
      enddo

      if (idual .eq. 1) then
         do i = i1,i2+1
            gef(i,j) = sl(i)*gefl(i) + sr(i)*gefr(i) + diffuge(i)
         enddo
      endif

      do n = 1, ncolor
         do i = i1,i2+1
            colf(i,j,n) = sl(i)*colfl(i,n) + sr(i)*colfr(i,n)
         enddo
      enddo
c
c     If in the star region (sm<0), add flux from the intermediate waves
c
#ifdef UNUSED
      do i = i1,i2+1
         if (sm(i) .lt. 0._RKIND) then
            df(i,j) = df(i,j) + sm(i) * (drs(i,j) - dls(i,j))
            uf(i,j) = uf(i,j) + sm(i) * 
     $           (drs(i,j)*urs(i,j) - dls(i,j)*uls(i,j))
            vf(i,j) = vf(i,j) + sm(i) * 
     $           (drs(i,j)*vrs(i,j) - dls(i,j)*vls(i,j))
            wf(i,j) = wf(i,j) + sm(i) * 
     $           (drs(i,j)*wrs(i,j) - dls(i,j)*wls(i,j))
            ef(i,j) = ef(i,j) + sm(i) * (er(i) - el(i))
            if (idual .eq. 1) then
               gef(i,j) = gef(i,j) + sm(i) *
     $              (drs(i,j)*gers(i,j) - dls(i,j)*gels(i,j))
            endif
         endif
      enddo

      do n = 1, ncolor
         do i = i1,i2+1
            if (sm(i) .lt. 0._RKIND) then
               colf(i,j,n) = colf(i,j,n) + sm(i) *
     $              (colrs(i,j,n) - colls(i,j,n))
            endif
         enddo
      enddo
#endif
c
c     Calculate source term for gas energy
c
      if (idual .eq. 1) then
         do i=i1, i2+1
            pcent(i) = max((gamma-1._RKIND)*geslice(i,j)*dslice(i,j), 
     $           tiny)
         enddo
         do i=i1, i2+1
            qc = dt/dx(i)
            ges(i,j) = qc * pcent(i) * 
     $           (sl(i  )*gesl(i  ) + sr(i  )*gesr(i  ) -
     $            sl(i+1)*gesl(i+1) - sr(i+1)*gesr(i+1))
         enddo
      endif
c
c     Finally absorb dt/dx into fluxes.  Advected quantities (including
c     the gas energy) are only multiplied by dt.
c
      do i = i1,i2+1
         qc = dt/dx(i)
         df(i,j) = qc*df(i,j)
         uf(i,j) = qc*uf(i,j)
         vf(i,j) = qc*vf(i,j)
         wf(i,j) = qc*wf(i,j)
         ef(i,j) = qc*ef(i,j)
      enddo
      
      if (idual .eq. 1) then
         do i = i1,i2+1
            gef(i,j) = dt/dx(i)*gef(i,j)
         enddo
      endif

      do n = 1,ncolor
         do i = i1,i2+1
            colf(i,j,n) = dt*colf(i,j,n)
         enddo
      enddo
c
c     Check here for negative densities and energies
c
      do i=i1, i2
         if (dslice(i,j)+df(i,j)-df(i+1,j) .le. 0._RKIND) then
            if (eslice(i,j) .lt. 0._RKIND) then
               write (6,*) 'flux_hll: eslice < 0: ', i, j
               write (6,*) qc*(ef(i,j)-ef(i+1,j)),
     &              eslice(i,j)*dslice(i,j)
               ierror = ENZO_ERROR_FLUX_HLL_ESLICE
            else
               write (6,*) 'flux_hll: dnu <= 0:', i, j
               ierror = ENZO_ERROR_FLUX_HLL_DSLICE
            endif
            write (6,*) 'a', dslice(i,j) + df(i,j)-df(i+1,j),
     $           df(i,j)-df(i+1,j), dslice(i,j), dt/dx(i), dt
            write (6,*) 'b', csl(i-1), csl(i), csl(i+1)
            write (6,*) 'c', csr(i-1), csr(i), csr(i+1)
            write (6,*) 'd', char1(i-1), char1(i), char1(i+1)
            write (6,*) 'e', char2(i-1), char2(i), char2(i+1)
            write (6,*) 'f', sl(i-1), sl(i), sl(i+1)
            write (6,*) 'g', sr(i-1), sr(i), sr(i+1)
            write (6,*) 'h1', dfl(i-1), dfl(i), dfl(i+1)
            write (6,*) 'h2', dfr(i-1), dfr(i), dfr(i+1)
            write (6,*) 'i', df(i-1,j), df(i,j), df(i+1,j)
            write (6,*) 'j', uf(i-1,j), uf(i,j), uf(i+1,j)
            write (6,*) 'k', vf(i-1,j), vf(i,j), vf(i+1,j)
            write (6,*) 'l', wf(i-1,j), wf(i,j), wf(i+1,j)
            write (6,*) 'm', ef(i-1,j), ef(i,j), ef(i+1,j)
            write (6,*) 'n', gef(i-1,j), gef(i,j), gef(i+1,j)
            write (6,*) 'o', dls(i-1,j), dls(i,j), dls(i+1,j)
            write (6,*) 'p', drs(i-1,j), drs(i,j), drs(i+1,j)
            write (6,*) 'q', uls(i-1,j), uls(i,j), uls(i+1,j)
            write (6,*) 'r', urs(i-1,j), urs(i,j), urs(i+1,j)
            write (6,*) 's', pls(i-1,j), pls(i,j), pls(i+1,j)
            write (6,*) 't', prs(i-1,j), prs(i,j), prs(i+1,j)
            write (6,*) 'u', dslice(i-1,j), dslice(i,j), dslice(i+1,j)
            write (6,*) 'v', uslice(i-1,j), uslice(i,j), uslice(i+1,j)
            write (6,*) 'w', eslice(i-1,j), eslice(i,j), eslice(i+1,j)
            if (idual .gt. 0) then
               write (6,*) 'x', geslice(i-1,j), geslice(i,j), 
     $              geslice(i+1,j)
               write (6,*) 'y',geslice(i-1,j)*dslice(i-1,j)*(gamma-1.0), 
     &              geslice(i  ,j)*dslice(i  ,j)*(gamma-1.0), 
     &              geslice(i+1,j)*dslice(i+1,j)*(gamma-1.0)
            endif
c     if (gravity .eq. 1) 
c     &        write (6,*) grslice(i-1,j), grslice(i,j), grslice(i+1,j)
            if (ifallback .eq. 1) 
     $           write(0,*) 'Cannot fallback anymore.  Already in HLL.'
            write(0,*) 'stop in euler with e < 0'
C            ERROR_MESSAGE
         endif
      enddo
c
c     Now check for negative colors (Warning only)
c
      do n=1, ncolor
         do i=i1, i2
            if (colslice(i,j,n) +
     $           (colf(i,j,n)-colf(i+1,j,n))/dx(i)
     $           .lt. 0._RKIND) then
               print*, 'WARNING'
               write(6,*) 'flux_hll: negative color',i,j,n
               write(6,*) 'a', dx(i), colf(i-1,j,n),colf(i,j,n),
     $              colf(i+1,j,n)
               write(6,*) 'b', colslice(i,j,n)+(colf(i,j,n)-
     $              colf(i+1,j,n))/dx(i),
     $              colslice(i,j,n),
     $              (colf(i,j,n)-colf(i+1,j,n))/dx(i)
               write(6,*) 'c', colslice(i-1,j,n),colslice(i,j,n),
     $              colslice(i+1,j,n)
               write(6,*) 'd', colls(i-1,j,n),colls(i,j,n),
     $              colls(i+1,j,n)
               write(6,*) 'e', colrs(i-1,j,n),colrs(i,j,n),
     $              colrs(i+1,j,n)
               write(6,*) 'f', uls(i-1,j),uls(i,j),uls(i+1,j)
               write(6,*) 'g', urs(i-1,j),urs(i,j),urs(i+1,j)
<<<<<<< HEAD

=======
               print*, 'WARNING_MESSAGE'
               ierror = ENZO_ERROR_FLUX_HLL_COLOR
>>>>>>> 1cfa4721
            endif
         enddo
      enddo
      
      enddo                     ! j

      end<|MERGE_RESOLUTION|>--- conflicted
+++ resolved
@@ -409,12 +409,8 @@
      $              colrs(i+1,j,n)
                write(6,*) 'f', uls(i-1,j),uls(i,j),uls(i+1,j)
                write(6,*) 'g', urs(i-1,j),urs(i,j),urs(i+1,j)
-<<<<<<< HEAD
-
-=======
                print*, 'WARNING_MESSAGE'
                ierror = ENZO_ERROR_FLUX_HLL_COLOR
->>>>>>> 1cfa4721
             endif
          enddo
       enddo
