--- conflicted
+++ resolved
@@ -1361,13 +1361,6 @@
     method_grackle_radiation_redshift = p->value_float
       ("Method:grackle:radiation_redshift", -1.0);
 
-<<<<<<< HEAD
-=======
-    // set a metallicity floor
-    method_grackle_metallicity_floor = p-> value_float
-      ("Method:grackle:metallicity_floor", 0.0);
-
->>>>>>> 0d20e200
     // Set Grackle parameters from parameter file
     method_grackle_chemistry->with_radiative_cooling = p->value_integer
       ("Method:grackle:with_radiative_cooling",
