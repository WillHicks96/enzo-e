// See LICENSE_CELLO file for license and copyright information

/// @file     enzo_EnzoConfig.cpp
/// @author   James Bordner (jobordner@ucsd.edu)
/// @date     2012-10-03
/// @brief    Implementation of the EnzoConfig class

#include "cello.hpp"
#include "enzo.hpp"

extern CProxy_EnzoSimulation proxy_enzo_simulation;

//----------------------------------------------------------------------

EnzoConfig g_enzo_config;

EnzoConfig::EnzoConfig() throw ()
  :
  adapt_mass_type(0),
  ppm_diffusion(false),
  ppm_dual_energy(false),
  ppm_dual_energy_eta_1(0.0),
  ppm_dual_energy_eta_2(0.0),
  ppm_flattening(0),
  ppm_minimum_pressure_support_parameter(0),
  ppm_number_density_floor(0.0),
  ppm_density_floor(0.0),
  ppm_pressure_floor(0.0),
  ppm_pressure_free(false),
  ppm_temperature_floor(0.0),
  ppm_steepening(false),
  ppm_use_minimum_pressure_support(false),
  ppm_mol_weight(0.0),
  field_gamma(0.0),
  field_uniform_density(1.0),
  physics_cosmology(false),
  physics_cosmology_hubble_constant_now(0.0),
  physics_cosmology_omega_matter_now(0.0),
  physics_cosmology_omega_lamda_now(0.0),
  physics_cosmology_omega_baryon_now(1.0),
  physics_cosmology_omega_cdm_now(0.0),
  physics_cosmology_comoving_box_size(0.0),
  physics_cosmology_max_expansion_rate(0.0),
  physics_cosmology_initial_redshift(0.0),
  physics_cosmology_final_redshift(0.0),
  physics_gravity(false),
  // EnzoInitialBCenter
  initial_bcenter_update_etot(false),
  // EnzoInitialBurkertBodenheimer
  initial_burkertbodenheimer_rank(0),
  initial_burkertbodenheimer_radius_relative(0.0),
  initial_burkertbodenheimer_particle_ratio(0.0),
  initial_burkertbodenheimer_mass(0.0),
  initial_burkertbodenheimer_temperature(0.0),
  initial_burkertbodenheimer_densityprofile(1),
  initial_burkertbodenheimer_rotating(true),
  initial_burkertbodenheimer_outer_velocity(-1),
  // EnzoInitialCloud
  initial_cloud_subsample_n(0),
  initial_cloud_radius(0.),
  initial_cloud_center_x(0.0),
  initial_cloud_center_y(0.0),
  initial_cloud_center_z(0.0),
  initial_cloud_density_cloud(0.0),
  initial_cloud_density_wind(0.0),
  initial_cloud_velocity_wind(0.0),
  initial_cloud_etot_wind(0.0),
  initial_cloud_eint_wind(0.0),
  initial_cloud_metal_mass_frac(0.0),
  initial_cloud_initialize_uniform_bfield(false),
  initial_cloud_perturb_stddev(0.0),
  initial_cloud_trunc_dev(0.0),
  initial_cloud_perturb_seed(0),
  // EnzoInitialCosmology
  initial_cosmology_temperature(0.0),
  // EnzoInitialCollapse
  initial_collapse_rank(0),
  initial_collapse_radius_relative(0.0),
  initial_collapse_particle_ratio(0.0),
  initial_collapse_mass(0.0),
  initial_collapse_temperature(0.0),
  // EnzoInitialFeedbackTest
  initial_feedback_test_density(),
  initial_feedback_test_HI_density(),
  initial_feedback_test_HII_density(),
  initial_feedback_test_HeI_density(),
  initial_feedback_test_HeII_density(),
  initial_feedback_test_HeIII_density(),
  initial_feedback_test_e_density(),
  initial_feedback_test_star_mass(),
  initial_feedback_test_temperature(),
  initial_feedback_test_from_file(),
  initial_feedback_test_metal_fraction(0.01),
  // EnzoInitialGrackleTest
#ifdef CONFIG_USE_GRACKLE
  initial_grackle_test_maximum_H_number_density(1000.0),
  initial_grackle_test_maximum_metallicity(1.0),
  initial_grackle_test_maximum_temperature(1.0E8),
  initial_grackle_test_minimum_H_number_density(0.1),
  initial_grackle_test_minimum_metallicity(1.0E-4),
  initial_grackle_test_minimum_temperature(10.0),
  initial_grackle_test_reset_energies(0),
#endif /* CONFIG_USE_GRACKLE */
  // EnzoInitialHdf5
  initial_hdf5_max_level(),
  initial_hdf5_format(),
  initial_hdf5_blocking(),
  initial_hdf5_monitor_iter(),
  initial_hdf5_field_files(),
  initial_hdf5_field_datasets(),
  initial_hdf5_field_names(),
  initial_hdf5_field_coords(),
  initial_hdf5_particle_files(),
  initial_hdf5_particle_datasets(),
  initial_hdf5_particle_coords(),
  initial_hdf5_particle_types(),
  initial_hdf5_particle_attributes(),
  // EnzoInitialInclinedWave
  initial_inclinedwave_alpha(0.0),
  initial_inclinedwave_beta(0.0),
  initial_inclinedwave_amplitude(0.0),
  initial_inclinedwave_lambda(0.0),
  initial_inclinedwave_parallel_vel(std::numeric_limits<double>::min()),
  initial_inclinedwave_positive_vel(true),
  initial_inclinedwave_wave_type(""),
  // EnzoInitialMusic
  initial_music_field_files(),
  initial_music_field_datasets(),
  initial_music_field_names(),
  initial_music_field_coords(),
  initial_music_particle_files(),
  initial_music_particle_datasets(),
  initial_music_particle_coords(),
  initial_music_particle_types(),
  initial_music_particle_attributes(),
  initial_music_throttle_internode(),
  initial_music_throttle_intranode(),
  initial_music_throttle_node_files(),
  initial_music_throttle_close_count(),
  initial_music_throttle_group_size(),
  initial_music_throttle_seconds_stagger(),
  initial_music_throttle_seconds_delay(),
  // EnzoInitialPm
  initial_pm_field(""),
  initial_pm_mpp(0.0),
  initial_pm_level(0),
  // EnzoInitialSedov[23]
  initial_sedov_rank(0),
  initial_sedov_radius_relative(0.0),
  initial_sedov_pressure_in(0.0),
  initial_sedov_pressure_out(0.0),
  initial_sedov_density(0.0),
  // EnzoInitialSedovRandom
  initial_sedov_random_half_empty(false),
  initial_sedov_random_grackle_cooling(false),
  initial_sedov_random_max_blasts(0),
  initial_sedov_random_radius_relative(0.0),
  initial_sedov_random_pressure_in(0.0),
  initial_sedov_random_pressure_out(0.0),
  initial_sedov_random_density(0.0),
  initial_sedov_random_te_multiplier(0),
  // EnzoInitialShockTube
  initial_shock_tube_setup_name(""),
  initial_shock_tube_aligned_ax(""),
  initial_shock_tube_axis_velocity(0.0),
  initial_shock_tube_trans_velocity(0.0),
  initial_shock_tube_flip_initialize(false),
  // EnzoInitialSoup
  initial_soup_rank(0),
  initial_soup_file(""),
  initial_soup_rotate(false),
  initial_soup_pressure_in(0.0),
  initial_soup_pressure_out(0.0),
  initial_soup_density(0.0),
  // EnzoInitialTurbulence
  initial_turbulence_density(0.0),
  initial_turbulence_pressure(0.0),
  initial_turbulence_temperature(0.0),
  // EnzoInitialIsolatedGalaxy
  initial_IG_analytic_velocity(false),
  initial_IG_disk_mass(42.9661),            // Gas disk mass in code units
  initial_IG_disk_metal_fraction(1.0E-10),         // Gas disk metal fraction
  initial_IG_disk_temperature(1e4),         // Gas disk temperature in K
  initial_IG_gas_fraction(0.2),             // Gas disk M_gas / M_star
  initial_IG_gas_halo_density(0.0),          // Gas halo uniform density (ignored if zero)
  initial_IG_gas_halo_mass(0.1),             // Gas halo total mass in code units
  initial_IG_gas_halo_metal_fraction(1.0E-10),      // Gas halo metal fraction
  initial_IG_gas_halo_radius(1.0),           // Gas halo maximum radius in code units
  initial_IG_gas_halo_temperature(1e4),      // Gas halo initial temperature
  initial_IG_include_recent_SF(false),
  initial_IG_live_dm_halo(false),
  initial_IG_recent_SF_bin_size(5.0),
  initial_IG_recent_SF_end(0.0),
  initial_IG_recent_SF_seed(12345),
  initial_IG_recent_SF_SFR(2.0),
  initial_IG_recent_SF_start(-100.0),
  initial_IG_scale_height(0.00343218),      // Gas disk scale height in code units
  initial_IG_scale_length(0.0343218),       // Gas disk scale length in code units
  initial_IG_stellar_bulge(false),
  initial_IG_stellar_disk(false),
  initial_IG_use_gas_particles(false),      // Set up gas by depositing baryonic particles to grid
  // EnzoMethodCheck
  method_check_num_files(1),
  method_check_ordering("order_morton"),
  method_check_dir(),
  method_check_monitor_iter(0),
  // EnzoInitialMergeSinksTest
  initial_merge_sinks_test_particle_data_filename(""),
  // EnzoInitialAccretionTest
  initial_accretion_test_sink_mass(0.0),
  initial_accretion_test_gas_density(0.0),
  initial_accretion_test_gas_pressure(0.0),
  initial_accretion_test_gas_radial_velocity(0.0),
  // EnzoInitialShuCollapse
  initial_shu_collapse_truncation_radius(0.0),
  initial_shu_collapse_nominal_sound_speed(0.0),
  initial_shu_collapse_instability_parameter(0.0),
  initial_shu_collapse_external_density(0.0),
  initial_shu_collapse_central_sink_exists(false),
  initial_shu_collapse_central_sink_mass(0.0),
  // EnzoInitialBBTest
  initial_bb_test_mean_density(0.0),
  initial_bb_test_fluctuation_amplitude(0.0),
  initial_bb_test_truncation_radius(0.0),
  initial_bb_test_nominal_sound_speed(0.0),
  initial_bb_test_angular_rotation_velocity(0.0),
  initial_bb_test_external_density(0.0),
  // EnzoMethodHeat
  method_heat_alpha(0.0),
  // EnzoMethodHydro
  method_hydro_method(""),
  method_hydro_dual_energy(false),
  method_hydro_dual_energy_eta_1(0.0),
  method_hydro_dual_energy_eta_2(0.0),
  method_hydro_reconstruct_method(""),
  method_hydro_reconstruct_conservative(0),
  method_hydro_reconstruct_positive(0),
  method_hydro_riemann_solver(""),
  // EnzoMethodFeedback,
  method_feedback_flavor(""),
  method_feedback_ejecta_mass(0.0),
  method_feedback_supernova_energy(1.0),
  method_feedback_ejecta_metal_fraction(0.0),
  method_feedback_stencil(3),
  method_feedback_radius(-1),
  method_feedback_shift_cell_center(true),
  method_feedback_ke_fraction(0.0),
  method_feedback_use_ionization_feedback(false),
  method_feedback_time_first_sn(-1), // in Myr
  // EnzoMethodFeedbackSTARSS,
  method_feedback_single_sn(0),
  method_feedback_unrestricted_sn(0),
  method_feedback_stellar_winds(0),
  method_feedback_gas_return_fraction(0.0),
  method_feedback_min_level(0),
  method_feedback_analytic_SNR_shell_mass(0),
  method_feedback_fade_SNR(0),
  method_feedback_NEvents(0),
  // EnzoMethodStarMaker,
  method_star_maker_flavor(""),                              // star maker type to use
  method_star_maker_use_altAlpha(false),
  method_star_maker_use_density_threshold(false),           // check above density threshold before SF
  method_star_maker_use_velocity_divergence(false),         // check for converging flow before SF
  method_star_maker_use_dynamical_time(false),              // compute t_ff / t_dyn. Otherwise take as 1.0
  method_star_maker_use_cooling_time(false),                // check if t_cool < t_dyn
  method_star_maker_use_overdensity_threshold(false),
  method_star_maker_use_temperature_threshold(false),
  method_star_maker_use_self_gravitating(false),            //
  method_star_maker_use_h2_self_shielding(false),
  method_star_maker_use_jeans_mass(false),
  method_star_maker_number_density_threshold(0.0),         // Number density threshold in cgs
  method_star_maker_overdensity_threshold(0.0),
  method_star_maker_critical_metallicity(0.0),
  method_star_maker_temperature_threshold(1.0E4),
  method_star_maker_maximum_mass_fraction(0.5),            // maximum cell mass fraction to convert to stars
  method_star_maker_efficiency(0.01),            // star maker efficiency per free fall time
  method_star_maker_minimum_star_mass(1.0E4),    // minimum star particle mass in solar masses
  method_star_maker_maximum_star_mass(1.0E4),    // maximum star particle mass in solar masses
  method_star_maker_min_level(0), // minimum AMR level for star formation
  method_star_maker_turn_off_probability(false),
  // EnzoMethodTurbulence
  method_turbulence_edot(0.0),
  method_turbulence_mach_number(0.0),
  method_grackle_use_grackle(false),
#ifdef CONFIG_USE_GRACKLE
  method_grackle_chemistry(),
  method_grackle_use_cooling_timestep(false),
  method_grackle_radiation_redshift(-1.0),
  method_grackle_metallicity_floor(0.0),
#endif
  // EnzoMethodGravity
  method_gravity_grav_const(0.0),
  method_gravity_solver(""),
  method_gravity_order(4),
  method_gravity_dt_max(0.0),
  method_gravity_accumulate(false),
  /// EnzoMethodBackgroundAcceleration
  method_background_acceleration_flavor(""),
  method_background_acceleration_mass(0.0),
  method_background_acceleration_DM_mass(0.0),
  method_background_acceleration_bulge_mass(0.0),
  method_background_acceleration_core_radius(1.0E-10),
  method_background_acceleration_bulge_radius(1.0E-10),
  method_background_acceleration_stellar_mass(0.0),
  method_background_acceleration_DM_mass_radius(0.0),
  method_background_acceleration_stellar_scale_height_r(1.0E-10),
  method_background_acceleration_stellar_scale_height_z(1.0E-10),
  method_background_acceleration_apply_acceleration(true), // for debugging
  /// EnzoMethodPmDeposit
  method_pm_deposit_alpha(0.5),
  /// EnzoMethodPmUpdate
  method_pm_update_max_dt(std::numeric_limits<double>::max()),
  /// EnzoMethodMHDVlct
  method_vlct_riemann_solver(""),
  method_vlct_half_dt_reconstruct_method(""),
  method_vlct_full_dt_reconstruct_method(""),
  method_vlct_theta_limiter(0.0),
  method_vlct_density_floor(0.0),
  method_vlct_pressure_floor(0.0),
  method_vlct_mhd_choice(""),
  method_vlct_dual_energy(false),
  method_vlct_dual_energy_eta(0.0),
  /// EnzoMethodMergeSinks
  method_merge_sinks_merging_radius_cells(0.0),
  /// EnzoMethodAccretion
  method_accretion_accretion_radius_cells(0.0),
  method_accretion_flavor(""),
  method_accretion_physical_density_threshold_cgs(0.0),
  method_accretion_max_mass_fraction(0.0),
  /// EnzoMethodSinkMaker
  method_sink_maker_jeans_length_resolution_cells(0.0),
  method_sink_maker_physical_density_threshold_cgs(0.0),
  method_sink_maker_check_density_maximum(false),
  method_sink_maker_max_mass_fraction(0.0),
  method_sink_maker_min_sink_mass_solar(0.0),
  method_sink_maker_max_offset_cell_fraction(0.0),
  method_sink_maker_offset_seed_shift(0),
  /// EnzoProlong
  prolong_enzo_type(),
  prolong_enzo_positive(true),
  prolong_enzo_use_linear(false),
  /// EnzoSolverMg0
  solver_pre_smooth(),
  solver_post_smooth(),
  solver_last_smooth(),
  solver_coarse_solve(),
  solver_domain_solve(),
  solver_weight(),
  solver_restart_cycle(),
  /// EnzoSolver<Krylov>
  solver_precondition(),
  solver_coarse_level(),
  solver_is_unigrid(),
  stopping_redshift()

{
  for (int i=0; i<3; i++) {
    initial_cloud_uniform_bfield[i] = 0;
    initial_sedov_array[i] = 0;
    initial_soup_array[i]  = 0;
    initial_soup_d_pos[i]  = 0.0;
    initial_soup_d_size[i] = 0.0;
    initial_collapse_array[i] = 0;
    initial_IG_center_position[i] = 0.5;
    initial_IG_bfield[i] = 0.0;
    method_background_acceleration_center[i] = 0.5;
    method_background_acceleration_angular_momentum[i] = 0;

    initial_feedback_test_position[i] = 0.5;
  }

  method_background_acceleration_angular_momentum[2] = 1;

#ifdef CONFIG_USE_GRACKLE
    method_grackle_chemistry = NULL;
#endif
}

//----------------------------------------------------------------------

EnzoConfig::~EnzoConfig() throw ()
{
#ifdef CONFIG_USE_GRACKLE
  if (method_grackle_chemistry){
    delete[] method_grackle_chemistry->grackle_data_file;
    delete method_grackle_chemistry;
  }
#endif // CONFIG_USE_GRACKLE
}

//----------------------------------------------------------------------

void EnzoConfig::pup (PUP::er &p)
{

  Config::pup(p);
  TRACEPUP;

  // NOTE: change this function whenever attributes change

  p | adapt_mass_type;

  p | ppm_diffusion;
  p | ppm_dual_energy;
  p | ppm_dual_energy_eta_1;
  p | ppm_dual_energy_eta_2;
  p | ppm_flattening;
  p | ppm_minimum_pressure_support_parameter;
  p | ppm_number_density_floor;
  p | ppm_density_floor;
  p | ppm_pressure_floor;
  p | ppm_pressure_free;
  p | ppm_temperature_floor;
  p | ppm_steepening;
  p | ppm_use_minimum_pressure_support;
  p | ppm_mol_weight;

  p | field_gamma;
  p | field_uniform_density;

  p | physics_cosmology;
  p | physics_cosmology_hubble_constant_now;
  p | physics_cosmology_omega_lamda_now;
  p | physics_cosmology_omega_matter_now;
  p | physics_cosmology_omega_baryon_now;
  p | physics_cosmology_omega_cdm_now;
  p | physics_cosmology_comoving_box_size;
  p | physics_cosmology_max_expansion_rate;
  p | physics_cosmology_initial_redshift;
  p | physics_cosmology_final_redshift;

  p | physics_gravity;

  p | initial_bcenter_update_etot;

  p | initial_cloud_subsample_n;
  p | initial_cloud_radius;
  p | initial_cloud_center_x;
  p | initial_cloud_center_y;
  p | initial_cloud_center_z;
  p | initial_cloud_density_cloud;
  p | initial_cloud_density_wind;
  p | initial_cloud_velocity_wind;
  p | initial_cloud_etot_wind;
  p | initial_cloud_eint_wind;
  p | initial_cloud_metal_mass_frac;
  p | initial_cloud_initialize_uniform_bfield;
  PUParray(p,initial_cloud_uniform_bfield,3);
  p | initial_cloud_perturb_stddev;
  p | initial_cloud_trunc_dev;
  p | initial_cloud_perturb_seed;

  p | initial_cosmology_temperature;

  p | initial_collapse_rank;
  PUParray(p,initial_collapse_array,3);
  p | initial_collapse_radius_relative;
  p | initial_collapse_particle_ratio;
  p | initial_collapse_mass;
  p | initial_collapse_temperature;

#ifdef CONFIG_USE_GRACKLE
  p | initial_grackle_test_minimum_H_number_density;
  p | initial_grackle_test_maximum_H_number_density;
  p | initial_grackle_test_minimum_temperature;
  p | initial_grackle_test_maximum_temperature;
  p | initial_grackle_test_minimum_metallicity;
  p | initial_grackle_test_maximum_metallicity;
  p | initial_grackle_test_reset_energies;

#endif /* CONFIG_USE_GRACKLE */

  p | initial_inclinedwave_alpha;
  p | initial_inclinedwave_beta;
  p | initial_inclinedwave_amplitude;
  p | initial_inclinedwave_lambda;
  p | initial_inclinedwave_parallel_vel;
  p | initial_inclinedwave_positive_vel;
  p | initial_inclinedwave_wave_type;

  p | initial_sedov_rank;
  PUParray(p,initial_sedov_array,3);
  p | initial_sedov_radius_relative;
  p | initial_sedov_pressure_in;
  p | initial_sedov_pressure_out;
  p | initial_sedov_density;

  PUParray(p,initial_sedov_random_array,3);
  p | initial_sedov_random_half_empty;
  p | initial_sedov_random_grackle_cooling;
  p | initial_sedov_random_max_blasts;
  p | initial_sedov_random_radius_relative;
  p | initial_sedov_random_pressure_in;
  p | initial_sedov_random_pressure_out;
  p | initial_sedov_random_density;
  p | initial_sedov_random_te_multiplier;

  p | initial_turbulence_density;
  p | initial_turbulence_pressure;
  p | initial_turbulence_temperature;

  p | initial_hdf5_max_level;
  p | initial_hdf5_format;
  PUParray(p, initial_hdf5_blocking,3);
  p | initial_hdf5_monitor_iter;
  p | initial_hdf5_field_files;
  p | initial_hdf5_field_datasets;
  p | initial_hdf5_field_names;
  p | initial_hdf5_field_coords;
  p | initial_hdf5_particle_files;
  p | initial_hdf5_particle_datasets;
  p | initial_hdf5_particle_coords;
  p | initial_hdf5_particle_types;
  p | initial_hdf5_particle_attributes;

  p | initial_music_field_coords;
  p | initial_music_field_datasets;
  p | initial_music_field_files;
  p | initial_music_field_names;
  p | initial_music_particle_attributes;
  p | initial_music_particle_coords;
  p | initial_music_particle_datasets;
  p | initial_music_particle_files;
  p | initial_music_particle_types;
  p | initial_music_throttle_close_count;
  p | initial_music_throttle_group_size;
  p | initial_music_throttle_internode;
  p | initial_music_throttle_intranode;
  p | initial_music_throttle_node_files;
  p | initial_music_throttle_seconds_delay;
  p | initial_music_throttle_seconds_stagger;

  p | initial_pm_field;
  p | initial_pm_mpp;
  p | initial_pm_level;

  p | initial_burkertbodenheimer_rank;
  PUParray(p,initial_burkertbodenheimer_array,3);
  p | initial_burkertbodenheimer_densityprofile;
  p | initial_burkertbodenheimer_mass;
  p | initial_burkertbodenheimer_outer_velocity;
  p | initial_burkertbodenheimer_particle_ratio;
  p | initial_burkertbodenheimer_radius_relative;
  p | initial_burkertbodenheimer_rotating;
  p | initial_burkertbodenheimer_temperature;

  PUParray(p, initial_feedback_test_position,3);
  p | initial_feedback_test_density;
  p | initial_feedback_test_e_density;
  p | initial_feedback_test_from_file;
  p | initial_feedback_test_HeI_density;
  p | initial_feedback_test_HeII_density;
  p | initial_feedback_test_HeIII_density;
  p | initial_feedback_test_HI_density;
  p | initial_feedback_test_HII_density;
  p | initial_feedback_test_metal_fraction;
  p | initial_feedback_test_star_mass;
  p | initial_feedback_test_temperature;

  PUParray(p, initial_IG_center_position,3);
  PUParray(p, initial_IG_bfield,3);
  p | initial_IG_analytic_velocity;
  p | initial_IG_disk_mass;
  p | initial_IG_disk_metal_fraction;
  p | initial_IG_disk_temperature;
  p | initial_IG_gas_fraction;
  p | initial_IG_gas_halo_density;
  p | initial_IG_gas_halo_mass;
  p | initial_IG_gas_halo_metal_fraction;
  p | initial_IG_gas_halo_radius;
  p | initial_IG_gas_halo_temperature;
  p | initial_IG_include_recent_SF;
  p | initial_IG_live_dm_halo;
  p | initial_IG_recent_SF_bin_size;
  p | initial_IG_recent_SF_end;
  p | initial_IG_recent_SF_seed;
  p | initial_IG_recent_SF_SFR;
  p | initial_IG_recent_SF_start;
  p | initial_IG_scale_height;
  p | initial_IG_scale_length;
  p | initial_IG_stellar_bulge;
  p | initial_IG_stellar_disk;
  p | initial_IG_use_gas_particles;

  p | initial_shock_tube_setup_name;
  p | initial_shock_tube_aligned_ax;
  p | initial_shock_tube_axis_velocity;
  p | initial_shock_tube_trans_velocity;
  p | initial_shock_tube_flip_initialize;

  p | initial_soup_rank;
  p | initial_soup_file;
  p | initial_soup_rotate;
  PUParray(p,initial_soup_array,3);
  PUParray(p,initial_soup_d_pos,3);
  PUParray(p,initial_soup_d_size,3);
  p | initial_soup_pressure_in;
  p | initial_soup_pressure_out;
  p | initial_soup_density;

  p | initial_merge_sinks_test_particle_data_filename;

  p | method_check_num_files;
  p | method_check_ordering;
  p | method_check_dir;
  p | method_check_monitor_iter;

  PUParray(p,initial_accretion_test_sink_position,3);
  PUParray(p,initial_accretion_test_sink_velocity,3);
  p | initial_accretion_test_sink_mass;
  p | initial_accretion_test_gas_density;
  p | initial_accretion_test_gas_pressure;
  p | initial_accretion_test_gas_radial_velocity;

  PUParray(p,initial_shu_collapse_center,3);
  PUParray(p,initial_shu_collapse_drift_velocity,3);
  p | initial_shu_collapse_truncation_radius;
  p | initial_shu_collapse_nominal_sound_speed;
  p | initial_shu_collapse_instability_parameter;
  p | initial_shu_collapse_external_density;
  p | initial_shu_collapse_central_sink_exists;
  p | initial_shu_collapse_central_sink_mass;

  PUParray(p,initial_bb_test_center,3);
  PUParray(p,initial_bb_test_drift_velocity,3);
  p | initial_bb_test_mean_density;
  p | initial_bb_test_fluctuation_amplitude;
  p | initial_bb_test_truncation_radius;
  p | initial_bb_test_nominal_sound_speed;
  p | initial_bb_test_angular_rotation_velocity;
  p | initial_bb_test_external_density;

  p | method_heat_alpha;

  p | method_hydro_method;
  p | method_hydro_dual_energy;
  p | method_hydro_dual_energy_eta_1;
  p | method_hydro_dual_energy_eta_2;
  p | method_hydro_reconstruct_method;
  p | method_hydro_reconstruct_conservative;
  p | method_hydro_reconstruct_positive;
  p | method_hydro_riemann_solver;

  p | method_feedback_flavor;
  p | method_feedback_ejecta_mass;
  p | method_feedback_supernova_energy;
  p | method_feedback_ejecta_metal_fraction;
  p | method_feedback_stencil;
  p | method_feedback_radius;
  p | method_feedback_shift_cell_center;
  p | method_feedback_ke_fraction;
  p | method_feedback_use_ionization_feedback;
  p | method_feedback_time_first_sn;

  p | method_feedback_single_sn;
  p | method_feedback_unrestricted_sn;
  p | method_feedback_stellar_winds;
  p | method_feedback_gas_return_fraction;
  p | method_feedback_min_level;
  p | method_feedback_analytic_SNR_shell_mass;
  p | method_feedback_fade_SNR;
  p | method_feedback_NEvents;

  p | method_star_maker_flavor;
  p | method_star_maker_use_altAlpha;
  p | method_star_maker_use_density_threshold;
  p | method_star_maker_use_overdensity_threshold;
  p | method_star_maker_use_temperature_threshold;
  p | method_star_maker_use_critical_metallicity;
  p | method_star_maker_use_velocity_divergence;
  p | method_star_maker_use_dynamical_time;
  p | method_star_maker_use_cooling_time;
  p | method_star_maker_use_self_gravitating;
  p | method_star_maker_use_h2_self_shielding;
  p | method_star_maker_use_jeans_mass;
  p | method_star_maker_number_density_threshold;
  p | method_star_maker_overdensity_threshold;
  p | method_star_maker_critical_metallicity;
  p | method_star_maker_temperature_threshold;
  p | method_star_maker_maximum_mass_fraction;
  p | method_star_maker_efficiency;
  p | method_star_maker_minimum_star_mass;
  p | method_star_maker_maximum_star_mass;
  p | method_star_maker_min_level;
  p | method_star_maker_turn_off_probability;

  p | method_turbulence_edot;

  p | method_gravity_grav_const;
  p | method_gravity_solver;
  p | method_gravity_order;
  p | method_gravity_dt_max;
  p | method_gravity_accumulate;

  p | method_background_acceleration_flavor;
  p | method_background_acceleration_mass;
  p | method_background_acceleration_DM_mass;
  p | method_background_acceleration_bulge_mass;
  p | method_background_acceleration_core_radius;
  p | method_background_acceleration_bulge_radius;
  p | method_background_acceleration_stellar_mass;
  p | method_background_acceleration_DM_mass_radius;
  p | method_background_acceleration_stellar_scale_height_r;
  p | method_background_acceleration_stellar_scale_height_z;
  p | method_background_acceleration_apply_acceleration;
  PUParray(p,method_background_acceleration_angular_momentum,3);
  PUParray(p,method_background_acceleration_center,3);

  p | method_pm_deposit_alpha;
  p | method_pm_update_max_dt;

  p | method_vlct_riemann_solver;
  p | method_vlct_half_dt_reconstruct_method;
  p | method_vlct_full_dt_reconstruct_method;
  p | method_vlct_theta_limiter;
  p | method_vlct_density_floor;
  p | method_vlct_pressure_floor;
  p | method_vlct_mhd_choice;
  p | method_vlct_dual_energy;
  p | method_vlct_dual_energy_eta;

  p | method_merge_sinks_merging_radius_cells;
  
  p | method_accretion_accretion_radius_cells;
  p | method_accretion_flavor;
  p | method_accretion_physical_density_threshold_cgs;
  p | method_accretion_max_mass_fraction;

  p | method_sink_maker_jeans_length_resolution_cells,
  p | method_sink_maker_physical_density_threshold_cgs,
  p | method_sink_maker_check_density_maximum,
  p | method_sink_maker_max_mass_fraction,
  p | method_sink_maker_min_sink_mass_solar,
  p | method_sink_maker_max_offset_cell_fraction,
  p | method_sink_maker_offset_seed_shift,

  p | prolong_enzo_type;
  p | prolong_enzo_positive;
  p | prolong_enzo_use_linear;

  p | solver_pre_smooth;
  p | solver_post_smooth;
  p | solver_last_smooth;
  p | solver_coarse_solve;
  p | solver_domain_solve;
  p | solver_weight;
  p | solver_restart_cycle;
  p | solver_precondition;
  p | solver_coarse_level;
  p | solver_is_unigrid;

  p | stopping_redshift;

  p | units_mass;
  p | units_density;
  p | units_length;
  p | units_time;

  p | method_grackle_use_grackle;

#ifdef CONFIG_USE_GRACKLE
  if (method_grackle_use_grackle) {
    p  | method_grackle_use_cooling_timestep;
    p  | method_grackle_radiation_redshift;
    p  | method_grackle_metallicity_floor;
    if (p.isUnpacking()) { method_grackle_chemistry = new chemistry_data; }
    p | *method_grackle_chemistry;
  } else {
    method_grackle_chemistry = nullptr;
  }
#endif /* CONFIG_USE_GRACKLE */

}

//----------------------------------------------------------------------

void EnzoConfig::read(Parameters * p) throw()
{
  TRACE("BEGIN EnzoConfig::read()");

  // Read Cello parameters


  TRACE("EnzoCharm::read calling Config::read()");

  ((Config*)this) -> read (p);

  read_adapt_(p);

  read_field_(p);

  // Initial [sorted]
  read_initial_accretion_test_(p);
  read_initial_bcenter_(p);
  read_initial_burkertbodenheimer_(p);
  read_initial_cloud_(p);
  read_initial_collapse_(p);
  read_initial_cosmology_(p);
  read_initial_feedback_test_(p);
  read_initial_grackle_(p);
  read_initial_hdf5_(p);
  read_initial_inclined_wave_(p);
  read_initial_isolated_galaxy_(p);
  read_initial_merge_sinks_test_(p);
  read_initial_music_(p);
  read_initial_pm_(p);
  read_initial_sedov_(p);
  read_initial_sedov_random_(p);
  read_initial_shock_tube_(p);
  read_initial_soup_(p);
  read_initial_turbulence_(p);
<<<<<<< HEAD

  // Method [sorted]
  read_method_accretion_(p);
=======
  read_initial_isolated_galaxy_(p);
  read_initial_feedback_test_(p);
  read_initial_merge_sinks_test_(p);
  read_initial_accretion_test_(p);
  read_initial_shu_collapse_(p);
  read_initial_bb_test_(p);
  
  read_method_grackle_(p);
  read_method_feedback_(p);
  read_method_star_maker_(p);
>>>>>>> a5b76dce
  read_method_background_acceleration_(p);
  read_method_check_(p);
  read_method_feedback_(p);
  read_method_grackle_(p);
  read_method_gravity_(p);
  read_method_heat_(p);
  read_method_merge_sinks_(p);
  read_method_pm_deposit_(p);
  read_method_pm_update_(p);
  read_method_ppm_(p);
  read_method_star_maker_(p);
  read_method_turbulence_(p);
<<<<<<< HEAD
  read_method_vlct_(p);
=======
  read_method_merge_sinks_(p);
  read_method_accretion_(p);
  read_method_sink_maker_(p);
>>>>>>> a5b76dce
  
  read_physics_(p);

  read_prolong_enzo_(p);

  read_solvers_(p);

  read_stopping_(p);


  TRACE("END   EnzoConfig::read()");
}

//======================================================================

void EnzoConfig::read_adapt_(Parameters *p)
{

  adapt_mass_type.resize(num_adapt);

  for (int ia=0; ia<num_adapt; ia++) {

    std::string prefix = "Adapt:" + adapt_list[ia] + ":";
    adapt_mass_type[ia] = p->value_string(prefix+"mass_type","unknown");
    ASSERT2("EnzoConfig::read()",
	    "Unknown mass_type %s for parameter %s",
	    adapt_mass_type[ia].c_str(),(prefix+"mass_type").c_str(),
	    (adapt_type[ia] != "mass" ||
	     (adapt_mass_type[ia]=="dark" ||
	      adapt_mass_type[ia]=="baryon")));
  }
}

//----------------------------------------------------------------------

void EnzoConfig::read_field_(Parameters *p)
{
  field_gamma = p->value_float ("Field:gamma",5.0/3.0);
  field_uniform_density = p->value_float ("Field:uniform_density",1.0);
}

//----------------------------------------------------------------------

void EnzoConfig::read_initial_collapse_(Parameters * p)
{
  initial_collapse_rank =  p->value_integer("Initial:collapse:rank",0);
  for (int i=0; i<initial_collapse_rank; i++) {
    initial_collapse_array[i] =
      p->list_value_integer (i,"Initial:collapse:array",1);
  }
  for (int i=initial_collapse_rank; i<3; i++) {
    initial_collapse_array[i] = 1;
  }
  initial_collapse_radius_relative =
    p->value_float("Initial:collapse:radius_relative",0.1);
  initial_collapse_particle_ratio =
    p->value_float("Initial:collapse:particle_ratio",0.0);
  initial_collapse_mass =
    p->value_float("Initial:collapse:mass",enzo_constants::mass_solar);
  initial_collapse_temperature =
    p->value_float("Initial:collapse:temperature",10.0);
}

//----------------------------------------------------------------------

void EnzoConfig::read_initial_cosmology_(Parameters * p)
{
  initial_cosmology_temperature =
    p->value_float("Initial:cosmology:temperature",0.0);
}

//----------------------------------------------------------------------

void EnzoConfig::read_initial_grackle_(Parameters * p)
{
  // Grackle test initialization
#ifdef CONFIG_USE_GRACKLE
  initial_grackle_test_minimum_H_number_density =
    p->value_float("Initial:grackle_test:minimum_H_number_density",0.1);
  initial_grackle_test_maximum_H_number_density =
    p->value_float("Initial:grackle_test:maximum_H_number_density",1000.0);
  initial_grackle_test_minimum_temperature =
    p->value_float("Initial:grackle_test:minimum_temperature",10.0);
  initial_grackle_test_maximum_temperature =
    p->value_float("Initial:grackle_test:maximum_temperature",1.0E8);
  initial_grackle_test_minimum_metallicity =
    p->value_float("Initial:grackle_test:minimum_metallicity", 1.0E-4);
  initial_grackle_test_maximum_metallicity =
    p->value_float("Initial:grackle_test:maximum_metallicity", 1.0);
  initial_grackle_test_reset_energies =
    p->value_integer("Initial:grackle_test:reset_energies",0);
#endif /* CONFIG_USE_GRACKLE */
}

//----------------------------------------------------------------------

void EnzoConfig::read_initial_hdf5_(Parameters * p)
{
  const std::string name_initial = "Initial:hdf5:";

  initial_hdf5_max_level = p->value_integer (name_initial + "max_level", 0);
  initial_hdf5_format    = p->value_string  (name_initial + "format", "music");

  for (int i=0; i<3; i++) {
    initial_hdf5_blocking[i] =
      p->list_value_integer(i,name_initial+"blocking",1);
  }

  initial_hdf5_monitor_iter = p->value_integer (name_initial + "monitor_iter", 0);

  const int num_files = p->list_length (name_initial + "file_list");

  for (int index_file=0; index_file<num_files; index_file++) {

    std::string file_id = name_initial +
      p->list_value_string (index_file,name_initial+"file_list") + ":";

    const std::string type    = p->value_string (file_id + "type","");
    const std::string name    = p->value_string (file_id + "name","");
    const std::string file    = p->value_string (file_id + "file","");
    const std::string dataset = p->value_string (file_id + "dataset","");
    const std::string coords  = p->value_string (file_id + "coords","xyz");

    if (type == "particle") {

      const std::string attribute = p->value_string (file_id+"attribute","");

      initial_hdf5_particle_files.     push_back(file);
      initial_hdf5_particle_datasets.  push_back(dataset);
      initial_hdf5_particle_coords.    push_back(coords);
      initial_hdf5_particle_types.     push_back(name);
      initial_hdf5_particle_attributes.push_back(attribute);

    } else if (type == "field") {

      initial_hdf5_field_files.        push_back(file);
      initial_hdf5_field_datasets.     push_back(dataset);
      initial_hdf5_field_names.        push_back(name);
      initial_hdf5_field_coords.       push_back(coords);

    } else {
      ERROR2 ("EnzoConfig::read",
	      "Unknown particle type %s for parameter %s",
	      type.c_str(),(file_id+"type").c_str());
    }
  }
}

//----------------------------------------------------------------------

void EnzoConfig::read_initial_music_(Parameters * p)
{
  const std::string name_initial = "Initial:music:";

  const int num_files = p->list_length (name_initial + "file_list");

  for (int index_file=0; index_file<num_files; index_file++) {

    std::string file_id = name_initial +
      p->list_value_string (index_file,name_initial+"file_list") + ":";

    std::string type    = p->value_string (file_id+"type","");
    std::string name    = p->value_string (file_id+"name","");
    std::string file    = p->value_string (file_id+"file","");
    std::string dataset = p->value_string (file_id+"dataset","");
    std::string coords  = p->value_string (file_id+"coords","xyz");

    if (type == "particle") {
      std::string attribute = p->value_string (file_id+"attribute","");
      //      if (name != "") {
      initial_music_particle_files.     push_back(file);
      initial_music_particle_datasets.  push_back(dataset);
      initial_music_particle_coords.    push_back(coords);
      initial_music_particle_types.     push_back(name);
      initial_music_particle_attributes.push_back(attribute);
      //      }
    } else if (type == "field") {

      initial_music_field_files.        push_back(file);
      initial_music_field_datasets.     push_back(dataset);
      initial_music_field_names.        push_back(name);
      initial_music_field_coords.       push_back(coords);
    } else {
      ERROR2 ("EnzoConfig::read",
	      "Unknown particle type %s for parameter %s",
	      type.c_str(),(file_id+"type").c_str());
    }
  }
  // "sleep_by_process", "limit_per_node"
  initial_music_throttle_internode = p->value_logical
    ("Initial:music:throttle_internode",false);
  initial_music_throttle_intranode = p->value_logical
    ("Initial:music:throttle_intranode",false);
  initial_music_throttle_node_files = p->value_logical
    ("Initial:music:throttle_node_files",false);
  initial_music_throttle_close_count = p->value_integer
    ("Initial:music:throttle_close_count",0);
  initial_music_throttle_group_size = p->value_integer
    ("Initial:music:throttle_group_size",std::numeric_limits<int>::max());
  initial_music_throttle_seconds_stagger = p->value_float
    ("Initial:music:throttle_seconds_stagger",0.0);
  initial_music_throttle_seconds_delay = p->value_float
    ("Initial:music:throttle_seconds_delay",0.0);

}

//----------------------------------------------------------------------

void EnzoConfig::read_initial_pm_(Parameters * p)
{
  initial_pm_field        = p->value_string  ("Initial:pm:field","density");
  initial_pm_mpp          = p->value_float   ("Initial:pm:mpp",-1.0);
  initial_pm_level        = p->value_integer ("Initial:pm:level",-1);
}

//----------------------------------------------------------------------

void EnzoConfig::read_initial_burkertbodenheimer_(Parameters * p)
{
  // Burkert Bodenheimer initialization

  initial_burkertbodenheimer_rank =  p->value_integer("Initial:burkertbodenheimer:rank",0);
  for (int i=0; i<initial_burkertbodenheimer_rank; i++) {
    initial_burkertbodenheimer_array[i] =
      p->list_value_integer (i,"Initial:burkertbodenheimer:array",1);
  }
  for (int i=initial_burkertbodenheimer_rank; i<3; i++) {
    initial_burkertbodenheimer_array[i] = 1;
  }
  initial_burkertbodenheimer_radius_relative =
    p->value_float("Initial:burkertbodenheimer:radius_relative",0.1);
  initial_burkertbodenheimer_particle_ratio =
    p->value_float("Initial:burkertbodenheimer:particle_ratio",0.0);
  initial_burkertbodenheimer_mass =
    p->value_float("Initial:burkertbodenheimer:mass",enzo_constants::mass_solar);
  initial_burkertbodenheimer_temperature =
    p->value_float("Initial:burkertbodenheimer:temperature",10.0);
  initial_burkertbodenheimer_densityprofile =
    p->value_integer ("Initial:burkertbodenheimer:densityprofile",2);
  initial_burkertbodenheimer_rotating =
   p->value_logical ("Initial:burkertbodenheimer:rotating",true);
  initial_burkertbodenheimer_outer_velocity =
   p->value_float ("Initial:burkertbodenheimer:outer_velocity",-1.0);
}

//----------------------------------------------------------------------

void EnzoConfig::read_initial_inclined_wave_(Parameters * p)
{

  // InitialInclinedWave initialization

  initial_inclinedwave_alpha          = p->value_float
    ("Initial:inclined_wave:alpha",0.0);
  initial_inclinedwave_beta           = p->value_float
    ("Initial:inclined_wave:beta",0.0);
  initial_inclinedwave_amplitude      = p->value_float
    ("Initial:inclined_wave:amplitude",1.e-6);
  initial_inclinedwave_lambda         = p->value_float
    ("Initial:inclined_wave:lambda",1.0);
  // The default vaue for parallel_vel is known by EnzoInitialInclinedWave
  // to mean that a value was not specified
  initial_inclinedwave_parallel_vel   = p->value_float
    ("Initial:inclined_wave:parallel_vel", std::numeric_limits<double>::min());
  initial_inclinedwave_positive_vel   = p->value_logical
    ("Initial:inclined_wave:positive_vel",true);
  initial_inclinedwave_wave_type      = p->value_string
    ("Initial:inclined_wave:wave_type","alfven");
}

//----------------------------------------------------------------------

void EnzoConfig::read_initial_sedov_(Parameters * p)
{
  initial_sedov_rank = p->value_integer ("Initial:sedov:rank",0);

  initial_sedov_array[0] = p->list_value_integer (0,"Initial:sedov:array",1);
  initial_sedov_array[1] = p->list_value_integer (1,"Initial:sedov:array",1);
  initial_sedov_array[2] = p->list_value_integer (2,"Initial:sedov:array",1);

  initial_sedov_radius_relative =
    p->value_float("Initial:sedov:radius_relative",0.1);
  initial_sedov_pressure_in =
    p->value_float("Initial:sedov:pressure_in",1.0);
  initial_sedov_pressure_out =
    p->value_float("Initial:sedov:pressure_out",1e-5);
  initial_sedov_density =
    p->value_float("Initial:sedov:density",1.0);
}

//----------------------------------------------------------------------

void EnzoConfig::read_initial_sedov_random_(Parameters * p)
{
  initial_sedov_random_array[0] =
    p->list_value_integer (0,"Initial:sedov_random:array",1);
  initial_sedov_random_array[1] =
    p->list_value_integer (1,"Initial:sedov_random:array",1);
  initial_sedov_random_array[2] =
    p->list_value_integer (2,"Initial:sedov_random:array",1);

  initial_sedov_random_half_empty =
    p->value_logical ("Initial:sedov_random:half_empty",false);
  initial_sedov_random_grackle_cooling =
    p->value_logical ("Initial:sedov_random:grackle_cooling",false);
  initial_sedov_random_max_blasts =
    p->value_integer ("Initial:sedov_random:max_blasts",1);
  initial_sedov_random_radius_relative =
    p->value_float   ("Initial:sedov_random:radius_relative",0.1);
  initial_sedov_random_pressure_in =
    p->value_float   ("Initial:sedov_random:pressure_in",1.0);
  initial_sedov_random_pressure_out =
    p->value_float   ("Initial:sedov_random:pressure_out",1e-5);
  initial_sedov_random_density =
    p->value_float   ("Initial:sedov_random:density",1.0);
  initial_sedov_random_te_multiplier =
    p->value_integer  ("Initial:sedov_random:te_multiplier",1);
}

//----------------------------------------------------------------------

void EnzoConfig::read_initial_shock_tube_(Parameters * p)
{
  // Shock Tube Initialization
  initial_shock_tube_setup_name = p->value_string
    ("Initial:shock_tube:setup_name","");
  initial_shock_tube_aligned_ax = p->value_string
    ("Initial:shock_tube:aligned_ax","x");
  initial_shock_tube_axis_velocity = p->value_float
    ("Initial:shock_tube:axis_velocity",0.0);
  initial_shock_tube_trans_velocity = p->value_float
    ("Initial:shock_tube:transverse_velocity",0.0);
  initial_shock_tube_flip_initialize = p -> value_logical
    ("Initial:shock_tube:flip_initialize", false);
}

//----------------------------------------------------------------------

void EnzoConfig::read_initial_bcenter_(Parameters * p)
{
  // VL+CT b-field initialization
  initial_bcenter_update_etot = p->value_logical
    ("Initial:vlct_bfield:update_etot",false);
}

//----------------------------------------------------------------------

void EnzoConfig::read_initial_cloud_(Parameters * p)
{
  // Cloud Crush Initialization
  initial_cloud_subsample_n     = p->value_integer
    ("Initial:cloud:subsample_n",0);
  initial_cloud_radius          = p->value_float
    ("Initial:cloud:cloud_radius",0.0);
  initial_cloud_center_x        = p->value_float
    ("Initial:cloud:cloud_center_x",0.0);
  initial_cloud_center_y        = p->value_float
    ("Initial:cloud:cloud_center_y",0.0);
  initial_cloud_center_z        = p->value_float
    ("Initial:cloud:cloud_center_z",0.0);
  initial_cloud_density_cloud   = p->value_float
    ("Initial:cloud:cloud_density",0.0);
  initial_cloud_density_wind    = p->value_float
    ("Initial:cloud:wind_density",0.0);
  initial_cloud_velocity_wind   = p->value_float
    ("Initial:cloud:wind_velocity",0.0);
  initial_cloud_etot_wind       = p->value_float
    ("Initial:cloud:wind_total_energy",0.0);
  initial_cloud_eint_wind       = p->value_float
    ("Initial:cloud:wind_internal_energy",0.0);
  initial_cloud_metal_mass_frac = p->value_float
    ("Initial:cloud:metal_mass_fraction",0.0);
  initial_cloud_perturb_stddev  = p->value_float
    ("Initial:cloud:perturb_standard_deviation",0.0);
  initial_cloud_trunc_dev       = p->value_float
    ("Initial:cloud:perturb_truncation_deviation",0.0);
  int init_cloud_perturb_seed_  = p->value_integer
    ("Initial:cloud:perturb_seed",0);
  ASSERT("EnzoConfig::read()", "Initial:cloud:perturb_seed must be >=0",
	 init_cloud_perturb_seed_ >= 0);
  initial_cloud_perturb_seed = (unsigned int) init_cloud_perturb_seed_;

  int initial_cloud_uniform_bfield_length = p->list_length
    ("Initial:cloud:uniform_bfield");
  if (initial_cloud_uniform_bfield_length == 0){
    initial_cloud_initialize_uniform_bfield = false;
  } else if (initial_cloud_uniform_bfield_length == 3){
    initial_cloud_initialize_uniform_bfield = true;
    for (int i = 0; i <3; i++){
      initial_cloud_uniform_bfield[i] = p->list_value_float
	(i,"Initial:cloud:uniform_bfield");
    }
  } else {
    ERROR("EnzoConfig::read",
	  "Initial:cloud:uniform_bfield must contain 0 or 3 entries.");
  }
}

//----------------------------------------------------------------------

void EnzoConfig::read_initial_soup_(Parameters * p)
{
  // InitialSoup initialization

  initial_soup_rank      = p->value_integer ("Initial:soup:rank",0);
  initial_soup_file      = p->value_string ("Initial:soup:file","soup.png");
  initial_soup_rotate    = p->value_logical ("Initial:soup:rotate",false);
  for (int axis=0; axis<3; axis++) {
    initial_soup_array[axis]  = p->list_value_integer
      (axis,"Initial:soup:array",1);
    initial_soup_d_pos[axis]  = p->list_value_float
      (axis,"Initial:soup:d_pos",0.0);
    initial_soup_d_size[axis] = p->list_value_float
      (axis,"Initial:soup:d_size",0.0);
  }
  initial_soup_pressure_in =
    p->value_float("Initial:soup:pressure_in",1.0);
  initial_soup_pressure_out =
    p->value_float("Initial:soup:pressure_out",1e-5);
  initial_soup_density =
    p->value_float("Initial:soup:density",1.0);
}

//----------------------------------------------------------------------

void EnzoConfig::read_initial_turbulence_(Parameters * p)
{
  initial_turbulence_density = p->value_float
    ("Initial:turbulence:density",1.0);

  // Must specify pressure or temperature
  initial_turbulence_pressure =    p->value_float
    ("Initial:turbulence:pressure",   0.0);
  initial_turbulence_temperature = p->value_float
    ("Initial:turbulence:temperature",0.0);

  bool uses_turbulence = false;
  for (size_t i=0; i<method_list.size(); i++) {
    if (method_list[i] == "turbulence") uses_turbulence=true;
  }

  if (uses_turbulence) {
    ASSERT ("EnzoConfig::read",
  	    "Either initial turbulence pressure or temperature must be defined",
  	    ! ((initial_turbulence_pressure == 0.0) &&
  	       (initial_turbulence_temperature == 0.0)));
    ASSERT ("EnzoConfig::read",
  	    "Initial turbulence pressure and temperature cannot "
	    "both be defined",
  	    ! ((initial_turbulence_pressure != 0.0) &&
  	       (initial_turbulence_temperature != 0.0)));
  }
}

//----------------------------------------------------------------------

void EnzoConfig::read_initial_isolated_galaxy_(Parameters * p)
{
  initial_IG_scale_length = p->value_float
    ("Initial:isolated_galaxy:scale_length", 0.0343218);
  initial_IG_scale_height = p->value_float
    ("Initial:isolated_galaxy:scale_height", 0.00343218);
  initial_IG_disk_mass = p->value_float
    ("Initial:isolated_galaxy:disk_mass", 42.9661);
  initial_IG_gas_fraction = p->value_float
    ("Initial:isolated_galaxy:gas_fraction", 0.2);
  initial_IG_disk_temperature = p->value_float
    ("Initial:isolated_galaxy:disk_temperature", 1.0E4);
  initial_IG_disk_metal_fraction = p->value_float
    ("Initial:isolated_galaxy:disk_metal_fraction", 1.0E-10);
  initial_IG_gas_halo_mass = p->value_float
    ("Initial:isolated_galaxy:gas_halo_mass", 0.1);
  initial_IG_gas_halo_temperature = p->value_float
    ("Initial:isolated_galaxy:gas_halo_temperature", 1.0E4);
  initial_IG_gas_halo_density = p->value_float
    ("Initial:isolated_galaxy:gas_halo_density", 0.0);
  initial_IG_gas_halo_radius = p->value_float
    ("Initial:isolated_galaxy:gas_halo_radius", 1.0);
  initial_IG_gas_halo_metal_fraction = p->value_float
    ("Initial:isolated_galaxy:gas_halo_metal_fraction", 1.0E-10);
  initial_IG_use_gas_particles = p->value_logical
    ("Initial:isolated_galaxy:use_gas_particles", false);
  initial_IG_live_dm_halo = p->value_logical
    ("Initial:isolated_galaxy:live_dm_halo",false);
  initial_IG_stellar_disk = p->value_logical
    ("Initial:isolated_galaxy:stellar_disk", false);
  initial_IG_stellar_bulge = p->value_logical
    ("Initial:isolated_galaxy:stellar_bulge", false);
  initial_IG_analytic_velocity = p->value_logical
    ("Initial:isolated_galaxy:analytic_velocity", false);
  initial_IG_include_recent_SF = p->value_logical
    ("Initial:isolated_galaxy:include_recent_SF", false);
  initial_IG_recent_SF_start = p->value_float
    ("Initial:isolated_galaxy:recent_SF_start", -100.0);
  initial_IG_recent_SF_end = p->value_float
    ("Initial:isolated_galaxy:recent_SF_end", 0.0);
  initial_IG_recent_SF_SFR = p->value_float
    ("Initial:isolated_galaxy:recent_SF_SFR", 2.0);
  initial_IG_recent_SF_bin_size = p->value_float
    ("Initial:isolated_galaxy:recent_SF_bin_size", 5.0);
  initial_IG_recent_SF_seed = p->value_integer
    ("Initial:isolated_galaxy:recent_SF_seed", 12345);

  for (int axis=0; axis<3; axis++) {
    initial_IG_center_position[axis]  = p->list_value_float
      (axis,"Initial:isolated_galaxy:center_position",0.5);
    initial_IG_bfield[axis] = p->list_value_float
      (axis, "Initial:isolated_galaxy:bfield",0.0);
  }
}

//----------------------------------------------------------------------

void EnzoConfig::read_initial_feedback_test_(Parameters * p)
{
  for (int axis=0; axis<3; axis++){
    initial_feedback_test_position[axis] = p->list_value_float
      (axis, "Initial:feedback_test:position", 0.5);
  }
  initial_feedback_test_density = p->value_float
    ("Initial:feedback_test:density", 1.0E-24);

  initial_feedback_test_HI_density = p->value_float
    ("Initial:feedback_test:HI_density", 1.0E-24);

  initial_feedback_test_HII_density = p->value_float
    ("Initial:feedback_test:HII_density", 1.0E-100);

  initial_feedback_test_HeI_density = p->value_float
    ("Initial:feedback_test:HeI_density", 1.0E-100);

  initial_feedback_test_HeII_density = p->value_float
    ("Initial:feedback_test:HeII_density", 1.0E-100);

  initial_feedback_test_HeIII_density = p->value_float
    ("Initial:feedback_test:HeIII_density", 1.0E-100);

  initial_feedback_test_e_density = p->value_float
    ("Initial:feedback_test:e_density", 1.0E-100);

  initial_feedback_test_star_mass = p->value_float
    ("Initial:feedback_test:star_mass", 1000.0);

  initial_feedback_test_temperature = p->value_float
    ("Initial:feedback_test:temperature", 1.0E4);

  initial_feedback_test_from_file = p->value_logical
    ("Initial:feedback_test:from_file", false);

  initial_feedback_test_metal_fraction = p->value_float
    ("Initial:feedback_test:metal_fraction", 0.01);
}

void EnzoConfig::read_initial_merge_sinks_test_(Parameters * p)
{
  initial_merge_sinks_test_particle_data_filename= p->value_string
    ("Initial:merge_sinks_test:particle_data_filename","");
}

void EnzoConfig::read_initial_accretion_test_(Parameters * p)
{
  for (int axis=0; axis<3; axis++){
    initial_accretion_test_sink_position[axis] = p->list_value_float
      (axis, "Initial:accretion_test:sink_position", 0.0);
  }

  for (int axis=0; axis<3; axis++){
    initial_accretion_test_sink_velocity[axis] = p->list_value_float
      (axis, "Initial:accretion_test:sink_velocity", 0.0);
  }

  initial_accretion_test_sink_mass = p->value_float
    ("Initial:accretion_test:sink_mass",0.0);

  initial_accretion_test_gas_density = p->value_float
    ("Initial:accretion_test:gas_density",1.0e-6);

  initial_accretion_test_gas_pressure = p->value_float
    ("Initial:accretion_test:gas_pressure",1.0e-6);

  initial_accretion_test_gas_radial_velocity = p->value_float
    ("Initial:accretion_test:gas_radial_velocity",0.0);
}

void EnzoConfig::read_initial_shu_collapse_(Parameters * p)
{
  for (int axis=0; axis<3; axis++){
    initial_shu_collapse_center[axis] = p->list_value_float
      (axis, "Initial:shu_collapse:center", 0.0);
  }

  for (int axis=0; axis<3; axis++){
    initial_shu_collapse_drift_velocity[axis] = p->list_value_float
      (axis, "Initial:shu_collapse:drift_velocity", 0.0);
  }

  initial_shu_collapse_truncation_radius = p->value_float
    ("Initial:shu_collapse:truncation_radius",1.0);

  initial_shu_collapse_nominal_sound_speed = p->value_float
    ("Initial:shu_collapse:nominal_sound_speed",1.0);

  initial_shu_collapse_instability_parameter = p->value_float
    ("Initial:shu_collapse:instability_parameter",2.1);

  initial_shu_collapse_external_density = p->value_float
    ("Initial:shu_collapse:external_density",1.0e-6);

  initial_shu_collapse_central_sink_exists = p->value_logical
    ("Initial:shu_collapse:central_sink_exists",false);

  initial_shu_collapse_central_sink_mass = p->value_float
    ("Initial:shu_collapse:central_sink_mass",0.0);
}

void EnzoConfig::read_initial_bb_test_(Parameters * p)
{
  for (int axis=0; axis<3; axis++){
    initial_bb_test_center[axis] = p->list_value_float
      (axis, "Initial:bb_test:center", 0.0);
  }

  for (int axis=0; axis<3; axis++){
    initial_bb_test_drift_velocity[axis] = p->list_value_float
      (axis, "Initial:bb_test:drift_velocity", 0.0);
  }

  initial_bb_test_mean_density = p->value_float
    ("Initial:bb_test:mean_density",1.0e-6);

  initial_bb_test_fluctuation_amplitude = p->value_float
    ("Initial:bb_test:fluctuation_amplitude",0.0);

  initial_bb_test_truncation_radius = p->value_float
    ("Initial:bb_test:truncation_radius",1.0);

  initial_bb_test_nominal_sound_speed = p->value_float
    ("Initial:bb_test:nominal_sound_speed",1.0);

  initial_bb_test_angular_rotation_velocity = p->value_float
    ("Initial:bb_test:angular_rotation_velocity",0.0);

  initial_bb_test_external_density = p->value_float
    ("Initial:bb_test:external_density",1.0e-6);
}

void EnzoConfig::read_method_grackle_(Parameters * p)

{
  method_grackle_use_grackle = false;

#ifdef CONFIG_USE_GRACKLE

  /// Grackle parameters

  for (size_t i=0; i<method_list.size(); i++) {
    if (method_list[i] == "grackle") method_grackle_use_grackle=true;
  }

  // Defaults alert PUP::er() to ignore
  if (method_grackle_use_grackle) {

    method_grackle_chemistry = new chemistry_data;
    set_default_chemistry_parameters(method_grackle_chemistry);
    //    *method_grackle_chemistry = _set_default_chemistry_parameters();

    /* this must be set AFTER default values are set */
    method_grackle_chemistry->use_grackle = method_grackle_use_grackle;

    // Copy over parameters from Enzo-E to Grackle
    method_grackle_chemistry->Gamma = p->value_float ("Field:gamma",5.0/3.0);

    //
    method_grackle_use_cooling_timestep = p->value_logical
      ("Method:grackle:use_cooling_timestep", false);

    // for when not using cosmology - redshift of UVB
    method_grackle_radiation_redshift = p->value_float
      ("Method:grackle:radiation_redshift", -1.0);

    // set a metallicity floor
    method_grackle_metallicity_floor = p-> value_float
      ("Method:grackle:metallicity_floor", 0.0);

    // Set Grackle parameters from parameter file
    method_grackle_chemistry->with_radiative_cooling = p->value_integer
      ("Method:grackle:with_radiative_cooling",
       method_grackle_chemistry->with_radiative_cooling);

    method_grackle_chemistry->primordial_chemistry = p->value_integer
      ("Method:grackle:primordial_chemistry",
       method_grackle_chemistry->primordial_chemistry);

    method_grackle_chemistry->metal_cooling = p->value_integer
      ("Method:grackle:metal_cooling",
       method_grackle_chemistry->metal_cooling);

    method_grackle_chemistry->h2_on_dust = p->value_integer
      ("Method:grackle:h2_on_dust",
       method_grackle_chemistry->h2_on_dust);

    method_grackle_chemistry->three_body_rate = p->value_integer
      ("Method:grackle:three_body_rate",
       method_grackle_chemistry->three_body_rate);

    method_grackle_chemistry->cmb_temperature_floor = p->value_integer
      ("Method:grackle:cmb_temperature_floor",
       method_grackle_chemistry->cmb_temperature_floor);

    method_grackle_chemistry->h2_charge_exchange_rate = p->value_integer
      ("Method:grackle:h2_charge_exchange_rate",
       method_grackle_chemistry->h2_charge_exchange_rate);

    method_grackle_chemistry->h2_h_cooling_rate = p->value_integer
      ("Method:grackle:h2_h_cooling_rate",
       method_grackle_chemistry->h2_h_cooling_rate);

    std::string grackle_data_file_ = p->value_string
      ("Method:grackle:data_file", "");
    ASSERT("EnzoConfig::read",
	   "no value specified for \"Method:grackle:data_file\"",
	   grackle_data_file_.length() > 0);

    method_grackle_chemistry->grackle_data_file
      = new char[grackle_data_file_.length() + 1];
    strcpy(method_grackle_chemistry->grackle_data_file,
	   grackle_data_file_.c_str());

    method_grackle_chemistry->cie_cooling = p->value_integer
      ("Method:grackle:cie_cooling",
       method_grackle_chemistry->cie_cooling);

    method_grackle_chemistry->h2_optical_depth_approximation = p->value_integer
      ("Method:grackle:h2_optical_depth_approximation",
       method_grackle_chemistry->h2_optical_depth_approximation);

    method_grackle_chemistry->h2_charge_exchange_rate = p->value_integer
      ("Method:grackle:h2_charge_exchange_rate",
       method_grackle_chemistry->h2_charge_exchange_rate);

    method_grackle_chemistry->photoelectric_heating = p->value_integer
      ("Method:grackle:photoelectric_heating",
       method_grackle_chemistry->photoelectric_heating);

    method_grackle_chemistry->photoelectric_heating_rate = p->value_float
      ("Method:grackle:photoelectric_heating_rate",
       method_grackle_chemistry->photoelectric_heating_rate);

    method_grackle_chemistry->CaseBRecombination = p->value_integer
      ("Method:grackle:CaseBRecombination",
       method_grackle_chemistry->CaseBRecombination);

    method_grackle_chemistry->UVbackground = p->value_integer
      ("Method:grackle:UVbackground",
       method_grackle_chemistry->UVbackground);

    method_grackle_chemistry->use_volumetric_heating_rate = p->value_integer
      ("Method:grackle:use_volumetric_heating_rate",
       method_grackle_chemistry->use_volumetric_heating_rate);

    method_grackle_chemistry->use_specific_heating_rate = p->value_integer
      ("Method:grackle:use_specific_heating_rate",
       method_grackle_chemistry->use_specific_heating_rate);

    method_grackle_chemistry->self_shielding_method = p->value_integer
      ("Method:grackle:self_shielding_method",
       method_grackle_chemistry->self_shielding_method);

    method_grackle_chemistry->H2_self_shielding = p->value_integer
      ("Method:grackle:H2_self_shielding",
       method_grackle_chemistry->H2_self_shielding);

    method_grackle_chemistry->HydrogenFractionByMass = p->value_float
      ("Method:grackle:HydrogenFractionByMass",
       method_grackle_chemistry->HydrogenFractionByMass);

    method_grackle_chemistry->DeuteriumToHydrogenRatio = p->value_float
      ("Method:grackle:DeuteriumToHydrogenRatio",
       method_grackle_chemistry->DeuteriumToHydrogenRatio);

    method_grackle_chemistry->SolarMetalFractionByMass = p->value_float
      ("Method:grackle:SolarMetalFractionByMass",
       method_grackle_chemistry->SolarMetalFractionByMass);

    method_grackle_chemistry->Compton_xray_heating = p->value_integer
      ("Method:grackle:Compton_xray_heating",
       method_grackle_chemistry->Compton_xray_heating);

    method_grackle_chemistry->LWbackground_sawtooth_suppression = p->value_integer
      ("Method:grackle:LWbackground_sawtooth_suppression",
       method_grackle_chemistry->LWbackground_sawtooth_suppression);

    method_grackle_chemistry->LWbackground_intensity = p->value_float
      ("Method:grackle:LWbackground_intensity",
       method_grackle_chemistry->LWbackground_intensity);

    method_grackle_chemistry->UVbackground_redshift_on = p->value_float
      ("Method:grackle:UVbackground_redshift_on",
       method_grackle_chemistry->UVbackground_redshift_on);

    method_grackle_chemistry->UVbackground_redshift_off = p->value_float
      ("Method:grackle:UVbackground_redshift_off",
       method_grackle_chemistry->UVbackground_redshift_off);

    method_grackle_chemistry->UVbackground_redshift_fullon = p->value_float
      ("Method:grackle:UVbackground_redshift_fullon",
       method_grackle_chemistry->UVbackground_redshift_fullon);

    method_grackle_chemistry->UVbackground_redshift_drop = p->value_float
      ("Method:grackle:UVbackground_redshift_drop",
       method_grackle_chemistry->UVbackground_redshift_drop);

  // When radiative transfer is eventually included, make
    // sure to set the below parameter to match the Enzo-E
    // parameter for turning RT on / off:
    //   method_grackle_chemistry->use_radiative_transfer = ENZO_E_PARAMETER_NAME;

  }
#endif /* CONFIG_USE_GRACKLE */
}

//----------------------------------------------------------------------

void EnzoConfig::read_method_feedback_(Parameters * p)
{
  method_feedback_flavor = p->value_string
    ("Method:feedback:flavor","distributed");

  method_feedback_ejecta_mass = p->value_float
    ("Method:feedback:ejecta_mass",0.0);

  method_feedback_supernova_energy = p->value_float
    ("Method:feedback:supernova_energy",1.0);

  method_feedback_ejecta_metal_fraction = p->value_float
    ("Method:feedback:ejecta_metal_fraction",0.1);

  method_feedback_stencil = p->value_integer
    ("Method:feedback:stencil",3);

  method_feedback_radius = p->value_float
    ("Method:feedback:radius",-1.0);

  method_feedback_shift_cell_center = p->value_logical
    ("Method:feedback:shift_cell_center", true);

  method_feedback_ke_fraction = p->value_float
    ("Method:feedback:ke_fraction", 0.0);

  method_feedback_time_first_sn = p->value_float
    ("Method:feedback:time_first_sn", -1.0);

  method_feedback_use_ionization_feedback = p->value_logical
    ("Method:feedback:use_ionization_feedback", false);

  // MethodFeedbackSTARSS parameters
  method_feedback_single_sn = p->value_integer
    ("Method:feedback:single_sn",0);

  method_feedback_unrestricted_sn = p->value_integer
    ("Method:feedback:unrestricted_sn",0);

  method_feedback_stellar_winds = p->value_integer
    ("Method:feedback:stellar_winds",0);

  method_feedback_gas_return_fraction = p->value_float
    ("Method:feedback:gas_return_fraction",0.0);

  method_feedback_min_level = p->value_integer
    ("Method:feedback:min_level",0);

  method_feedback_analytic_SNR_shell_mass = p->value_integer
    ("Method:feedback:analytic_SNR_shell_mass",0);

  method_feedback_fade_SNR = p->value_integer
    ("Method:feedback:fade_SNR",0);

  method_feedback_NEvents = p->value_integer
    ("Method:feedback:NEvents",-1);
}

//----------------------------------------------------------------------

void EnzoConfig::read_method_star_maker_(Parameters * p)
{
  
  method_star_maker_flavor = p->value_string
    ("Method:star_maker:flavor","stochastic");

  method_star_maker_use_altAlpha = p->value_logical
    ("Method:star_maker:use_altAlpha",false);

  method_star_maker_use_density_threshold = p->value_logical
    ("Method:star_maker:use_density_threshold",false);

  method_star_maker_use_overdensity_threshold = p->value_logical
    ("Method:star_maker:use_overdensity_threshold",false);

  method_star_maker_use_velocity_divergence = p->value_logical
    ("Method:star_maker:use_velocity_divergence",false);

  method_star_maker_use_dynamical_time = p->value_logical
    ("Method:star_maker:use_dynamical_time",false);

  method_star_maker_use_cooling_time = p->value_logical
    ("Method:star_maker:use_cooling_time",false);

  method_star_maker_use_self_gravitating = p->value_logical
    ("Method:star_maker:use_self_gravitating", false);

  method_star_maker_use_h2_self_shielding = p->value_logical
    ("Method:star_maker:use_h2_self_shielding", false);

  method_star_maker_use_jeans_mass = p->value_logical
    ("Method:star_maker:use_jeans_mass", false);

  method_star_maker_use_temperature_threshold = p->value_logical
    ("Method:star_maker:use_temperature_threshold",false);

  method_star_maker_use_critical_metallicity = p->value_logical
    ("Method:star_maker:use_critical_metallicity",false);

  method_star_maker_number_density_threshold = p->value_float
    ("Method:star_maker:number_density_threshold",0.0);

  method_star_maker_overdensity_threshold = p->value_float
    ("Method:star_maker:overdensity_threshold",0.0);

  method_star_maker_temperature_threshold = p->value_float
    ("Method:star_maker:temperature_threshold",1.0E4);

  method_star_maker_critical_metallicity = p->value_float
    ("Method:star_maker:critical_metallicity",0.0);

  method_star_maker_maximum_mass_fraction = p->value_float
    ("Method:star_maker:maximum_mass_fraction",0.5);

  method_star_maker_efficiency = p->value_float
    ("Method:star_maker:efficiency",0.01);

  method_star_maker_minimum_star_mass = p->value_float
    ("Method:star_maker:minimum_star_mass",1.0E4);

  method_star_maker_maximum_star_mass = p->value_float
    ("Method:star_maker:maximum_star_mass",1.0E4);
  
  method_star_maker_min_level = p->value_integer
    ("Method:star_maker:min_level",0);

  method_star_maker_turn_off_probability = p->value_logical
    ("Method:star_maker:turn_off_probability",false);
}


void EnzoConfig::read_method_background_acceleration_(Parameters * p)
{
  method_background_acceleration_flavor = p->value_string
   ("Method:background_acceleration:flavor","unknown");

  method_background_acceleration_mass = p->value_float
   ("Method:background_acceleration:mass",0.0);

  method_background_acceleration_DM_mass = p->value_float
   ("Method:background_acceleration:DM_mass",-1.0);

  method_background_acceleration_bulge_mass = p->value_float
    ("Method:background_acceleration:bulge_mass", 0.0);

  method_background_acceleration_core_radius = p->value_float
    ("Method:background_acceleration:core_radius", 1.0E-10);

  method_background_acceleration_bulge_radius = p->value_float
    ("Method:background_acceleration:bulge_radius", 1.0E-10);

  method_background_acceleration_stellar_mass = p->value_float
    ("Method:background_acceleration:stellar_mass", 0.0);

  method_background_acceleration_DM_mass_radius = p->value_float
   ("Method:background_acceleration:DM_mass_radius", 0.0);

  method_background_acceleration_stellar_scale_height_r = p->value_float
   ("Method:background_acceleration:stellar_scale_height_r", 1.0E-10);

  method_background_acceleration_stellar_scale_height_z = p->value_float
   ("Method:background_acceleration:stellar_scale_height_z", 1.0E-10);

  method_background_acceleration_apply_acceleration = p->value_logical
    ("Method:background_acceleration:apply_acceleration", true);

  for (int axis = 0; axis < 3; axis++){
    method_background_acceleration_center[axis] = p->list_value_float
      (axis,"Method:background_acceleration:center",0.5);
    method_background_acceleration_angular_momentum[axis] = p->list_value_float
      (axis,"Method:background_acceleration:angular_momentum",0);
  }

  // Not sure if I need. Seems this flag tells the hydo solver
  // if gravity exists... so I would expect to need this... but Does
  // not get triggered for self-gravity at the moment... so not sure
  for (size_t i=0; i<method_list.size(); i++) {
    if (method_list[i] == "background_acceleration") physics_gravity=true;
  }
}

//----------------------------------------------------------------------

void EnzoConfig::read_method_vlct_(Parameters * p)
{
  method_vlct_riemann_solver = p->value_string
    ("Method:mhd_vlct:riemann_solver","hlld");
  method_vlct_half_dt_reconstruct_method = p->value_string
    ("Method:mhd_vlct:half_dt_reconstruct_method","nn");
  method_vlct_full_dt_reconstruct_method = p->value_string
    ("Method:mhd_vlct:full_dt_reconstruct_method","plm");
  method_vlct_theta_limiter = p->value_float
    ("Method:mhd_vlct:theta_limiter", 1.5);
  method_vlct_density_floor = p->value_float
    ("Method:mhd_vlct:density_floor", 0.0);
  method_vlct_pressure_floor = p->value_float
    ("Method:mhd_vlct:pressure_floor", 0.0);
  method_vlct_dual_energy = p->value_logical
    ("Method:mhd_vlct:dual_energy", false);
  method_vlct_dual_energy_eta = p->value_float
    ("Method:mhd_vlct:dual_energy_eta", 0.001);

  // we should raise an error if mhd_choice is not specified
  bool uses_vlct = false;
  for (size_t i=0; i<method_list.size(); i++) {
    if (method_list[i] == "mhd_vlct") uses_vlct=true;
  }
  method_vlct_mhd_choice = p->value_string
    ("Method:mhd_vlct:mhd_choice", "");
  if (uses_vlct && (method_vlct_mhd_choice == "")){
    ERROR("EnzoConfig::read", "Method:mhd_vlct:mhd_choice was not specified");
  }
}

//----------------------------------------------------------------------

void EnzoConfig::read_method_gravity_(Parameters * p)
{
  method_gravity_grav_const = p->value_float
    ("Method:gravity:grav_const",6.67384e-8);

  method_gravity_solver = p->value_string
    ("Method:gravity:solver","unknown");

  //--------------------------------------------------
  // Physics
  //--------------------------------------------------

  method_gravity_order = p->value_integer
    ("Method:gravity:order",4);

  method_gravity_accumulate = p->value_logical
    ("Method:gravity:accumulate",true);

  method_gravity_dt_max = p->value_float
    ("Method:gravity:dt_max",1.0e10);
}

//----------------------------------------------------------------------

void EnzoConfig::read_method_check_(Parameters * p)
{
  p->group_set(0,"Method");
  p->group_push("check");

  method_check_num_files = p->value_integer
    ("num_files",1);
  method_check_ordering = p->value_string
    ("ordering","order_morton");

  if (p->type("dir") == parameter_string) {
    method_check_dir.resize(1);
    method_check_dir[0] = p->value_string("dir","");
  } else if (p->type("dir") == parameter_list) {
    int size = p->list_length("dir");
    if (size > 0) method_check_dir.resize(size);
    for (int i=0; i<size; i++) {
      method_check_dir[i] = p->list_value_string(i,"dir","");
    }
  }
  method_check_monitor_iter = p->value_integer("monitor_iter",0);
}

//----------------------------------------------------------------------

void EnzoConfig::read_method_heat_(Parameters * p)
{
  method_heat_alpha = p->value_float
    ("Method:heat:alpha",1.0);
}

//----------------------------------------------------------------------

void EnzoConfig::read_method_merge_sinks_(Parameters * p)
{
  method_merge_sinks_merging_radius_cells = p->value_float
    ("Method:merge_sinks:merging_radius_cells",8.0);
}

//----------------------------------------------------------------------

void EnzoConfig::read_method_accretion_(Parameters * p)
{
  method_accretion_accretion_radius_cells = p->value_float
    ("Method:accretion:accretion_radius_cells",4.0);
  method_accretion_flavor = p->value_string
    ("Method:accretion:flavor","");
  method_accretion_physical_density_threshold_cgs = p->value_float
    ("Method:accretion:physical_density_threshold_cgs",1.0e-24);
  method_accretion_max_mass_fraction = p->value_float
    ("Method:accretion:max_mass_fraction",0.25);

}

//----------------------------------------------------------------------

void EnzoConfig::read_method_sink_maker_(Parameters * p)
{
  method_sink_maker_jeans_length_resolution_cells = p->value_float
    ("Method:sink_maker:jeans_length_resolution_cells",4.0);
  method_sink_maker_physical_density_threshold_cgs = p->value_float
    ("Method:sink_maker:physical_density_threshold_cgs",1.0e-24);
  method_sink_maker_check_density_maximum = p->value_logical
    ("Method:sink_maker:check_density_maximum",true);
  method_sink_maker_max_mass_fraction = p->value_float
    ("Method:sink_maker:max_mass_fraction",0.25);
  method_sink_maker_min_sink_mass_solar = p->value_float
    ("Method:sink_maker:min_sink_mass_solar",0.0);
  method_sink_maker_max_offset_cell_fraction = p->value_float
    ("Method:sink_maker:max_offset_cell_fraction",0.0);
  int method_sink_maker_offset_seed_shift_input = p->value_integer
    ("Method:sink_maker:offset_seed_shift",0);
  ASSERT("EnzoConfig::read()", "Method:sink_maker:offset_seed_shift must be >=0",
	 method_sink_maker_offset_seed_shift_input >= 0);
  method_sink_maker_offset_seed_shift = (uint64_t) method_sink_maker_offset_seed_shift_input;
}

//----------------------------------------------------------------------

void EnzoConfig::read_method_pm_deposit_(Parameters * p)
{
  method_pm_deposit_alpha = p->value_float ("Method:pm_deposit:alpha",0.5);
}

//----------------------------------------------------------------------

void EnzoConfig::read_method_pm_update_(Parameters * p)
{
  method_pm_update_max_dt = p->value_float
    ("Method:pm_update:max_dt", std::numeric_limits<double>::max());
}

//----------------------------------------------------------------------

void EnzoConfig::read_method_ppm_(Parameters * p)
{
  double floor_default = 1e-6;

  ppm_diffusion = p->value_logical
    ("Method:ppm:diffusion", false);
  ppm_dual_energy = p->value_logical
    ("Method:ppm:dual_energy",false);
  ppm_dual_energy_eta_1 = p->value_float
    ("Method:ppm:dual_energy_eta_1", 0.001);
  ppm_dual_energy_eta_2 = p->value_float
    ("Method:ppm:dual_energy_eta_2", 0.1);
  ppm_flattening = p->value_integer
    ("Method:ppm:flattening", 3);
  ppm_minimum_pressure_support_parameter = p->value_integer
    ("Method:ppm:minimum_pressure_support_parameter",100);
  ppm_number_density_floor = p->value_float
    ("Method:ppm:number_density_floor", floor_default);
  ppm_density_floor = p->value_float
    ("Method:ppm:density_floor", floor_default);
  ppm_pressure_floor = p->value_float
    ("Method:ppm:pressure_floor", floor_default);
  ppm_pressure_free = p->value_logical
    ("Method:ppm:pressure_free",false);
  ppm_temperature_floor = p->value_float
    ("Method:ppm:temperature_floor", floor_default);
  ppm_steepening = p->value_logical
    ("Method:ppm:steepening", false);
  ppm_use_minimum_pressure_support = p->value_logical
    ("Method:ppm:use_minimum_pressure_support",false);
  ppm_mol_weight = p->value_float
    ("Method:ppm:mol_weight",0.6);
}

//----------------------------------------------------------------------

void EnzoConfig::read_method_turbulence_(Parameters * p)
{
  method_turbulence_edot = p->value_float
    ("Method:turbulence:edot",-1.0);
  method_turbulence_mach_number = p->value_float
    ("Method:turbulence:mach_number",0.0);
}

//----------------------------------------------------------------------

void EnzoConfig::read_physics_(Parameters * p)
{
  num_physics = p->list_length("Physics:list");

  for (int index_physics=0; index_physics<num_physics; index_physics++) {

    std::string name =
      p->list_value_string(index_physics,"Physics:list");

    std::string full_name = std::string("Physics:") + name;

    if (physics_list[index_physics] == "cosmology") {

      physics_cosmology = true;

      physics_cosmology_hubble_constant_now = p->value_float
        (full_name + ":hubble_constant_now",0.701);

      physics_cosmology_omega_matter_now = p->value_float
        (full_name + ":omega_matter_now",   0.279);

      physics_cosmology_omega_baryon_now = p->value_float
        (full_name + ":omega_baryon_now",   1.0);

      physics_cosmology_omega_cdm_now = p->value_float
        (full_name + ":omega_cdm_now",   0.0);

      physics_cosmology_omega_lamda_now = p->value_float
        (full_name + ":omega_lambda_now",   0.721);


      physics_cosmology_comoving_box_size = p->value_float
        (full_name + ":comoving_box_size", 64.0);

      physics_cosmology_max_expansion_rate = p->value_float
        (full_name + ":max_expansion_rate", 0.01);

      physics_cosmology_initial_redshift = p->value_float
        (full_name + ":initial_redshift",  20.0);;

      physics_cosmology_final_redshift = p->value_float
        (full_name + ":final_redshift",  0.0);;

    }

    if (physics_list[index_physics] == "gravity") {

      physics_gravity = true;

    }
  }
}

//----------------------------------------------------------------------

void EnzoConfig::read_prolong_enzo_(Parameters * p)
{
  prolong_enzo_type       = p->value_string  ("Prolong:enzo:type","2A");
  prolong_enzo_positive   = p->value_logical ("Prolong:enzo:positive",true);
  prolong_enzo_use_linear = p->value_logical ("Prolong:enzo:use_linear",false);
}

//----------------------------------------------------------------------

void EnzoConfig::read_solvers_(Parameters * p)
{
  num_solvers = p->list_length("Solver:list");

  solver_pre_smooth.  resize(num_solvers);
  solver_coarse_solve.resize(num_solvers);
  solver_domain_solve.resize(num_solvers);
  solver_post_smooth. resize(num_solvers);
  solver_last_smooth. resize(num_solvers);
  solver_weight.      resize(num_solvers);
  solver_restart_cycle.resize(num_solvers);
  solver_precondition.resize(num_solvers);
  solver_coarse_level.resize(num_solvers);
  solver_is_unigrid.resize(num_solvers);

  for (int index_solver=0; index_solver<num_solvers; index_solver++) {

    std::string solver_name =
      std::string("Solver:") + p->list_value_string(index_solver,"Solver:list");

    std::string solver;

    solver = p->value_string (solver_name + ":precondition","unknown");
    if (solver_index.find(solver) != solver_index.end()) {
      solver_precondition[index_solver] = solver_index[solver];
    } else {
      solver_precondition[index_solver] = -1;
    }

    solver = p->value_string (solver_name + ":pre_smooth","unknown");
    if (solver_index.find(solver) != solver_index.end()) {
      solver_pre_smooth[index_solver] = solver_index[solver];
    } else {
      solver_pre_smooth[index_solver] = -1;
    }

    solver = p->value_string (solver_name + ":coarse_solve","unknown");
    if (solver_index.find(solver) != solver_index.end()) {
      solver_coarse_solve[index_solver] = solver_index[solver];
    } else {
      solver_coarse_solve[index_solver] = -1;
    }

    solver = p->value_string (solver_name + ":domain_solve","unknown");
    if (solver_index.find(solver) != solver_index.end()) {
      solver_domain_solve[index_solver] = solver_index[solver];
    } else {
      solver_domain_solve[index_solver] = -1;
    }

    solver = p->value_string (solver_name + ":post_smooth","unknown");
    if (solver_index.find(solver) != solver_index.end()) {
      solver_post_smooth[index_solver] = solver_index[solver];
    } else {
      solver_post_smooth[index_solver] = -1;
    }

    solver = p->value_string (solver_name + ":last_smooth","unknown");
    if (solver_index.find(solver) != solver_index.end()) {
      solver_last_smooth[index_solver] = solver_index[solver];
    } else {
      solver_last_smooth[index_solver] = -1;
    }

    solver_weight[index_solver] =
      p->value_float(solver_name + ":weight",1.0);

    solver_restart_cycle[index_solver] =
      p->value_integer(solver_name + ":restart_cycle",1);

    solver_coarse_level[index_solver] =
      p->value_integer (solver_name + ":coarse_level",
                        solver_min_level[index_solver]);

    solver_is_unigrid[index_solver] =
      p->value_logical (solver_name + ":is_unigrid",false);

  }
}

//----------------------------------------------------------------------

void EnzoConfig::read_stopping_(Parameters * p)
{
  stopping_redshift = p->value_float ("Stopping:redshift",0.0);
}

//----------------------------------------------------------------------<|MERGE_RESOLUTION|>--- conflicted
+++ resolved
@@ -791,6 +791,7 @@
 
   // Initial [sorted]
   read_initial_accretion_test_(p);
+  read_initial_bb_test_(p);
   read_initial_bcenter_(p);
   read_initial_burkertbodenheimer_(p);
   read_initial_cloud_(p);
@@ -807,24 +808,12 @@
   read_initial_sedov_(p);
   read_initial_sedov_random_(p);
   read_initial_shock_tube_(p);
+  read_initial_shu_collapse_(p);
   read_initial_soup_(p);
   read_initial_turbulence_(p);
-<<<<<<< HEAD
 
   // Method [sorted]
   read_method_accretion_(p);
-=======
-  read_initial_isolated_galaxy_(p);
-  read_initial_feedback_test_(p);
-  read_initial_merge_sinks_test_(p);
-  read_initial_accretion_test_(p);
-  read_initial_shu_collapse_(p);
-  read_initial_bb_test_(p);
-  
-  read_method_grackle_(p);
-  read_method_feedback_(p);
-  read_method_star_maker_(p);
->>>>>>> a5b76dce
   read_method_background_acceleration_(p);
   read_method_check_(p);
   read_method_feedback_(p);
@@ -835,15 +824,10 @@
   read_method_pm_deposit_(p);
   read_method_pm_update_(p);
   read_method_ppm_(p);
+  read_method_sink_maker_(p);
   read_method_star_maker_(p);
   read_method_turbulence_(p);
-<<<<<<< HEAD
   read_method_vlct_(p);
-=======
-  read_method_merge_sinks_(p);
-  read_method_accretion_(p);
-  read_method_sink_maker_(p);
->>>>>>> a5b76dce
   
   read_physics_(p);
 
