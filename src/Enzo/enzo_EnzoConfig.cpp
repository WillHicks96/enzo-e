// See LICENSE_CELLO file for license and copyright information

/// @file     enzo_EnzoConfig.cpp
/// @author   James Bordner (jobordner@ucsd.edu)
/// @date     2012-10-03
/// @brief    Implementation of the EnzoConfig class

#include "cello.hpp"
#include "enzo.hpp"

extern CProxy_EnzoSimulation proxy_enzo_simulation;

//----------------------------------------------------------------------

EnzoConfig g_enzo_config;

EnzoConfig::EnzoConfig() throw ()
  :
  adapt_mass_type(0),
  ppm_diffusion(false),
  ppm_dual_energy(false),
  ppm_dual_energy_eta_1(0.0),
  ppm_dual_energy_eta_2(0.0),
  ppm_flattening(0),
  ppm_minimum_pressure_support_parameter(0),
  ppm_number_density_floor(0.0),
  ppm_density_floor(0.0),
  ppm_pressure_floor(0.0),
  ppm_pressure_free(false),
  ppm_temperature_floor(0.0),
  ppm_steepening(false),
  ppm_use_minimum_pressure_support(false),
  ppm_mol_weight(0.0),
  field_gamma(0.0),
  field_uniform_density(1.0),
  physics_cosmology(false),
  physics_cosmology_hubble_constant_now(0.0),
  physics_cosmology_omega_matter_now(0.0),
  physics_cosmology_omega_lamda_now(0.0),
  physics_cosmology_omega_baryon_now(1.0),
  physics_cosmology_omega_cdm_now(0.0),
  physics_cosmology_comoving_box_size(0.0),
  physics_cosmology_max_expansion_rate(0.0),
  physics_cosmology_initial_redshift(0.0),
  physics_cosmology_final_redshift(0.0),
  physics_gravity(false),
  // EnzoInitialBCenter
  initial_bcenter_update_etot(false),
  // EnzoInitialCloud
  initial_cloud_subsample_n(0),
  initial_cloud_radius(0.),
  initial_cloud_center_x(0.0),
  initial_cloud_center_y(0.0),
  initial_cloud_center_z(0.0),
  initial_cloud_density_cloud(0.0),
  initial_cloud_density_wind(0.0),
  initial_cloud_velocity_wind(0.0),
  initial_cloud_etot_wind(0.0),
  initial_cloud_eint_wind(0.0),
  initial_cloud_metal_mass_frac(0.0),
  initial_cloud_initialize_uniform_bfield(false),
  initial_cloud_perturb_stddev(0.0),
  initial_cloud_trunc_dev(0.0),
  initial_cloud_perturb_seed(0),
  // EnzoInitialCosmology
  initial_cosmology_temperature(0.0),
  // EnzoInitialCollapse
  initial_collapse_rank(0),
  initial_collapse_radius_relative(0.0),
  initial_collapse_particle_ratio(0.0),
  initial_collapse_mass(0.0),
  initial_collapse_temperature(0.0),
  // EnzoInitialFeedbackTest
  initial_feedback_test_density(),
  initial_feedback_test_star_mass(),
  initial_feedback_test_temperature(),
  initial_feedback_test_from_file(),
  initial_feedback_test_metal_fraction(0.01),
  // EnzoInitialGrackleTest
#ifdef CONFIG_USE_GRACKLE
  initial_grackle_test_maximum_H_number_density(1000.0),
  initial_grackle_test_maximum_metallicity(1.0),
  initial_grackle_test_maximum_temperature(1.0E8),
  initial_grackle_test_minimum_H_number_density(0.1),
  initial_grackle_test_minimum_metallicity(1.0E-4),
  initial_grackle_test_minimum_temperature(10.0),
  initial_grackle_test_reset_energies(0),
#endif /* CONFIG_USE_GRACKLE */
  // EnzoInitialHdf5
  initial_hdf5_max_level(),
  initial_hdf5_format(),
  initial_hdf5_blocking(),
  initial_hdf5_field_files(),
  initial_hdf5_field_datasets(),
  initial_hdf5_field_names(),
  initial_hdf5_field_coords(),
  initial_hdf5_particle_files(),
  initial_hdf5_particle_datasets(),
  initial_hdf5_particle_coords(),
  initial_hdf5_particle_types(),
  initial_hdf5_particle_attributes(),
  // EnzoInitialInclinedWave
  initial_inclinedwave_alpha(0.0),
  initial_inclinedwave_beta(0.0),
  initial_inclinedwave_amplitude(0.0),
  initial_inclinedwave_lambda(0.0),
  initial_inclinedwave_parallel_vel(std::numeric_limits<double>::min()),
  initial_inclinedwave_positive_vel(true),
  initial_inclinedwave_wave_type(""),
  // EnzoInitialMusic
  initial_music_field_files(),
  initial_music_field_datasets(),
  initial_music_field_names(),
  initial_music_field_coords(),
  initial_music_particle_files(),
  initial_music_particle_datasets(),
  initial_music_particle_coords(),
  initial_music_particle_types(),
  initial_music_particle_attributes(),
  initial_music_throttle_internode(),
  initial_music_throttle_intranode(),
  initial_music_throttle_node_files(),
  initial_music_throttle_close_count(),
  initial_music_throttle_group_size(),
  initial_music_throttle_seconds_stagger(),
  initial_music_throttle_seconds_delay(),
  // EnzoInitialPm
  initial_pm_field(""),
  initial_pm_mpp(0.0),
  initial_pm_level(0),
  // EnzoInitialBurkertBodenheimer
  initial_burkertbodenheimer_rank(0),
  initial_burkertbodenheimer_radius_relative(0.0),
  initial_burkertbodenheimer_particle_ratio(0.0),
  initial_burkertbodenheimer_mass(0.0),
  initial_burkertbodenheimer_temperature(0.0),
  initial_burkertbodenheimer_densityprofile(1),
  initial_burkertbodenheimer_rotating(true),
  initial_burkertbodenheimer_outer_velocity(-1),
  // EnzoInitialSedov[23]
  initial_sedov_rank(0),
  initial_sedov_radius_relative(0.0),
  initial_sedov_pressure_in(0.0),
  initial_sedov_pressure_out(0.0),
  initial_sedov_density(0.0),
  // EnzoInitialSedovRandom
  initial_sedov_random_half_empty(false),
  initial_sedov_random_grackle_cooling(false),
  initial_sedov_random_max_blasts(0),
  initial_sedov_random_radius_relative(0.0),
  initial_sedov_random_pressure_in(0.0),
  initial_sedov_random_pressure_out(0.0),
  initial_sedov_random_density(0.0),
  initial_sedov_random_te_multiplier(0),
  // EnzoInitialShockTube
  initial_shock_tube_setup_name(""),
  initial_shock_tube_aligned_ax(""),
  initial_shock_tube_axis_velocity(0.0),
  initial_shock_tube_trans_velocity(0.0),
  initial_shock_tube_flip_initialize(false),
  // EnzoInitialSoup
  initial_soup_rank(0),
  initial_soup_file(""),
  initial_soup_rotate(false),
  initial_soup_pressure_in(0.0),
  initial_soup_pressure_out(0.0),
  initial_soup_density(0.0),
  // EnzoInitialTurbulence
  initial_turbulence_density(0.0),
  initial_turbulence_pressure(0.0),
  initial_turbulence_temperature(0.0),
  // EnzoInitialIsolatedGalaxy
  initial_IG_scale_length(0.0343218),       // Gas disk scale length in code units
  initial_IG_scale_height(0.00343218),      // Gas disk scale height in code units
  initial_IG_disk_mass(42.9661),            // Gas disk mass in code units
  initial_IG_gas_fraction(0.2),             // Gas disk M_gas / M_star
  initial_IG_disk_temperature(1e4),         // Gas disk temperature in K
  initial_IG_disk_metal_fraction(1.0E-10),         // Gas disk metal fraction
  initial_IG_gas_halo_mass(0.1),             // Gas halo total mass in code units
  initial_IG_gas_halo_temperature(1e4),      // Gas halo initial temperature
  initial_IG_gas_halo_metal_fraction(1.0E-10),      // Gas halo metal fraction
  initial_IG_gas_halo_density(0.0),          // Gas halo uniform density (ignored if zero)
  initial_IG_gas_halo_radius(1.0),           // Gas halo maximum radius in code units
  initial_IG_use_gas_particles(false),      // Set up gas by depositing baryonic particles to grid
  initial_IG_live_dm_halo(false),
  initial_IG_stellar_disk(false),
  initial_IG_stellar_bulge(false),
  initial_IG_analytic_velocity(false),
  initial_IG_include_recent_SF(false),
  initial_IG_recent_SF_start(-100.0),
  initial_IG_recent_SF_end(0.0),
  initial_IG_recent_SF_bin_size(5.0),
  initial_IG_recent_SF_SFR(2.0),
  initial_IG_recent_SF_seed(12345),
  // EnzoMethodHeat
  method_heat_alpha(0.0),
  // EnzoMethodHydro
  method_hydro_method(""),
  method_hydro_dual_energy(false),
  method_hydro_dual_energy_eta_1(0.0),
  method_hydro_dual_energy_eta_2(0.0),
  method_hydro_reconstruct_method(""),
  method_hydro_reconstruct_conservative(0),
  method_hydro_reconstruct_positive(0),
  method_hydro_riemann_solver(""),
  // EnzoMethodFeedback,
  method_feedback_ejecta_mass(0.0),
  method_feedback_supernova_energy(1.0),
  method_feedback_ejecta_metal_fraction(0.0),
  method_feedback_stencil(3),
  method_feedback_radius(-1),
  method_feedback_shift_cell_center(true),
  method_feedback_ke_fraction(0.0),
  method_feedback_use_ionization_feedback(false),
  method_feedback_time_first_sn(-1), // in Myr
  // EnzoMethodStarMaker,
  method_star_maker_type(""),                              // star maker type to use
  method_star_maker_use_density_threshold(true),           // check above density threshold before SF
  method_star_maker_use_velocity_divergence(true),         // check for converging flow before SF
  method_star_maker_use_dynamical_time(true),              // compute t_ff / t_dyn. Otherwise take as 1.0
  method_star_maker_use_self_gravitating(false),            //
  method_star_maker_use_h2_self_shielding(false),
  method_star_maker_use_jeans_mass(false),
  method_star_maker_number_density_threshold(0.0),         // Number density threshold in cgs
  method_star_maker_maximum_mass_fraction(0.5),            // maximum cell mass fraction to convert to stars
  method_star_maker_efficiency(0.01),            // star maker efficiency per free fall time
  method_star_maker_minimum_star_mass(1.0E4),    // minimum star particle mass in solar masses
  method_star_maker_maximum_star_mass(1.0E4),    // maximum star particle mass in solar masses
  // EnzoMethodTurbulence
  method_turbulence_edot(0.0),
  method_turbulence_mach_number(0.0),
  method_grackle_use_grackle(false),
#ifdef CONFIG_USE_GRACKLE
  method_grackle_chemistry(),
  method_grackle_use_cooling_timestep(false),
  method_grackle_radiation_redshift(-1.0),
#endif
  // EnzoMethodGravity
  method_gravity_grav_const(0.0),
  method_gravity_solver(""),
  method_gravity_order(4),
  method_gravity_dt_max(0.0),
  method_gravity_accumulate(false),
  /// EnzoMethodBackgroundAcceleration
  method_background_acceleration_type(""),
  method_background_acceleration_mass(0.0),
  method_background_acceleration_DM_mass(0.0),
  method_background_acceleration_DM_density(0.0),
  method_background_acceleration_bulge_mass(0.0),
  method_background_acceleration_core_radius(1.0E-10),
  method_background_acceleration_bulge_radius(1.0E-10),
  method_background_acceleration_stellar_mass(0.0),
  method_background_acceleration_DM_mass_radius(0.0),
  method_background_acceleration_stellar_scale_height_r(1.0E-10),
  method_background_acceleration_stellar_scale_height_z(1.0E-10),
  method_background_acceleration_apply_acceleration(true), // for debugging
  /// EnzoMethodPmDeposit
  method_pm_deposit_alpha(0.5),
  /// EnzoMethodPmUpdate
  method_pm_update_max_dt(std::numeric_limits<double>::max()),
  /// EnzoMethodMHDVlct
  method_vlct_riemann_solver(""),
  method_vlct_half_dt_reconstruct_method(""),
  method_vlct_full_dt_reconstruct_method(""),
  method_vlct_theta_limiter(0.0),
  method_vlct_density_floor(0.0),
  method_vlct_pressure_floor(0.0),
  method_vlct_mhd_choice(""),
  method_vlct_dual_energy(false),
  method_vlct_dual_energy_eta(0.0),
  /// EnzoProlong
  prolong_enzo_type(),
  prolong_enzo_positive(true),
  prolong_enzo_use_linear(false),
  /// EnzoSolverMg0
  solver_pre_smooth(),
  solver_post_smooth(),
  solver_last_smooth(),
  solver_coarse_solve(),
  solver_domain_solve(),
  solver_weight(),
  solver_restart_cycle(),
  /// EnzoSolver<Krylov>
  solver_precondition(),
  solver_coarse_level(),
  solver_is_unigrid(),
  stopping_redshift()

{
  for (int i=0; i<3; i++) {
    initial_cloud_uniform_bfield[i] = 0;
    initial_sedov_array[i] = 0;
    initial_soup_array[i]  = 0;
    initial_soup_d_pos[i]  = 0.0;
    initial_soup_d_size[i] = 0.0;
    initial_collapse_array[i] = 0;
    initial_IG_center_position[i] = 0.5;
    initial_IG_bfield[i] = 0.0;
    method_background_acceleration_center[i] = 0.5;
    method_background_acceleration_angular_momentum[i] = 0;

    initial_feedback_test_position[i] = 0.5;
  }

  method_background_acceleration_angular_momentum[2] = 1;

#ifdef CONFIG_USE_GRACKLE
    method_grackle_chemistry = NULL;
#endif
}

//----------------------------------------------------------------------

EnzoConfig::~EnzoConfig() throw ()
{
#ifdef CONFIG_USE_GRACKLE
  if (method_grackle_chemistry){
    delete[] method_grackle_chemistry->grackle_data_file;
    delete method_grackle_chemistry;
  }
#endif // CONFIG_USE_GRACKLE
}

//----------------------------------------------------------------------

void EnzoConfig::pup (PUP::er &p)
{

  Config::pup(p);
  TRACEPUP;

  // NOTE: change this function whenever attributes change

  p | adapt_mass_type;

  p | ppm_diffusion;
  p | ppm_dual_energy;
  p | ppm_dual_energy_eta_1;
  p | ppm_dual_energy_eta_2;
  p | ppm_flattening;
  p | ppm_minimum_pressure_support_parameter;
  p | ppm_number_density_floor;
  p | ppm_density_floor;
  p | ppm_pressure_floor;
  p | ppm_pressure_free;
  p | ppm_temperature_floor;
  p | ppm_steepening;
  p | ppm_use_minimum_pressure_support;
  p | ppm_mol_weight;

  p | field_gamma;
  p | field_uniform_density;

  p | physics_cosmology;
  p | physics_cosmology_hubble_constant_now;
  p | physics_cosmology_omega_lamda_now;
  p | physics_cosmology_omega_matter_now;
  p | physics_cosmology_omega_baryon_now;
  p | physics_cosmology_omega_cdm_now;
  p | physics_cosmology_comoving_box_size;
  p | physics_cosmology_max_expansion_rate;
  p | physics_cosmology_initial_redshift;
  p | physics_cosmology_final_redshift;

  p | physics_gravity;

  p | initial_bcenter_update_etot;

  p | initial_cloud_subsample_n;
  p | initial_cloud_radius;
  p | initial_cloud_center_x;
  p | initial_cloud_center_y;
  p | initial_cloud_center_z;
  p | initial_cloud_density_cloud;
  p | initial_cloud_density_wind;
  p | initial_cloud_velocity_wind;
  p | initial_cloud_etot_wind;
  p | initial_cloud_eint_wind;
  p | initial_cloud_metal_mass_frac;
  p | initial_cloud_initialize_uniform_bfield;
  PUParray(p,initial_cloud_uniform_bfield,3);
  p | initial_cloud_perturb_stddev;
  p | initial_cloud_trunc_dev;
  p | initial_cloud_perturb_seed;

  p | initial_cosmology_temperature;

  p | initial_collapse_rank;
  PUParray(p,initial_collapse_array,3);
  p | initial_collapse_radius_relative;
  p | initial_collapse_particle_ratio;
  p | initial_collapse_mass;
  p | initial_collapse_temperature;

#ifdef CONFIG_USE_GRACKLE
  p | initial_grackle_test_minimum_H_number_density;
  p | initial_grackle_test_maximum_H_number_density;
  p | initial_grackle_test_minimum_temperature;
  p | initial_grackle_test_maximum_temperature;
  p | initial_grackle_test_minimum_metallicity;
  p | initial_grackle_test_maximum_metallicity;
  p | initial_grackle_test_reset_energies;
#endif /* CONFIG_USE_GRACKLE */

  p | initial_inclinedwave_alpha;
  p | initial_inclinedwave_beta;
  p | initial_inclinedwave_amplitude;
  p | initial_inclinedwave_lambda;
  p | initial_inclinedwave_parallel_vel;
  p | initial_inclinedwave_positive_vel;
  p | initial_inclinedwave_wave_type;

  p | initial_sedov_rank;
  PUParray(p,initial_sedov_array,3);
  p | initial_sedov_radius_relative;
  p | initial_sedov_pressure_in;
  p | initial_sedov_pressure_out;
  p | initial_sedov_density;

  PUParray(p,initial_sedov_random_array,3);
  p | initial_sedov_random_half_empty;
  p | initial_sedov_random_grackle_cooling;
  p | initial_sedov_random_max_blasts;
  p | initial_sedov_random_radius_relative;
  p | initial_sedov_random_pressure_in;
  p | initial_sedov_random_pressure_out;
  p | initial_sedov_random_density;
  p | initial_sedov_random_te_multiplier;

  p | initial_turbulence_density;
  p | initial_turbulence_pressure;
  p | initial_turbulence_temperature;

  p | initial_hdf5_max_level;
  p | initial_hdf5_format;
  PUParray(p, initial_hdf5_blocking,3);
  p | initial_hdf5_field_files;
  p | initial_hdf5_field_datasets;
  p | initial_hdf5_field_names;
  p | initial_hdf5_field_coords;
  p | initial_hdf5_particle_files;
  p | initial_hdf5_particle_datasets;
  p | initial_hdf5_particle_coords;
  p | initial_hdf5_particle_types;
  p | initial_hdf5_particle_attributes;

  p | initial_music_field_files;
  p | initial_music_field_datasets;
  p | initial_music_field_names;
  p | initial_music_field_coords;
  p | initial_music_particle_files;
  p | initial_music_particle_datasets;
  p | initial_music_particle_coords;
  p | initial_music_particle_types;
  p | initial_music_particle_attributes;
  p | initial_music_throttle_internode;
  p | initial_music_throttle_intranode;
  p | initial_music_throttle_node_files;
  p | initial_music_throttle_close_count;
  p | initial_music_throttle_group_size;
  p | initial_music_throttle_seconds_stagger;
  p | initial_music_throttle_seconds_delay;

  p | initial_pm_field;
  p | initial_pm_mpp;
  p | initial_pm_level;

  p | initial_burkertbodenheimer_rank;
  PUParray(p,initial_burkertbodenheimer_array,3);
  p | initial_burkertbodenheimer_radius_relative;
  p | initial_burkertbodenheimer_particle_ratio;
  p | initial_burkertbodenheimer_mass;
  p | initial_burkertbodenheimer_temperature;
  p | initial_burkertbodenheimer_densityprofile;
  p | initial_burkertbodenheimer_rotating;
  p | initial_burkertbodenheimer_outer_velocity;

  PUParray(p, initial_feedback_test_position,3);
  p | initial_feedback_test_density;
  p | initial_feedback_test_star_mass;
  p | initial_feedback_test_temperature;
  p | initial_feedback_test_from_file;
  p | initial_feedback_test_metal_fraction;

  PUParray(p, initial_IG_center_position,3);
  PUParray(p, initial_IG_bfield,3);
  p | initial_IG_scale_length;
  p | initial_IG_scale_height;
  p | initial_IG_disk_mass;
  p | initial_IG_gas_fraction;
  p | initial_IG_disk_temperature;
  p | initial_IG_disk_metal_fraction;
  p | initial_IG_gas_halo_mass;
  p | initial_IG_gas_halo_temperature;
  p | initial_IG_gas_halo_metal_fraction;
  p | initial_IG_gas_halo_density;
  p | initial_IG_gas_halo_radius;
  p | initial_IG_use_gas_particles;
  p | initial_IG_live_dm_halo;
  p | initial_IG_stellar_disk;
  p | initial_IG_stellar_bulge;
  p | initial_IG_analytic_velocity;
  p | initial_IG_include_recent_SF;
  p | initial_IG_recent_SF_start;
  p | initial_IG_recent_SF_end;
  p | initial_IG_recent_SF_bin_size;
  p | initial_IG_recent_SF_SFR;
  p | initial_IG_recent_SF_seed;

  p | initial_shock_tube_setup_name;
  p | initial_shock_tube_aligned_ax;
  p | initial_shock_tube_axis_velocity;
  p | initial_shock_tube_trans_velocity;
  p | initial_shock_tube_flip_initialize;

  p | initial_soup_rank;
  p | initial_soup_file;
  p | initial_soup_rotate;
  PUParray(p,initial_soup_array,3);
  PUParray(p,initial_soup_d_pos,3);
  PUParray(p,initial_soup_d_size,3);
  p | initial_soup_pressure_in;
  p | initial_soup_pressure_out;
  p | initial_soup_density;

  p | method_heat_alpha;

  p | method_hydro_method;
  p | method_hydro_dual_energy;
  p | method_hydro_dual_energy_eta_1;
  p | method_hydro_dual_energy_eta_2;
  p | method_hydro_reconstruct_method;
  p | method_hydro_reconstruct_conservative;
  p | method_hydro_reconstruct_positive;
  p | method_hydro_riemann_solver;

  p | method_feedback_ejecta_mass;
  p | method_feedback_supernova_energy;
  p | method_feedback_ejecta_metal_fraction;
  p | method_feedback_stencil;
  p | method_feedback_radius;
  p | method_feedback_shift_cell_center;
  p | method_feedback_ke_fraction;
  p | method_feedback_use_ionization_feedback;
  p | method_feedback_time_first_sn;

  p | method_star_maker_type;
  p | method_star_maker_use_density_threshold;
  p | method_star_maker_use_velocity_divergence;
  p | method_star_maker_use_dynamical_time;
  p | method_star_maker_use_self_gravitating;
  p | method_star_maker_use_h2_self_shielding;
  p | method_star_maker_use_jeans_mass;
  p | method_star_maker_number_density_threshold;
  p | method_star_maker_maximum_mass_fraction;
  p | method_star_maker_efficiency;
  p | method_star_maker_minimum_star_mass;
  p | method_star_maker_maximum_star_mass;

  p | method_turbulence_edot;

  p | method_gravity_grav_const;
  p | method_gravity_solver;
  p | method_gravity_order;
  p | method_gravity_dt_max;
  p | method_gravity_accumulate;

  p | method_background_acceleration_type;
  p | method_background_acceleration_mass;
  p | method_background_acceleration_DM_mass;
  p | method_background_acceleration_DM_density;
  p | method_background_acceleration_bulge_mass;
  p | method_background_acceleration_core_radius;
  p | method_background_acceleration_bulge_radius;
  p | method_background_acceleration_stellar_mass;
  p | method_background_acceleration_DM_mass_radius;
  p | method_background_acceleration_stellar_scale_height_r;
  p | method_background_acceleration_stellar_scale_height_z;
  p | method_background_acceleration_apply_acceleration;
  PUParray(p,method_background_acceleration_angular_momentum,3);
  PUParray(p,method_background_acceleration_center,3);

  p | method_pm_deposit_alpha;
  p | method_pm_update_max_dt;

  p | method_vlct_riemann_solver;
  p | method_vlct_half_dt_reconstruct_method;
  p | method_vlct_full_dt_reconstruct_method;
  p | method_vlct_theta_limiter;
  p | method_vlct_density_floor;
  p | method_vlct_pressure_floor;
  p | method_vlct_mhd_choice;
  p | method_vlct_dual_energy;
  p | method_vlct_dual_energy_eta;

  p | prolong_enzo_type;
  p | prolong_enzo_positive;
  p | prolong_enzo_use_linear;

  p | solver_pre_smooth;
  p | solver_post_smooth;
  p | solver_last_smooth;
  p | solver_coarse_solve;
  p | solver_domain_solve;
  p | solver_weight;
  p | solver_restart_cycle;
  p | solver_precondition;
  p | solver_coarse_level;
  p | solver_is_unigrid;

  p | stopping_redshift;

  p | units_mass;
  p | units_density;
  p | units_length;
  p | units_time;

  p | method_grackle_use_grackle;

#ifdef CONFIG_USE_GRACKLE
  if (method_grackle_use_grackle) {
    p  | method_grackle_use_cooling_timestep;
    p  | method_grackle_radiation_redshift;
    if (p.isUnpacking()) { method_grackle_chemistry = new chemistry_data; }
    p | *method_grackle_chemistry;
  } else {
    method_grackle_chemistry = nullptr;
  }
#endif /* CONFIG_USE_GRACKLE */

}

//----------------------------------------------------------------------

void EnzoConfig::read(Parameters * p) throw()
{
  TRACE("BEGIN EnzoConfig::read()");

  // Read Cello parameters


  TRACE("EnzoCharm::read calling Config::read()");

  ((Config*)this) -> read (p);

  read_adapt_(p);

  read_field_(p);

  read_initial_collapse_(p);
  read_initial_cosmology_(p);
  read_initial_grackle_(p);
  read_initial_hdf5_(p);
  read_initial_music_(p);
  read_initial_pm_(p);
  read_initial_inclined_wave_(p);
  read_initial_burkertbodenheimer_(p);
  read_initial_sedov_(p);
  read_initial_sedov_random_(p);
  read_initial_shock_tube_(p);
  read_initial_bcenter_(p);
  read_initial_cloud_(p);
  read_initial_soup_(p);
  read_initial_turbulence_(p);
  read_initial_isolated_galaxy_(p);
  read_initial_feedback_test_(p);
  
  read_method_grackle_(p);
  read_method_feedback_(p);
  read_method_star_maker_(p);
  read_method_background_acceleration_(p);
  read_method_vlct_(p);
  read_method_gravity_(p);
  read_method_heat_(p);
  read_method_pm_deposit_(p);
  read_method_pm_update_(p);
  read_method_ppm_(p);
  read_method_turbulence_(p);
  
  read_physics_(p);
  
  read_prolong_enzo_(p);
  
  read_solvers_(p);
  
  read_stopping_(p);
  

  TRACE("END   EnzoConfig::read()");
}

//======================================================================

void EnzoConfig::read_adapt_(Parameters *p)
{
  
  adapt_mass_type.resize(num_adapt);

  for (int ia=0; ia<num_adapt; ia++) {

    std::string prefix = "Adapt:" + adapt_list[ia] + ":";
    adapt_mass_type[ia] = p->value_string(prefix+"mass_type","unknown");
    ASSERT2("EnzoConfig::read()",
	    "Unknown mass_type %s for parameter %s",
	    adapt_mass_type[ia].c_str(),(prefix+"mass_type").c_str(),
	    (adapt_type[ia] != "mass" ||
	     (adapt_mass_type[ia]=="dark" ||
	      adapt_mass_type[ia]=="baryon")));
  }
}

//----------------------------------------------------------------------

void EnzoConfig::read_field_(Parameters *p)
{
  field_gamma = p->value_float ("Field:gamma",5.0/3.0);
  field_uniform_density = p->value_float ("Field:uniform_density",1.0);
}

//----------------------------------------------------------------------

void EnzoConfig::read_initial_collapse_(Parameters * p)
{
  initial_collapse_rank =  p->value_integer("Initial:collapse:rank",0);
  for (int i=0; i<initial_collapse_rank; i++) {
    initial_collapse_array[i] =
      p->list_value_integer (i,"Initial:collapse:array",1);
  }
  for (int i=initial_collapse_rank; i<3; i++) {
    initial_collapse_array[i] = 1;
  }
  initial_collapse_radius_relative =
    p->value_float("Initial:collapse:radius_relative",0.1);
  initial_collapse_particle_ratio =
    p->value_float("Initial:collapse:particle_ratio",0.0);
  initial_collapse_mass =
    p->value_float("Initial:collapse:mass",cello::mass_solar);
  initial_collapse_temperature =
    p->value_float("Initial:collapse:temperature",10.0);
}

//----------------------------------------------------------------------

void EnzoConfig::read_initial_cosmology_(Parameters * p)
{
  initial_cosmology_temperature =
    p->value_float("Initial:cosmology:temperature",0.0);
}

//----------------------------------------------------------------------

void EnzoConfig::read_initial_grackle_(Parameters * p)
{
  // Grackle test initialization
#ifdef CONFIG_USE_GRACKLE
  initial_grackle_test_minimum_H_number_density =
    p->value_float("Initial:grackle_test:minimum_H_number_density",0.1);
  initial_grackle_test_maximum_H_number_density =
    p->value_float("Initial:grackle_test:maximum_H_number_density",1000.0);
  initial_grackle_test_minimum_temperature =
    p->value_float("Initial:grackle_test:minimum_temperature",10.0);
  initial_grackle_test_maximum_temperature =
    p->value_float("Initial:grackle_test:maximum_temperature",1.0E8);
  initial_grackle_test_minimum_metallicity =
    p->value_float("Initial:grackle_test:minimum_metallicity", 1.0E-4);
  initial_grackle_test_maximum_metallicity =
    p->value_float("Initial:grackle_test:maximum_metallicity", 1.0);
  initial_grackle_test_reset_energies =
    p->value_integer("Initial:grackle_test:reset_energies",0);
#endif /* CONFIG_USE_GRACKLE */
}

//----------------------------------------------------------------------

void EnzoConfig::read_initial_hdf5_(Parameters * p)
{
  const std::string name_initial = "Initial:hdf5:";

  initial_hdf5_max_level = p->value_integer (name_initial + "max_level", 0);
  initial_hdf5_format    = p->value_string  (name_initial + "format", "music");

  for (int i=0; i<3; i++) {
    initial_hdf5_blocking[i] =
      p->list_value_integer(i,name_initial+"blocking",1);
  }
  
  const int num_files = p->list_length (name_initial + "file_list");

  for (int index_file=0; index_file<num_files; index_file++) {

    std::string file_id = name_initial +
      p->list_value_string (index_file,name_initial+"file_list") + ":";

    const std::string type    = p->value_string (file_id + "type","");
    const std::string name    = p->value_string (file_id + "name","");
    const std::string file    = p->value_string (file_id + "file","");
    const std::string dataset = p->value_string (file_id + "dataset","");
    const std::string coords  = p->value_string (file_id + "coords","xyz");

    if (type == "particle") {

      const std::string attribute = p->value_string (file_id+"attribute","");
      
      initial_hdf5_particle_files.     push_back(file);
      initial_hdf5_particle_datasets.  push_back(dataset);
      initial_hdf5_particle_coords.    push_back(coords);
      initial_hdf5_particle_types.     push_back(name);
      initial_hdf5_particle_attributes.push_back(attribute);

    } else if (type == "field") {

      initial_hdf5_field_files.        push_back(file);
      initial_hdf5_field_datasets.     push_back(dataset);
      initial_hdf5_field_names.        push_back(name);
      initial_hdf5_field_coords.       push_back(coords);

    } else {
      ERROR2 ("EnzoConfig::read",
	      "Unknown particle type %s for parameter %s",
	      type.c_str(),(file_id+"type").c_str());
    }
  }
}

//----------------------------------------------------------------------

void EnzoConfig::read_initial_music_(Parameters * p)
{
  const std::string name_initial = "Initial:music:";

  const int num_files = p->list_length (name_initial + "file_list");

  for (int index_file=0; index_file<num_files; index_file++) {
    
    std::string file_id = name_initial +
      p->list_value_string (index_file,name_initial+"file_list") + ":";

    std::string type    = p->value_string (file_id+"type","");
    std::string name    = p->value_string (file_id+"name","");
    std::string file    = p->value_string (file_id+"file","");
    std::string dataset = p->value_string (file_id+"dataset","");
    std::string coords  = p->value_string (file_id+"coords","xyz");

    if (type == "particle") {
      std::string attribute = p->value_string (file_id+"attribute","");
      //      if (name != "") {
      initial_music_particle_files.     push_back(file);
      initial_music_particle_datasets.  push_back(dataset);
      initial_music_particle_coords.    push_back(coords);
      initial_music_particle_types.     push_back(name);
      initial_music_particle_attributes.push_back(attribute);
      //      }
    } else if (type == "field") {

      initial_music_field_files.        push_back(file);
      initial_music_field_datasets.     push_back(dataset);
      initial_music_field_names.        push_back(name);
      initial_music_field_coords.       push_back(coords);
    } else {
      ERROR2 ("EnzoConfig::read",
	      "Unknown particle type %s for parameter %s",
	      type.c_str(),(file_id+"type").c_str());
    }
  }
  // "sleep_by_process", "limit_per_node"
  initial_music_throttle_internode = p->value_logical
    ("Initial:music:throttle_internode",false);
  initial_music_throttle_intranode = p->value_logical
    ("Initial:music:throttle_intranode",false);
  initial_music_throttle_node_files = p->value_logical
    ("Initial:music:throttle_node_files",false);
  initial_music_throttle_close_count = p->value_integer
    ("Initial:music:throttle_close_count",0);
  initial_music_throttle_group_size = p->value_integer
    ("Initial:music:throttle_group_size",std::numeric_limits<int>::max());
  initial_music_throttle_seconds_stagger = p->value_float
    ("Initial:music:throttle_seconds_stagger",0.0);
  initial_music_throttle_seconds_delay = p->value_float
    ("Initial:music:throttle_seconds_delay",0.0);

}

//----------------------------------------------------------------------

void EnzoConfig::read_initial_pm_(Parameters * p)
{
  initial_pm_field        = p->value_string  ("Initial:pm:field","density");
  initial_pm_mpp          = p->value_float   ("Initial:pm:mpp",-1.0);
  initial_pm_level        = p->value_integer ("Initial:pm:level",-1);
}

//----------------------------------------------------------------------

void EnzoConfig::read_initial_burkertbodenheimer_(Parameters * p)
{  
  // Burkert Bodenheimer initialization

  initial_burkertbodenheimer_rank =  p->value_integer("Initial:burkertbodenheimer:rank",0);
  for (int i=0; i<initial_burkertbodenheimer_rank; i++) {
    initial_burkertbodenheimer_array[i] =
      p->list_value_integer (i,"Initial:burkertbodenheimer:array",1);
  }
  for (int i=initial_burkertbodenheimer_rank; i<3; i++) {
    initial_burkertbodenheimer_array[i] = 1;
  }
  initial_burkertbodenheimer_radius_relative =
    p->value_float("Initial:burkertbodenheimer:radius_relative",0.1);
  initial_burkertbodenheimer_particle_ratio =
    p->value_float("Initial:burkertbodenheimer:particle_ratio",0.0);
  initial_burkertbodenheimer_mass =
    p->value_float("Initial:burkertbodenheimer:mass",cello::mass_solar);
  initial_burkertbodenheimer_temperature =
    p->value_float("Initial:burkertbodenheimer:temperature",10.0);
  initial_burkertbodenheimer_densityprofile =
    p->value_integer ("Initial:burkertbodenheimer:densityprofile",2);
  initial_burkertbodenheimer_rotating =
   p->value_logical ("Initial:burkertbodenheimer:rotating",true);
  initial_burkertbodenheimer_outer_velocity =
   p->value_float ("Initial:burkertbodenheimer:outer_velocity",-1.0);
}

//----------------------------------------------------------------------

void EnzoConfig::read_initial_inclined_wave_(Parameters * p)
{  

  // InitialInclinedWave initialization

  initial_inclinedwave_alpha          = p->value_float
    ("Initial:inclined_wave:alpha",0.0);
  initial_inclinedwave_beta           = p->value_float
    ("Initial:inclined_wave:beta",0.0);
  initial_inclinedwave_amplitude      = p->value_float
    ("Initial:inclined_wave:amplitude",1.e-6);
  initial_inclinedwave_lambda         = p->value_float
    ("Initial:inclined_wave:lambda",1.0);
  // The default vaue for parallel_vel is known by EnzoInitialInclinedWave
  // to mean that a value was not specified
  initial_inclinedwave_parallel_vel   = p->value_float
    ("Initial:inclined_wave:parallel_vel", std::numeric_limits<double>::min());
  initial_inclinedwave_positive_vel   = p->value_logical
    ("Initial:inclined_wave:positive_vel",true);
  initial_inclinedwave_wave_type      = p->value_string
    ("Initial:inclined_wave:wave_type","alfven");
}

//----------------------------------------------------------------------

void EnzoConfig::read_initial_sedov_(Parameters * p)
{
  initial_sedov_rank = p->value_integer ("Initial:sedov:rank",0);

  initial_sedov_array[0] = p->list_value_integer (0,"Initial:sedov:array",1);
  initial_sedov_array[1] = p->list_value_integer (1,"Initial:sedov:array",1);
  initial_sedov_array[2] = p->list_value_integer (2,"Initial:sedov:array",1);

  initial_sedov_radius_relative =
    p->value_float("Initial:sedov:radius_relative",0.1);
  initial_sedov_pressure_in =
    p->value_float("Initial:sedov:pressure_in",1.0);
  initial_sedov_pressure_out =
    p->value_float("Initial:sedov:pressure_out",1e-5);
  initial_sedov_density =
    p->value_float("Initial:sedov:density",1.0);
}

//----------------------------------------------------------------------

void EnzoConfig::read_initial_sedov_random_(Parameters * p)
{  
  initial_sedov_random_array[0] =
    p->list_value_integer (0,"Initial:sedov_random:array",1);
  initial_sedov_random_array[1] =
    p->list_value_integer (1,"Initial:sedov_random:array",1);
  initial_sedov_random_array[2] =
    p->list_value_integer (2,"Initial:sedov_random:array",1);

  initial_sedov_random_half_empty =
    p->value_logical ("Initial:sedov_random:half_empty",false);
  initial_sedov_random_grackle_cooling =
    p->value_logical ("Initial:sedov_random:grackle_cooling",false);
  initial_sedov_random_max_blasts =
    p->value_integer ("Initial:sedov_random:max_blasts",1);
  initial_sedov_random_radius_relative =
    p->value_float   ("Initial:sedov_random:radius_relative",0.1);
  initial_sedov_random_pressure_in =
    p->value_float   ("Initial:sedov_random:pressure_in",1.0);
  initial_sedov_random_pressure_out =
    p->value_float   ("Initial:sedov_random:pressure_out",1e-5);
  initial_sedov_random_density =
    p->value_float   ("Initial:sedov_random:density",1.0);
  initial_sedov_random_te_multiplier =
    p->value_integer  ("Initial:sedov_random:te_multiplier",1);
}

//----------------------------------------------------------------------

void EnzoConfig::read_initial_shock_tube_(Parameters * p)
{
  // Shock Tube Initialization
  initial_shock_tube_setup_name = p->value_string
    ("Initial:shock_tube:setup_name","");
  initial_shock_tube_aligned_ax = p->value_string
    ("Initial:shock_tube:aligned_ax","x");
  initial_shock_tube_axis_velocity = p->value_float
    ("Initial:shock_tube:axis_velocity",0.0);
  initial_shock_tube_trans_velocity = p->value_float
    ("Initial:shock_tube:transverse_velocity",0.0);
  initial_shock_tube_flip_initialize = p -> value_logical
    ("Initial:shock_tube:flip_initialize", false);
}

//----------------------------------------------------------------------

void EnzoConfig::read_initial_bcenter_(Parameters * p)
{
  // VL+CT b-field initialization
  initial_bcenter_update_etot = p->value_logical
    ("Initial:vlct_bfield:update_etot",false);
}

//----------------------------------------------------------------------

void EnzoConfig::read_initial_cloud_(Parameters * p)
{
  // Cloud Crush Initialization
  initial_cloud_subsample_n     = p->value_integer
    ("Initial:cloud:subsample_n",0);
  initial_cloud_radius          = p->value_float
    ("Initial:cloud:cloud_radius",0.0);
  initial_cloud_center_x        = p->value_float
    ("Initial:cloud:cloud_center_x",0.0);
  initial_cloud_center_y        = p->value_float
    ("Initial:cloud:cloud_center_y",0.0);
  initial_cloud_center_z        = p->value_float
    ("Initial:cloud:cloud_center_z",0.0);
  initial_cloud_density_cloud   = p->value_float
    ("Initial:cloud:cloud_density",0.0);
  initial_cloud_density_wind    = p->value_float
    ("Initial:cloud:wind_density",0.0);
  initial_cloud_velocity_wind   = p->value_float
    ("Initial:cloud:wind_velocity",0.0);
  initial_cloud_etot_wind       = p->value_float
    ("Initial:cloud:wind_total_energy",0.0);
  initial_cloud_eint_wind       = p->value_float
    ("Initial:cloud:wind_internal_energy",0.0);
  initial_cloud_metal_mass_frac = p->value_float
    ("Initial:cloud:metal_mass_fraction",0.0);
  initial_cloud_perturb_stddev  = p->value_float
    ("Initial:cloud:perturb_standard_deviation",0.0);
  initial_cloud_trunc_dev       = p->value_float
    ("Initial:cloud:perturb_truncation_deviation",0.0);
  int init_cloud_perturb_seed_  = p->value_integer
    ("Initial:cloud:perturb_seed",0);
  ASSERT("EnzoConfig::read()", "Initial:cloud:perturb_seed must be >=0",
	 init_cloud_perturb_seed_ >= 0);
  initial_cloud_perturb_seed = (unsigned int) init_cloud_perturb_seed_;

  int initial_cloud_uniform_bfield_length = p->list_length
    ("Initial:cloud:uniform_bfield");
  if (initial_cloud_uniform_bfield_length == 0){
    initial_cloud_initialize_uniform_bfield = false;
  } else if (initial_cloud_uniform_bfield_length == 3){
    initial_cloud_initialize_uniform_bfield = true;
    for (int i = 0; i <3; i++){
      initial_cloud_uniform_bfield[i] = p->list_value_float
	(i,"Initial:cloud:uniform_bfield");
    }
  } else {
    ERROR("EnzoConfig::read",
	  "Initial:cloud:uniform_bfield must contain 0 or 3 entries.");
  }
}

//----------------------------------------------------------------------

void EnzoConfig::read_initial_soup_(Parameters * p)
{  
  // InitialSoup initialization

  initial_soup_rank      = p->value_integer ("Initial:soup:rank",0);
  initial_soup_file      = p->value_string ("Initial:soup:file","soup.png");
  initial_soup_rotate    = p->value_logical ("Initial:soup:rotate",false);
  for (int axis=0; axis<3; axis++) {
    initial_soup_array[axis]  = p->list_value_integer
      (axis,"Initial:soup:array",1);
    initial_soup_d_pos[axis]  = p->list_value_float
      (axis,"Initial:soup:d_pos",0.0);
    initial_soup_d_size[axis] = p->list_value_float
      (axis,"Initial:soup:d_size",0.0);
  }
  initial_soup_pressure_in =
    p->value_float("Initial:soup:pressure_in",1.0);
  initial_soup_pressure_out =
    p->value_float("Initial:soup:pressure_out",1e-5);
  initial_soup_density =
    p->value_float("Initial:soup:density",1.0);
}

//----------------------------------------------------------------------

void EnzoConfig::read_initial_turbulence_(Parameters * p)
{
  initial_turbulence_density = p->value_float
    ("Initial:turbulence:density",1.0);

  // Must specify pressure or temperature
  initial_turbulence_pressure =    p->value_float
    ("Initial:turbulence:pressure",   0.0);
  initial_turbulence_temperature = p->value_float
    ("Initial:turbulence:temperature",0.0);

  bool uses_turbulence = false;
  for (size_t i=0; i<method_list.size(); i++) {
    if (method_list[i] == "turbulence") uses_turbulence=true;
  }

  if (uses_turbulence) {
    ASSERT ("EnzoConfig::read",
  	    "Either initial turbulence pressure or temperature must be defined",
  	    ! ((initial_turbulence_pressure == 0.0) &&
  	       (initial_turbulence_temperature == 0.0)));
    ASSERT ("EnzoConfig::read",
  	    "Initial turbulence pressure and temperature cannot "
	    "both be defined",
  	    ! ((initial_turbulence_pressure != 0.0) &&
  	       (initial_turbulence_temperature != 0.0)));
  }
}

//----------------------------------------------------------------------

void EnzoConfig::read_initial_isolated_galaxy_(Parameters * p)
{
  initial_IG_scale_length = p->value_float
    ("Initial:isolated_galaxy:scale_length", 0.0343218);
  initial_IG_scale_height = p->value_float
    ("Initial:isolated_galaxy:scale_height", 0.00343218);
  initial_IG_disk_mass = p->value_float
    ("Initial:isolated_galaxy:disk_mass", 42.9661);
  initial_IG_gas_fraction = p->value_float
    ("Initial:isolated_galaxy:gas_fraction", 0.2);
  initial_IG_disk_temperature = p->value_float
    ("Initial:isolated_galaxy:disk_temperature", 1.0E4);
  initial_IG_disk_metal_fraction = p->value_float
    ("Initial:isolated_galaxy:disk_metal_fraction", 1.0E-10);
  initial_IG_gas_halo_mass = p->value_float
    ("Initial:isolated_galaxy:gas_halo_mass", 0.1);
  initial_IG_gas_halo_temperature = p->value_float
    ("Initial:isolated_galaxy:gas_halo_temperature", 1.0E4);
  initial_IG_gas_halo_density = p->value_float
    ("Initial:isolated_galaxy:gas_halo_density", 0.0);
  initial_IG_gas_halo_radius = p->value_float
    ("Initial:isolated_galaxy:gas_halo_radius", 1.0);
  initial_IG_gas_halo_metal_fraction = p->value_float
    ("Initial:isolated_galaxy:gas_halo_metal_fraction", 1.0E-10);
  initial_IG_use_gas_particles = p->value_logical
    ("Initial:isolated_galaxy:use_gas_particles", false);
  initial_IG_live_dm_halo = p->value_logical
    ("Initial:isolated_galaxy:live_dm_halo",false);
  initial_IG_stellar_disk = p->value_logical
    ("Initial:isolated_galaxy:stellar_disk", false);
  initial_IG_stellar_bulge = p->value_logical
    ("Initial:isolated_galaxy:stellar_bulge", false);
  initial_IG_analytic_velocity = p->value_logical
    ("Initial:isolated_galaxy:analytic_velocity", false);
  initial_IG_include_recent_SF = p->value_logical
    ("Initial:isolated_galaxy:include_recent_SF", false);
  initial_IG_recent_SF_start = p->value_float
    ("Initial:isolated_galaxy:recent_SF_start", -100.0);
  initial_IG_recent_SF_end = p->value_float
    ("Initial:isolated_galaxy:recent_SF_end", 0.0);
  initial_IG_recent_SF_SFR = p->value_float
    ("Initial:isolated_galaxy:recent_SF_SFR", 2.0);
  initial_IG_recent_SF_bin_size = p->value_float
    ("Initial:isolated_galaxy:recent_SF_bin_size", 5.0);
  initial_IG_recent_SF_seed = p->value_integer
    ("Initial:isolated_galaxy:recent_SF_seed", 12345);

  for (int axis=0; axis<3; axis++) {
    initial_IG_center_position[axis]  = p->list_value_float
      (axis,"Initial:isolated_galaxy:center_position",0.5);
    initial_IG_bfield[axis] = p->list_value_float
      (axis, "Initial:isolated_galaxy:bfield",0.0);
  }
}

//----------------------------------------------------------------------

void EnzoConfig::read_initial_feedback_test_(Parameters * p)
{
  for (int axis=0; axis<3; axis++){
    initial_feedback_test_position[axis] = p->list_value_float
      (axis, "Initial:feedback_test:position", 0.5);
  }
  initial_feedback_test_density = p->value_float
    ("Initial:feedback_test:density", 1.0E-24);

  initial_feedback_test_star_mass = p->value_float
    ("Initial:feedback_test:star_mass", 1000.0);

  initial_feedback_test_temperature = p->value_float
    ("Initial:feedback_test:temperature", 1.0E4);

  initial_feedback_test_from_file = p->value_logical
    ("Initial:feedback_test:from_file", false);

  initial_feedback_test_metal_fraction = p->value_float
    ("Initial:feedback_test:metal_fraction", 0.01);
}

//----------------------------------------------------------------------

void EnzoConfig::read_method_grackle_(Parameters * p)

{
  method_grackle_use_grackle = false;
  
#ifdef CONFIG_USE_GRACKLE

  /// Grackle parameters

  for (size_t i=0; i<method_list.size(); i++) {
    if (method_list[i] == "grackle") method_grackle_use_grackle=true;
  }

  // Defaults alert PUP::er() to ignore
  if (method_grackle_use_grackle) {

    method_grackle_chemistry = new chemistry_data;
    set_default_chemistry_parameters(method_grackle_chemistry);
    //    *method_grackle_chemistry = _set_default_chemistry_parameters();

    /* this must be set AFTER default values are set */
    method_grackle_chemistry->use_grackle = method_grackle_use_grackle;

    // Copy over parameters from Enzo-E to Grackle
    method_grackle_chemistry->Gamma = p->value_float ("Field:gamma",5.0/3.0);

    //
    method_grackle_use_cooling_timestep = p->value_logical
      ("Method:grackle:use_cooling_timestep", false);

    // for when not using cosmology - redshift of UVB
    method_grackle_radiation_redshift = p->value_float
      ("Method:grackle:radiation_redshift", -1.0);

    // Set Grackle parameters from parameter file
    method_grackle_chemistry->with_radiative_cooling = p->value_integer
      ("Method:grackle:with_radiative_cooling",
       method_grackle_chemistry->with_radiative_cooling);

    method_grackle_chemistry->primordial_chemistry = p->value_integer
      ("Method:grackle:primordial_chemistry",
       method_grackle_chemistry->primordial_chemistry);

    method_grackle_chemistry->metal_cooling = p->value_integer
      ("Method:grackle:metal_cooling",
       method_grackle_chemistry->metal_cooling);

    method_grackle_chemistry->h2_on_dust = p->value_integer
      ("Method:grackle:h2_on_dust",
       method_grackle_chemistry->h2_on_dust);

    method_grackle_chemistry->three_body_rate = p->value_integer
      ("Method:grackle:three_body_rate",
       method_grackle_chemistry->three_body_rate);

    method_grackle_chemistry->cmb_temperature_floor = p->value_integer
      ("Method:grackle:cmb_temperature_floor",
       method_grackle_chemistry->cmb_temperature_floor);

    std::string grackle_data_file_ = p->value_string
      ("Method:grackle:data_file", "");
    ASSERT("EnzoConfig::read",
	   "no value specified for \"Method:grackle:data_file\"",
	   grackle_data_file_.length() > 0);

    method_grackle_chemistry->grackle_data_file
      = new char[grackle_data_file_.length() + 1];
    strcpy(method_grackle_chemistry->grackle_data_file,
	   grackle_data_file_.c_str());

    method_grackle_chemistry->cie_cooling = p->value_integer
      ("Method:grackle:cie_cooling",
       method_grackle_chemistry->cie_cooling);

    method_grackle_chemistry->h2_optical_depth_approximation = p->value_integer
      ("Method:grackle:h2_optical_depth_approximation",
       method_grackle_chemistry->h2_optical_depth_approximation);

    method_grackle_chemistry->photoelectric_heating = p->value_integer
      ("Method:grackle:photoelectric_heating",
       method_grackle_chemistry->photoelectric_heating);

    method_grackle_chemistry->photoelectric_heating_rate = p->value_float
      ("Method:grackle:photoelectric_heating_rate",
       method_grackle_chemistry->photoelectric_heating_rate);

    method_grackle_chemistry->CaseBRecombination = p->value_integer
      ("Method:grackle:CaseBRecombination",
       method_grackle_chemistry->CaseBRecombination);

    method_grackle_chemistry->UVbackground = p->value_integer
      ("Method:grackle:UVbackground",
       method_grackle_chemistry->UVbackground);

    method_grackle_chemistry->use_volumetric_heating_rate = p->value_integer
      ("Method:grackle:use_volumetric_heating_rate",
       method_grackle_chemistry->use_volumetric_heating_rate);

    method_grackle_chemistry->use_specific_heating_rate = p->value_integer
      ("Method:grackle:use_specific_heating_rate",
       method_grackle_chemistry->use_specific_heating_rate);

    method_grackle_chemistry->self_shielding_method = p->value_integer
      ("Method:grackle:self_shielding_method",
       method_grackle_chemistry->self_shielding_method);

    method_grackle_chemistry->H2_self_shielding = p->value_integer
      ("Method:grackle:H2_self_shielding",
       method_grackle_chemistry->H2_self_shielding);

    method_grackle_chemistry->HydrogenFractionByMass = p->value_float
      ("Method:grackle:HydrogenFractionByMass",
       method_grackle_chemistry->HydrogenFractionByMass);

    method_grackle_chemistry->DeuteriumToHydrogenRatio = p->value_float
      ("Method:grackle:DeuteriumToHydrogenRatio",
       method_grackle_chemistry->DeuteriumToHydrogenRatio);

    method_grackle_chemistry->SolarMetalFractionByMass = p->value_float
      ("Method:grackle:SolarMetalFractionByMass",
       method_grackle_chemistry->SolarMetalFractionByMass);

    method_grackle_chemistry->Compton_xray_heating = p->value_integer
      ("Method:grackle:Compton_xray_heating",
       method_grackle_chemistry->Compton_xray_heating);

    method_grackle_chemistry->LWbackground_sawtooth_suppression = p->value_integer
      ("Method:grackle:LWbackground_sawtooth_suppression",
       method_grackle_chemistry->LWbackground_sawtooth_suppression);

    method_grackle_chemistry->LWbackground_intensity = p->value_float
      ("Method:grackle:LWbackground_intensity",
       method_grackle_chemistry->LWbackground_intensity);

    method_grackle_chemistry->UVbackground_redshift_on = p->value_float
      ("Method:grackle:UVbackground_redshift_on",
       method_grackle_chemistry->UVbackground_redshift_on);

    method_grackle_chemistry->UVbackground_redshift_off = p->value_float
      ("Method:grackle:UVbackground_redshift_off",
       method_grackle_chemistry->UVbackground_redshift_off);

    method_grackle_chemistry->UVbackground_redshift_fullon = p->value_float
      ("Method:grackle:UVbackground_redshift_fullon",
       method_grackle_chemistry->UVbackground_redshift_fullon);

    method_grackle_chemistry->UVbackground_redshift_drop = p->value_float
      ("Method:grackle:UVbackground_redshift_drop",
       method_grackle_chemistry->UVbackground_redshift_drop);

    // When radiative transfer is eventually included, make
    // sure to set the below parameter to match the Enzo-E
    // parameter for turning RT on / off:
    //   method_grackle_chemistry->use_radiative_transfer = ENZO_E_PARAMETER_NAME;

  }
#endif /* CONFIG_USE_GRACKLE */
}

//----------------------------------------------------------------------

void EnzoConfig::read_method_feedback_(Parameters * p)
{
  method_feedback_ejecta_mass = p->value_float
    ("Method:feedback:ejecta_mass",0.0);

  method_feedback_supernova_energy = p->value_float
    ("Method:feedback:supernova_energy",1.0);

  method_feedback_ejecta_metal_fraction = p->value_float
    ("Method:feedback:ejecta_metal_fraction",0.1);

  method_feedback_stencil = p->value_integer
    ("Method:feedback:stencil",3);

  method_feedback_radius = p->value_float
    ("Method:feedback:radius",-1.0);

  method_feedback_shift_cell_center = p->value_logical
    ("Method:feedback:shift_cell_center", true);

  method_feedback_ke_fraction = p->value_float
    ("Method:feedback:ke_fraction", 0.0);

  method_feedback_time_first_sn = p->value_float
    ("Method:feedback:time_first_sn", -1.0);

  method_feedback_use_ionization_feedback = p->value_logical
    ("Method:feedback:use_ionization_feedback", false);
}

//----------------------------------------------------------------------

void EnzoConfig::read_method_star_maker_(Parameters * p)
{
  
  method_star_maker_type = p->value_string
    ("Method:star_maker:type","stochastic");

  method_star_maker_use_density_threshold = p->value_logical
    ("Method:star_maker:use_density_threshold",true);

  method_star_maker_use_velocity_divergence = p->value_logical
    ("Method:star_maker:use_velocity_divergence",true);

  method_star_maker_use_dynamical_time = p->value_logical
    ("Method:star_maker:use_dynamical_time",true);

  method_star_maker_use_self_gravitating = p->value_logical
    ("Method:star_maker:use_self_gravitating", false);

  method_star_maker_use_h2_self_shielding = p->value_logical
    ("Method:star_maker:use_h2_self_shielding", false);

  method_star_maker_use_jeans_mass = p->value_logical
    ("Method:star_maker:use_jeans_mass", false);

  method_star_maker_number_density_threshold = p->value_float
    ("Method:star_maker:number_density_threshold",0.0);

  method_star_maker_maximum_mass_fraction = p->value_float
    ("Method:star_maker:maximum_mass_fraction",0.5);

  method_star_maker_efficiency = p->value_float
    ("Method:star_maker:efficiency",0.01);

  method_star_maker_minimum_star_mass = p->value_float
    ("Method:star_maker:minimum_star_mass",1.0E4);

  method_star_maker_maximum_star_mass = p->value_float
    ("Method:star_maker:maximum_star_mass",1.0E4);
}

<<<<<<< HEAD
  method_null_dt = p->value_float
    ("Method:null:dt",std::numeric_limits<double>::max());

  // method_star_maker

  method_gravity_grav_const = p->value_float
    ("Method:gravity:grav_const",6.67384e-8);

  method_gravity_solver = p->value_string
    ("Method:gravity:solver","unknown");

  method_gravity_order = p->value_integer
    ("Method:gravity:order",4);

  method_gravity_dt_max = p->value_float
    ("Method:gravity:dt_max",1.0e10);
  
  method_gravity_accumulate = p->value_logical
    ("Method:gravity:accumulate",true);
=======
//----------------------------------------------------------------------
>>>>>>> 745e8edf

void EnzoConfig::read_method_background_acceleration_(Parameters * p)
{
  method_background_acceleration_type = p->value_string
   ("Method:background_acceleration:type","unknown");

  method_background_acceleration_mass = p->value_float
   ("Method:background_acceleration:mass",0.0);

  method_background_acceleration_DM_mass = p->value_float
   ("Method:background_acceleration:DM_mass",-1.0);

  method_background_acceleration_DM_density = p->value_float
   ("Method:background_acceleration:DM_density", -1.0);

  method_background_acceleration_bulge_mass = p->value_float
    ("Method:background_acceleration:bulge_mass", 0.0);

  method_background_acceleration_core_radius = p->value_float
    ("Method:background_acceleration:core_radius", 1.0E-10);

  method_background_acceleration_bulge_radius = p->value_float
    ("Method:background_acceleration:bulge_radius", 1.0E-10);

  method_background_acceleration_stellar_mass = p->value_float
    ("Method:background_acceleration:stellar_mass", 0.0);

  method_background_acceleration_DM_mass_radius = p->value_float
   ("Method:background_acceleration:DM_mass_radius", 0.0);

  method_background_acceleration_stellar_scale_height_r = p->value_float
   ("Method:background_acceleration:stellar_scale_height_r", 1.0E-10);

  method_background_acceleration_stellar_scale_height_z = p->value_float
   ("Method:background_acceleration:stellar_scale_height_z", 1.0E-10);

  method_background_acceleration_apply_acceleration = p->value_logical
    ("Method:background_acceleration:apply_acceleration", true);

  for (int axis = 0; axis < 3; axis++){
    method_background_acceleration_center[axis] = p->list_value_float
      (axis,"Method:background_acceleration:center",0.5);
    method_background_acceleration_angular_momentum[axis] = p->list_value_float
      (axis,"Method:background_acceleration:angular_momentum",0);
  }

  // Not sure if I need. Seems this flag tells the hydo solver
  // if gravity exists... so I would expect to need this... but Does
  // not get triggered for self-gravity at the moment... so not sure
  for (size_t i=0; i<method_list.size(); i++) {
    if (method_list[i] == "background_acceleration") physics_gravity=true;
  }
}

//----------------------------------------------------------------------

void EnzoConfig::read_method_vlct_(Parameters * p)
{
  method_vlct_riemann_solver = p->value_string
    ("Method:mhd_vlct:riemann_solver","hlld");
  method_vlct_half_dt_reconstruct_method = p->value_string
    ("Method:mhd_vlct:half_dt_reconstruct_method","nn");
  method_vlct_full_dt_reconstruct_method = p->value_string
    ("Method:mhd_vlct:full_dt_reconstruct_method","plm");
  method_vlct_theta_limiter = p->value_float
    ("Method:mhd_vlct:theta_limiter", 1.5);
  method_vlct_density_floor = p->value_float
    ("Method:mhd_vlct:density_floor", 0.0);
  method_vlct_pressure_floor = p->value_float
    ("Method:mhd_vlct:pressure_floor", 0.0);
  method_vlct_dual_energy = p->value_logical
    ("Method:mhd_vlct:dual_energy", false);
  method_vlct_dual_energy_eta = p->value_float
    ("Method:mhd_vlct:dual_energy_eta", 0.001);

  // we should raise an error if mhd_choice is not specified
  bool uses_vlct = false;
  for (size_t i=0; i<method_list.size(); i++) {
    if (method_list[i] == "mhd_vlct") uses_vlct=true;
  }
  method_vlct_mhd_choice = p->value_string
    ("Method:mhd_vlct:mhd_choice", "");
  if (uses_vlct && (method_vlct_mhd_choice == "")){
    ERROR("EnzoConfig::read", "Method:mhd_vlct:mhd_choice was not specified");
  }
}

//----------------------------------------------------------------------

void EnzoConfig::read_method_gravity_(Parameters * p)
{
  method_gravity_grav_const = p->value_float
    ("Method:gravity:grav_const",6.67384e-8);

  method_gravity_solver = p->value_string
    ("Method:gravity:solver","unknown");

  method_gravity_order = p->value_integer
    ("Method:gravity:order",4);

  method_gravity_accumulate = p->value_logical
    ("Method:gravity:accumulate",true);
}

//----------------------------------------------------------------------

void EnzoConfig::read_method_heat_(Parameters * p)
{
  method_heat_alpha = p->value_float
    ("Method:heat:alpha",1.0);
}

//----------------------------------------------------------------------

void EnzoConfig::read_method_pm_deposit_(Parameters * p)
{
  method_pm_deposit_alpha = p->value_float ("Method:pm_deposit:alpha",0.5);
}

//----------------------------------------------------------------------

void EnzoConfig::read_method_pm_update_(Parameters * p)
{
  method_pm_update_max_dt = p->value_float
    ("Method:pm_update:max_dt", std::numeric_limits<double>::max());
}

//----------------------------------------------------------------------

void EnzoConfig::read_method_ppm_(Parameters * p)
{
  double floor_default = 1e-6;

  ppm_diffusion = p->value_logical
    ("Method:ppm:diffusion", false);
  ppm_dual_energy = p->value_logical
    ("Method:ppm:dual_energy",false);
  ppm_dual_energy_eta_1 = p->value_float
    ("Method:ppm:dual_energy_eta_1", 0.001);
  ppm_dual_energy_eta_2 = p->value_float
    ("Method:ppm:dual_energy_eta_2", 0.1);
  ppm_flattening = p->value_integer
    ("Method:ppm:flattening", 3);
  ppm_minimum_pressure_support_parameter = p->value_integer
    ("Method:ppm:minimum_pressure_support_parameter",100);
  ppm_number_density_floor = p->value_float
    ("Method:ppm:number_density_floor", floor_default);
  ppm_density_floor = p->value_float
    ("Method:ppm:density_floor", floor_default);
  ppm_pressure_floor = p->value_float
    ("Method:ppm:pressure_floor", floor_default);
  ppm_pressure_free = p->value_logical
    ("Method:ppm:pressure_free",false);
  ppm_temperature_floor = p->value_float
    ("Method:ppm:temperature_floor", floor_default);
  ppm_steepening = p->value_logical
    ("Method:ppm:steepening", false);
  ppm_use_minimum_pressure_support = p->value_logical
    ("Method:ppm:use_minimum_pressure_support",false);
  ppm_mol_weight = p->value_float
    ("Method:ppm:mol_weight",0.6);
}

//----------------------------------------------------------------------

void EnzoConfig::read_method_turbulence_(Parameters * p)
{
  
  method_turbulence_edot = p->value_float
    ("Method:turbulence:edot",-1.0);
  method_turbulence_mach_number = p->value_float
    ("Method:turbulence:mach_number",0.0);
}

//----------------------------------------------------------------------

void EnzoConfig::read_physics_(Parameters * p)
{
  num_physics = p->list_length("Physics:list");

  for (int index_physics=0; index_physics<num_physics; index_physics++) {

    std::string name =
      p->list_value_string(index_physics,"Physics:list");

    std::string full_name = std::string("Physics:") + name;

    if (physics_list[index_physics] == "cosmology") {

      physics_cosmology = true;

      physics_cosmology_hubble_constant_now = p->value_float
        (full_name + ":hubble_constant_now",0.701);

      physics_cosmology_omega_matter_now = p->value_float
        (full_name + ":omega_matter_now",   0.279);

      physics_cosmology_omega_baryon_now = p->value_float
        (full_name + ":omega_baryon_now",   1.0);

      physics_cosmology_omega_cdm_now = p->value_float
        (full_name + ":omega_cdm_now",   0.0);

      physics_cosmology_omega_lamda_now = p->value_float
        (full_name + ":omega_lambda_now",   0.721);


      physics_cosmology_comoving_box_size = p->value_float
        (full_name + ":comoving_box_size", 64.0);

      physics_cosmology_max_expansion_rate = p->value_float
        (full_name + ":max_expansion_rate", 0.01);

      physics_cosmology_initial_redshift = p->value_float
        (full_name + ":initial_redshift",  20.0);;

      physics_cosmology_final_redshift = p->value_float
        (full_name + ":final_redshift",  0.0);;

    }

    if (physics_list[index_physics] == "gravity") {

      physics_gravity = true;

    }
  }
}

//----------------------------------------------------------------------

void EnzoConfig::read_prolong_enzo_(Parameters * p)
{
  prolong_enzo_type       = p->value_string  ("Prolong:enzo:type","2A");
  prolong_enzo_positive   = p->value_logical ("Prolong:enzo:positive",true);
  prolong_enzo_use_linear = p->value_logical ("Prolong:enzo:use_linear",false);
}

//----------------------------------------------------------------------

void EnzoConfig::read_solvers_(Parameters * p)
{
  num_solvers = p->list_length("Solver:list");

  solver_pre_smooth.  resize(num_solvers);
  solver_coarse_solve.resize(num_solvers);
  solver_domain_solve.resize(num_solvers);
  solver_post_smooth. resize(num_solvers);
  solver_last_smooth. resize(num_solvers);
  solver_weight.      resize(num_solvers);
  solver_restart_cycle.resize(num_solvers);
  solver_precondition.resize(num_solvers);
  solver_coarse_level.resize(num_solvers);
  solver_is_unigrid.resize(num_solvers);

  for (int index_solver=0; index_solver<num_solvers; index_solver++) {

    std::string solver_name =
      std::string("Solver:") + p->list_value_string(index_solver,"Solver:list");

    std::string solver;

    solver = p->value_string (solver_name + ":precondition","unknown");
    if (solver_index.find(solver) != solver_index.end()) {
      solver_precondition[index_solver] = solver_index[solver];
    } else {
      solver_precondition[index_solver] = -1;
    }

    solver = p->value_string (solver_name + ":pre_smooth","unknown");
    if (solver_index.find(solver) != solver_index.end()) {
      solver_pre_smooth[index_solver] = solver_index[solver];
    } else {
      solver_pre_smooth[index_solver] = -1;
    }

    solver = p->value_string (solver_name + ":coarse_solve","unknown");
    if (solver_index.find(solver) != solver_index.end()) {
      solver_coarse_solve[index_solver] = solver_index[solver];
    } else {
      solver_coarse_solve[index_solver] = -1;
    }

    solver = p->value_string (solver_name + ":domain_solve","unknown");
    if (solver_index.find(solver) != solver_index.end()) {
      solver_domain_solve[index_solver] = solver_index[solver];
    } else {
      solver_domain_solve[index_solver] = -1;
    }

    solver = p->value_string (solver_name + ":post_smooth","unknown");
    if (solver_index.find(solver) != solver_index.end()) {
      solver_post_smooth[index_solver] = solver_index[solver];
    } else {
      solver_post_smooth[index_solver] = -1;
    }

    solver = p->value_string (solver_name + ":last_smooth","unknown");
    if (solver_index.find(solver) != solver_index.end()) {
      solver_last_smooth[index_solver] = solver_index[solver];
    } else {
      solver_last_smooth[index_solver] = -1;
    }

    solver_weight[index_solver] =
      p->value_float(solver_name + ":weight",1.0);

    solver_restart_cycle[index_solver] =
      p->value_integer(solver_name + ":restart_cycle",1);

    solver_coarse_level[index_solver] =
      p->value_integer (solver_name + ":coarse_level",
                        solver_min_level[index_solver]);

    solver_is_unigrid[index_solver] =
      p->value_logical (solver_name + ":is_unigrid",false);

  }
}

//----------------------------------------------------------------------

void EnzoConfig::read_stopping_(Parameters * p)
{
  stopping_redshift = p->value_float ("Stopping:redshift",0.0);
}

//----------------------------------------------------------------------<|MERGE_RESOLUTION|>--- conflicted
+++ resolved
@@ -1444,29 +1444,6 @@
     ("Method:star_maker:maximum_star_mass",1.0E4);
 }
 
-<<<<<<< HEAD
-  method_null_dt = p->value_float
-    ("Method:null:dt",std::numeric_limits<double>::max());
-
-  // method_star_maker
-
-  method_gravity_grav_const = p->value_float
-    ("Method:gravity:grav_const",6.67384e-8);
-
-  method_gravity_solver = p->value_string
-    ("Method:gravity:solver","unknown");
-
-  method_gravity_order = p->value_integer
-    ("Method:gravity:order",4);
-
-  method_gravity_dt_max = p->value_float
-    ("Method:gravity:dt_max",1.0e10);
-  
-  method_gravity_accumulate = p->value_logical
-    ("Method:gravity:accumulate",true);
-=======
-//----------------------------------------------------------------------
->>>>>>> 745e8edf
 
 void EnzoConfig::read_method_background_acceleration_(Parameters * p)
 {
@@ -1569,6 +1546,9 @@
 
   method_gravity_accumulate = p->value_logical
     ("Method:gravity:accumulate",true);
+
+  method_gravity_dt_max = p->value_float
+    ("Method:gravity:dt_max",1.0e10);
 }
 
 //----------------------------------------------------------------------
