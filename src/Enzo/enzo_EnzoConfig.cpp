// See LICENSE_CELLO file for license and copyright information

/// @file     enzo_EnzoConfig.cpp
/// @author   James Bordner (jobordner@ucsd.edu)
/// @date     2012-10-03
/// @brief    Implementation of the EnzoConfig class

#include "cello.hpp"
#include "enzo.hpp"

extern CProxy_EnzoSimulation proxy_enzo_simulation;

//----------------------------------------------------------------------

EnzoConfig g_enzo_config;

EnzoConfig::EnzoConfig() throw ()
  :
  adapt_mass_type(0),
  ppm_diffusion(false),
  ppm_flattening(0),
  ppm_minimum_pressure_support_parameter(0),
  ppm_pressure_free(false),
  ppm_steepening(false),
  ppm_use_minimum_pressure_support(false),
  field_uniform_density(1.0),
  physics_cosmology(false),
  physics_cosmology_hubble_constant_now(0.0),
  physics_cosmology_omega_matter_now(0.0),
  physics_cosmology_omega_lamda_now(0.0),
  physics_cosmology_omega_baryon_now(1.0),
  physics_cosmology_omega_cdm_now(0.0),
  physics_cosmology_comoving_box_size(0.0),
  physics_cosmology_max_expansion_rate(0.0),
  physics_cosmology_initial_redshift(0.0),
  physics_cosmology_final_redshift(0.0),
  // FluidProps
  physics_fluid_props_de_config(),
  physics_fluid_props_fluid_floor_config(),
  physics_fluid_props_gamma(0.0),
  physics_fluid_props_mol_weight(0.0),
  // Gravity
  physics_gravity(false),
  // EnzoInitialBCenter
  initial_bcenter_update_etot(false),
  // EnzoInitialBurkertBodenheimer
  initial_burkertbodenheimer_rank(0),
  initial_burkertbodenheimer_radius_relative(0.0),
  initial_burkertbodenheimer_particle_ratio(0.0),
  initial_burkertbodenheimer_mass(0.0),
  initial_burkertbodenheimer_temperature(0.0),
  initial_burkertbodenheimer_densityprofile(1),
  initial_burkertbodenheimer_rotating(true),
  initial_burkertbodenheimer_outer_velocity(-1),
  // EnzoInitialCloud
  initial_cloud_subsample_n(0),
  initial_cloud_radius(0.),
  initial_cloud_center_x(0.0),
  initial_cloud_center_y(0.0),
  initial_cloud_center_z(0.0),
  initial_cloud_density_cloud(0.0),
  initial_cloud_density_wind(0.0),
  initial_cloud_velocity_wind(0.0),
  initial_cloud_etot_wind(0.0),
  initial_cloud_eint_wind(0.0),
  initial_cloud_metal_mass_frac(0.0),
  initial_cloud_initialize_uniform_bfield(false),
  initial_cloud_perturb_stddev(0.0),
  initial_cloud_trunc_dev(0.0),
  initial_cloud_perturb_seed(0),
  // EnzoInitialCosmology
  initial_cosmology_temperature(0.0),
  // EnzoInitialCollapse
  initial_collapse_rank(0),
  initial_collapse_radius_relative(0.0),
  initial_collapse_particle_ratio(0.0),
  initial_collapse_mass(0.0),
  initial_collapse_temperature(0.0),
  // EnzoInitialFeedbackTest
  initial_feedback_test_density(),
  initial_feedback_test_HI_density(),
  initial_feedback_test_HII_density(),
  initial_feedback_test_HeI_density(),
  initial_feedback_test_HeII_density(),
  initial_feedback_test_HeIII_density(),
  initial_feedback_test_e_density(),
  initial_feedback_test_star_mass(),
  initial_feedback_test_temperature(),
  initial_feedback_test_from_file(),
  initial_feedback_test_metal_fraction(0.01),
  // EnzoInitialGrackleTest
#ifdef CONFIG_USE_GRACKLE
  initial_grackle_test_maximum_H_number_density(1000.0),
  initial_grackle_test_maximum_metallicity(1.0),
  initial_grackle_test_maximum_temperature(1.0E8),
  initial_grackle_test_minimum_H_number_density(0.1),
  initial_grackle_test_minimum_metallicity(1.0E-4),
  initial_grackle_test_minimum_temperature(10.0),
  initial_grackle_test_reset_energies(0),
#endif /* CONFIG_USE_GRACKLE */
  // EnzoInitialHdf5
  initial_hdf5_max_level(),
  initial_hdf5_format(),
  initial_hdf5_blocking(),
  initial_hdf5_monitor_iter(),
  initial_hdf5_field_files(),
  initial_hdf5_field_datasets(),
  initial_hdf5_field_names(),
  initial_hdf5_field_coords(),
  initial_hdf5_particle_files(),
  initial_hdf5_particle_datasets(),
  initial_hdf5_particle_coords(),
  initial_hdf5_particle_types(),
  initial_hdf5_particle_attributes(),
  // EnzoInitialInclinedWave
  initial_inclinedwave_alpha(0.0),
  initial_inclinedwave_beta(0.0),
  initial_inclinedwave_amplitude(0.0),
  initial_inclinedwave_lambda(0.0),
  initial_inclinedwave_parallel_vel(std::numeric_limits<double>::min()),
  initial_inclinedwave_positive_vel(true),
  initial_inclinedwave_wave_type(""),
  // EnzoInitialMusic
  initial_music_field_files(),
  initial_music_field_datasets(),
  initial_music_field_names(),
  initial_music_field_coords(),
  initial_music_particle_files(),
  initial_music_particle_datasets(),
  initial_music_particle_coords(),
  initial_music_particle_types(),
  initial_music_particle_attributes(),
  initial_music_throttle_internode(),
  initial_music_throttle_intranode(),
  initial_music_throttle_node_files(),
  initial_music_throttle_close_count(),
  initial_music_throttle_group_size(),
  initial_music_throttle_seconds_stagger(),
  initial_music_throttle_seconds_delay(),
  // EnzoInitialPm
  initial_pm_field(""),
  initial_pm_mpp(0.0),
  initial_pm_level(0),
  // EnzoInitialSedov[23]
  initial_sedov_rank(0),
  initial_sedov_radius_relative(0.0),
  initial_sedov_pressure_in(0.0),
  initial_sedov_pressure_out(0.0),
  initial_sedov_density(0.0),
  // EnzoInitialSedovRandom
  initial_sedov_random_half_empty(false),
  initial_sedov_random_grackle_cooling(false),
  initial_sedov_random_max_blasts(0),
  initial_sedov_random_radius_relative(0.0),
  initial_sedov_random_pressure_in(0.0),
  initial_sedov_random_pressure_out(0.0),
  initial_sedov_random_density(0.0),
  initial_sedov_random_te_multiplier(0),
  // EnzoInitialShockTube
  initial_shock_tube_setup_name(""),
  initial_shock_tube_aligned_ax(""),
  initial_shock_tube_axis_velocity(0.0),
  initial_shock_tube_trans_velocity(0.0),
  initial_shock_tube_flip_initialize(false),
  // EnzoInitialSoup
  initial_soup_rank(0),
  initial_soup_file(""),
  initial_soup_rotate(false),
  initial_soup_pressure_in(0.0),
  initial_soup_pressure_out(0.0),
  initial_soup_density(0.0),
  // EnzoInitialTurbulence
  initial_turbulence_density(0.0),
  initial_turbulence_pressure(0.0),
  initial_turbulence_temperature(0.0),
  // EnzoInitialIsolatedGalaxy
  initial_IG_analytic_velocity(false),
  initial_IG_disk_mass(42.9661),            // Gas disk mass in code units
  initial_IG_disk_metal_fraction(1.0E-10),         // Gas disk metal fraction
  initial_IG_disk_temperature(1e4),         // Gas disk temperature in K
  initial_IG_gas_fraction(0.2),             // Gas disk M_gas / M_star
  initial_IG_gas_halo_density(0.0),          // Gas halo uniform density (ignored if zero)
  initial_IG_gas_halo_mass(0.1),             // Gas halo total mass in code units
  initial_IG_gas_halo_metal_fraction(1.0E-10),      // Gas halo metal fraction
  initial_IG_gas_halo_radius(1.0),           // Gas halo maximum radius in code units
  initial_IG_gas_halo_temperature(1e4),      // Gas halo initial temperature
  initial_IG_include_recent_SF(false),
  initial_IG_live_dm_halo(false),
  initial_IG_recent_SF_bin_size(5.0),
  initial_IG_recent_SF_end(0.0),
  initial_IG_recent_SF_seed(12345),
  initial_IG_recent_SF_SFR(2.0),
  initial_IG_recent_SF_start(-100.0),
  initial_IG_scale_height(0.00343218),      // Gas disk scale height in code units
  initial_IG_scale_length(0.0343218),       // Gas disk scale length in code units
  initial_IG_stellar_bulge(false),
  initial_IG_stellar_disk(false),
  initial_IG_use_gas_particles(false),      // Set up gas by depositing baryonic particles to grid
  // EnzoMethodCheck
  method_check_num_files(1),
  method_check_ordering("order_morton"),
  method_check_dir(),
  method_check_monitor_iter(0),
  // EnzoInitialMergeSinksTest
  initial_merge_sinks_test_particle_data_filename(""),
  // EnzoInitialAccretionTest
  initial_accretion_test_sink_mass(0.0),
  initial_accretion_test_gas_density(0.0),
  initial_accretion_test_gas_pressure(0.0),
  initial_accretion_test_gas_radial_velocity(0.0),
  // EnzoInitialShuCollapse
  initial_shu_collapse_truncation_radius(0.0),
  initial_shu_collapse_nominal_sound_speed(0.0),
  initial_shu_collapse_instability_parameter(0.0),
  initial_shu_collapse_external_density(0.0),
  initial_shu_collapse_central_sink_exists(false),
  initial_shu_collapse_central_sink_mass(0.0),
  // EnzoInitialBBTest
  initial_bb_test_mean_density(0.0),
  initial_bb_test_fluctuation_amplitude(0.0),
  initial_bb_test_truncation_radius(0.0),
  initial_bb_test_nominal_sound_speed(0.0),
  initial_bb_test_angular_rotation_velocity(0.0),
  initial_bb_test_external_density(0.0),
  // EnzoMethodHeat
  method_heat_alpha(0.0),
  // EnzoMethodHydro
  method_hydro_method(""),
  method_hydro_dual_energy(false),
  method_hydro_dual_energy_eta_1(0.0),
  method_hydro_dual_energy_eta_2(0.0),
  method_hydro_reconstruct_method(""),
  method_hydro_reconstruct_conservative(0),
  method_hydro_reconstruct_positive(0),
  method_hydro_riemann_solver(""),
  // EnzoMethodFeedback,
  method_feedback_flavor(""),
  method_feedback_ejecta_mass(0.0),
  method_feedback_supernova_energy(1.0),
  method_feedback_ejecta_metal_fraction(0.0),
  method_feedback_stencil(3),
  method_feedback_radius(-1),
  method_feedback_shift_cell_center(true),
  method_feedback_ke_fraction(0.0),
  method_feedback_use_ionization_feedback(false),
  method_feedback_time_first_sn(-1), // in Myr
  // EnzoMethodFeedbackSTARSS,
  method_feedback_supernovae(true),
  method_feedback_unrestricted_sn(true),
  method_feedback_stellar_winds(true),
  method_feedback_min_level(0),
  method_feedback_analytic_SNR_shell_mass(true),
  method_feedback_fade_SNR(true),
  method_feedback_NEvents(-1),
  // EnzoMethodStarMaker,
  method_star_maker_flavor(""),                              // star maker type to use
  method_star_maker_use_altAlpha(false),
  method_star_maker_use_density_threshold(false),           // check above density threshold before SF
  method_star_maker_use_velocity_divergence(false),         // check for converging flow before SF
  method_star_maker_use_dynamical_time(false),              // compute t_ff / t_dyn. Otherwise take as 1.0
  method_star_maker_use_cooling_time(false),                // check if t_cool < t_dyn
  method_star_maker_use_overdensity_threshold(false),
  method_star_maker_use_temperature_threshold(false),
  method_star_maker_use_self_gravitating(false),            //
  method_star_maker_use_h2_self_shielding(false),
  method_star_maker_use_jeans_mass(false),
  method_star_maker_number_density_threshold(0.0),         // Number density threshold in cgs
  method_star_maker_overdensity_threshold(0.0),
  method_star_maker_critical_metallicity(0.0),
  method_star_maker_temperature_threshold(1.0E4),
  method_star_maker_maximum_mass_fraction(0.05),            // maximum cell mass fraction to convert to stars
  method_star_maker_efficiency(0.01),            // star maker efficiency per free fall time
  method_star_maker_minimum_star_mass(0.0),    // minimum star particle mass in solar masses
  method_star_maker_maximum_star_mass(-1.0),    // maximum star particle mass in solar masses
  method_star_maker_min_level(0), // minimum AMR level for star formation
  method_star_maker_turn_off_probability(false),
  // EnzoMethodTurbulence
  method_turbulence_edot(0.0),
  method_turbulence_mach_number(0.0),
  method_grackle_use_grackle(false),
#ifdef CONFIG_USE_GRACKLE
  method_grackle_chemistry(),
  method_grackle_use_cooling_timestep(false),
  method_grackle_radiation_redshift(-1.0),
#endif
  // EnzoMethodGravity
  method_gravity_grav_const(0.0),
  method_gravity_solver(""),
  method_gravity_order(4),
  method_gravity_dt_max(0.0),
  method_gravity_accumulate(false),
  /// EnzoMethodBackgroundAcceleration
  method_background_acceleration_flavor(""),
  method_background_acceleration_mass(0.0),
  method_background_acceleration_DM_mass(0.0),
  method_background_acceleration_bulge_mass(0.0),
  method_background_acceleration_core_radius(1.0E-10),
  method_background_acceleration_bulge_radius(1.0E-10),
  method_background_acceleration_stellar_mass(0.0),
  method_background_acceleration_DM_mass_radius(0.0),
  method_background_acceleration_stellar_scale_height_r(1.0E-10),
  method_background_acceleration_stellar_scale_height_z(1.0E-10),
  method_background_acceleration_apply_acceleration(true), // for debugging
  /// EnzoMethodPmDeposit
  method_pm_deposit_alpha(0.5),
  /// EnzoMethodPmUpdate
  method_pm_update_max_dt(std::numeric_limits<double>::max()),
  /// EnzoMethodMHDVlct
  method_vlct_riemann_solver(""),
  method_vlct_half_dt_reconstruct_method(""),
  method_vlct_full_dt_reconstruct_method(""),
  method_vlct_theta_limiter(0.0),
  method_vlct_mhd_choice(""),
  /// EnzoMethodMergeSinks
  method_merge_sinks_merging_radius_cells(0.0),
  /// EnzoMethodAccretion
  method_accretion_accretion_radius_cells(0.0),
  method_accretion_flavor(""),
  method_accretion_physical_density_threshold_cgs(0.0),
  method_accretion_max_mass_fraction(0.0),
  /// EnzoMethodSinkMaker
  method_sink_maker_jeans_length_resolution_cells(0.0),
  method_sink_maker_physical_density_threshold_cgs(0.0),
  method_sink_maker_check_density_maximum(false),
  method_sink_maker_max_mass_fraction(0.0),
  method_sink_maker_min_sink_mass_solar(0.0),
  method_sink_maker_max_offset_cell_fraction(0.0),
  method_sink_maker_offset_seed_shift(0),
  /// EnzoProlong
  prolong_enzo_type(),
  prolong_enzo_positive(true),
  prolong_enzo_use_linear(false),
  /// EnzoSolverMg0
  solver_pre_smooth(),
  solver_post_smooth(),
  solver_last_smooth(),
  solver_coarse_solve(),
  solver_domain_solve(),
  solver_weight(),
  solver_restart_cycle(),
  /// EnzoSolver<Krylov>
  solver_precondition(),
  solver_coarse_level(),
  solver_is_unigrid(),
  stopping_redshift()

{
  for (int i=0; i<3; i++) {
    initial_cloud_uniform_bfield[i] = 0;
    initial_sedov_array[i] = 0;
    initial_soup_array[i]  = 0;
    initial_soup_d_pos[i]  = 0.0;
    initial_soup_d_size[i] = 0.0;
    initial_collapse_array[i] = 0;
    initial_IG_center_position[i] = 0.5;
    initial_IG_bfield[i] = 0.0;
    method_background_acceleration_center[i] = 0.5;
    method_background_acceleration_angular_momentum[i] = 0;

    initial_feedback_test_position[i] = 0.5;
  }

  method_background_acceleration_angular_momentum[2] = 1;

#ifdef CONFIG_USE_GRACKLE
    method_grackle_chemistry = NULL;
#endif
}

//----------------------------------------------------------------------

EnzoConfig::~EnzoConfig() throw ()
{
#ifdef CONFIG_USE_GRACKLE
  if (method_grackle_chemistry){
    delete[] method_grackle_chemistry->grackle_data_file;
    delete method_grackle_chemistry;
  }
#endif // CONFIG_USE_GRACKLE
}

//----------------------------------------------------------------------

void EnzoConfig::pup (PUP::er &p)
{

  Config::pup(p);
  TRACEPUP;

  // NOTE: change this function whenever attributes change

  p | adapt_mass_type;

  p | ppm_diffusion;
  p | ppm_flattening;
  p | ppm_minimum_pressure_support_parameter;
  p | ppm_pressure_free;
  p | ppm_steepening;
  p | ppm_use_minimum_pressure_support;

  p | field_uniform_density;

  p | physics_cosmology;
  p | physics_cosmology_hubble_constant_now;
  p | physics_cosmology_omega_lamda_now;
  p | physics_cosmology_omega_matter_now;
  p | physics_cosmology_omega_baryon_now;
  p | physics_cosmology_omega_cdm_now;
  p | physics_cosmology_comoving_box_size;
  p | physics_cosmology_max_expansion_rate;
  p | physics_cosmology_initial_redshift;
  p | physics_cosmology_final_redshift;

  p | physics_fluid_props_de_config;
  p | physics_fluid_props_fluid_floor_config;
  p | physics_fluid_props_gamma;
  p | physics_fluid_props_mol_weight;

  p | physics_gravity;

  p | initial_bcenter_update_etot;

  p | initial_cloud_subsample_n;
  p | initial_cloud_radius;
  p | initial_cloud_center_x;
  p | initial_cloud_center_y;
  p | initial_cloud_center_z;
  p | initial_cloud_density_cloud;
  p | initial_cloud_density_wind;
  p | initial_cloud_velocity_wind;
  p | initial_cloud_etot_wind;
  p | initial_cloud_eint_wind;
  p | initial_cloud_metal_mass_frac;
  p | initial_cloud_initialize_uniform_bfield;
  PUParray(p,initial_cloud_uniform_bfield,3);
  p | initial_cloud_perturb_stddev;
  p | initial_cloud_trunc_dev;
  p | initial_cloud_perturb_seed;

  p | initial_cosmology_temperature;

  p | initial_collapse_rank;
  PUParray(p,initial_collapse_array,3);
  p | initial_collapse_radius_relative;
  p | initial_collapse_particle_ratio;
  p | initial_collapse_mass;
  p | initial_collapse_temperature;

#ifdef CONFIG_USE_GRACKLE
  p | initial_grackle_test_minimum_H_number_density;
  p | initial_grackle_test_maximum_H_number_density;
  p | initial_grackle_test_minimum_temperature;
  p | initial_grackle_test_maximum_temperature;
  p | initial_grackle_test_minimum_metallicity;
  p | initial_grackle_test_maximum_metallicity;
  p | initial_grackle_test_reset_energies;

#endif /* CONFIG_USE_GRACKLE */

  p | initial_inclinedwave_alpha;
  p | initial_inclinedwave_beta;
  p | initial_inclinedwave_amplitude;
  p | initial_inclinedwave_lambda;
  p | initial_inclinedwave_parallel_vel;
  p | initial_inclinedwave_positive_vel;
  p | initial_inclinedwave_wave_type;

  p | initial_sedov_rank;
  PUParray(p,initial_sedov_array,3);
  p | initial_sedov_radius_relative;
  p | initial_sedov_pressure_in;
  p | initial_sedov_pressure_out;
  p | initial_sedov_density;

  PUParray(p,initial_sedov_random_array,3);
  p | initial_sedov_random_half_empty;
  p | initial_sedov_random_grackle_cooling;
  p | initial_sedov_random_max_blasts;
  p | initial_sedov_random_radius_relative;
  p | initial_sedov_random_pressure_in;
  p | initial_sedov_random_pressure_out;
  p | initial_sedov_random_density;
  p | initial_sedov_random_te_multiplier;

  p | initial_turbulence_density;
  p | initial_turbulence_pressure;
  p | initial_turbulence_temperature;

  p | initial_hdf5_max_level;
  p | initial_hdf5_format;
  PUParray(p, initial_hdf5_blocking,3);
  p | initial_hdf5_monitor_iter;
  p | initial_hdf5_field_files;
  p | initial_hdf5_field_datasets;
  p | initial_hdf5_field_names;
  p | initial_hdf5_field_coords;
  p | initial_hdf5_particle_files;
  p | initial_hdf5_particle_datasets;
  p | initial_hdf5_particle_coords;
  p | initial_hdf5_particle_types;
  p | initial_hdf5_particle_attributes;

  p | initial_music_field_coords;
  p | initial_music_field_datasets;
  p | initial_music_field_files;
  p | initial_music_field_names;
  p | initial_music_particle_attributes;
  p | initial_music_particle_coords;
  p | initial_music_particle_datasets;
  p | initial_music_particle_files;
  p | initial_music_particle_types;
  p | initial_music_throttle_close_count;
  p | initial_music_throttle_group_size;
  p | initial_music_throttle_internode;
  p | initial_music_throttle_intranode;
  p | initial_music_throttle_node_files;
  p | initial_music_throttle_seconds_delay;
  p | initial_music_throttle_seconds_stagger;

  p | initial_pm_field;
  p | initial_pm_mpp;
  p | initial_pm_level;

  p | initial_burkertbodenheimer_rank;
  PUParray(p,initial_burkertbodenheimer_array,3);
  p | initial_burkertbodenheimer_densityprofile;
  p | initial_burkertbodenheimer_mass;
  p | initial_burkertbodenheimer_outer_velocity;
  p | initial_burkertbodenheimer_particle_ratio;
  p | initial_burkertbodenheimer_radius_relative;
  p | initial_burkertbodenheimer_rotating;
  p | initial_burkertbodenheimer_temperature;

  PUParray(p, initial_feedback_test_position,3);
  p | initial_feedback_test_density;
  p | initial_feedback_test_e_density;
  p | initial_feedback_test_from_file;
  p | initial_feedback_test_HeI_density;
  p | initial_feedback_test_HeII_density;
  p | initial_feedback_test_HeIII_density;
  p | initial_feedback_test_HI_density;
  p | initial_feedback_test_HII_density;
  p | initial_feedback_test_metal_fraction;
  p | initial_feedback_test_star_mass;
  p | initial_feedback_test_temperature;

  PUParray(p, initial_IG_center_position,3);
  PUParray(p, initial_IG_bfield,3);
  p | initial_IG_analytic_velocity;
  p | initial_IG_disk_mass;
  p | initial_IG_disk_metal_fraction;
  p | initial_IG_disk_temperature;
  p | initial_IG_gas_fraction;
  p | initial_IG_gas_halo_density;
  p | initial_IG_gas_halo_mass;
  p | initial_IG_gas_halo_metal_fraction;
  p | initial_IG_gas_halo_radius;
  p | initial_IG_gas_halo_temperature;
  p | initial_IG_include_recent_SF;
  p | initial_IG_live_dm_halo;
  p | initial_IG_recent_SF_bin_size;
  p | initial_IG_recent_SF_end;
  p | initial_IG_recent_SF_seed;
  p | initial_IG_recent_SF_SFR;
  p | initial_IG_recent_SF_start;
  p | initial_IG_scale_height;
  p | initial_IG_scale_length;
  p | initial_IG_stellar_bulge;
  p | initial_IG_stellar_disk;
  p | initial_IG_use_gas_particles;

  p | initial_shock_tube_setup_name;
  p | initial_shock_tube_aligned_ax;
  p | initial_shock_tube_axis_velocity;
  p | initial_shock_tube_trans_velocity;
  p | initial_shock_tube_flip_initialize;

  p | initial_soup_rank;
  p | initial_soup_file;
  p | initial_soup_rotate;
  PUParray(p,initial_soup_array,3);
  PUParray(p,initial_soup_d_pos,3);
  PUParray(p,initial_soup_d_size,3);
  p | initial_soup_pressure_in;
  p | initial_soup_pressure_out;
  p | initial_soup_density;

  p | initial_merge_sinks_test_particle_data_filename;

  p | method_check_num_files;
  p | method_check_ordering;
  p | method_check_dir;
  p | method_check_monitor_iter;

  PUParray(p,initial_accretion_test_sink_position,3);
  PUParray(p,initial_accretion_test_sink_velocity,3);
  p | initial_accretion_test_sink_mass;
  p | initial_accretion_test_gas_density;
  p | initial_accretion_test_gas_pressure;
  p | initial_accretion_test_gas_radial_velocity;

  PUParray(p,initial_shu_collapse_center,3);
  PUParray(p,initial_shu_collapse_drift_velocity,3);
  p | initial_shu_collapse_truncation_radius;
  p | initial_shu_collapse_nominal_sound_speed;
  p | initial_shu_collapse_instability_parameter;
  p | initial_shu_collapse_external_density;
  p | initial_shu_collapse_central_sink_exists;
  p | initial_shu_collapse_central_sink_mass;

  PUParray(p,initial_bb_test_center,3);
  PUParray(p,initial_bb_test_drift_velocity,3);
  p | initial_bb_test_mean_density;
  p | initial_bb_test_fluctuation_amplitude;
  p | initial_bb_test_truncation_radius;
  p | initial_bb_test_nominal_sound_speed;
  p | initial_bb_test_angular_rotation_velocity;
  p | initial_bb_test_external_density;

  p | method_heat_alpha;

  p | method_hydro_method;
  p | method_hydro_dual_energy;
  p | method_hydro_dual_energy_eta_1;
  p | method_hydro_dual_energy_eta_2;
  p | method_hydro_reconstruct_method;
  p | method_hydro_reconstruct_conservative;
  p | method_hydro_reconstruct_positive;
  p | method_hydro_riemann_solver;

  p | method_feedback_flavor;
  p | method_feedback_ejecta_mass;
  p | method_feedback_supernova_energy;
  p | method_feedback_ejecta_metal_fraction;
  p | method_feedback_stencil;
  p | method_feedback_radius;
  p | method_feedback_shift_cell_center;
  p | method_feedback_ke_fraction;
  p | method_feedback_use_ionization_feedback;
  p | method_feedback_time_first_sn;

  p | method_feedback_supernovae;
  p | method_feedback_unrestricted_sn;
  p | method_feedback_stellar_winds;
  p | method_feedback_min_level;
  p | method_feedback_analytic_SNR_shell_mass;
  p | method_feedback_fade_SNR;
  p | method_feedback_NEvents;

  p | method_star_maker_flavor;
  p | method_star_maker_use_altAlpha;
  p | method_star_maker_use_density_threshold;
  p | method_star_maker_use_overdensity_threshold;
  p | method_star_maker_use_temperature_threshold;
  p | method_star_maker_use_critical_metallicity;
  p | method_star_maker_use_velocity_divergence;
  p | method_star_maker_use_dynamical_time;
  p | method_star_maker_use_cooling_time;
  p | method_star_maker_use_self_gravitating;
  p | method_star_maker_use_h2_self_shielding;
  p | method_star_maker_use_jeans_mass;
  p | method_star_maker_number_density_threshold;
  p | method_star_maker_overdensity_threshold;
  p | method_star_maker_critical_metallicity;
  p | method_star_maker_temperature_threshold;
  p | method_star_maker_maximum_mass_fraction;
  p | method_star_maker_efficiency;
  p | method_star_maker_minimum_star_mass;
  p | method_star_maker_maximum_star_mass;
  p | method_star_maker_min_level;
  p | method_star_maker_turn_off_probability;

  p | method_turbulence_edot;

  p | method_gravity_grav_const;
  p | method_gravity_solver;
  p | method_gravity_order;
  p | method_gravity_dt_max;
  p | method_gravity_accumulate;

  p | method_background_acceleration_flavor;
  p | method_background_acceleration_mass;
  p | method_background_acceleration_DM_mass;
  p | method_background_acceleration_bulge_mass;
  p | method_background_acceleration_core_radius;
  p | method_background_acceleration_bulge_radius;
  p | method_background_acceleration_stellar_mass;
  p | method_background_acceleration_DM_mass_radius;
  p | method_background_acceleration_stellar_scale_height_r;
  p | method_background_acceleration_stellar_scale_height_z;
  p | method_background_acceleration_apply_acceleration;
  PUParray(p,method_background_acceleration_angular_momentum,3);
  PUParray(p,method_background_acceleration_center,3);

  p | method_pm_deposit_alpha;
  p | method_pm_update_max_dt;

  p | method_vlct_riemann_solver;
  p | method_vlct_half_dt_reconstruct_method;
  p | method_vlct_full_dt_reconstruct_method;
  p | method_vlct_theta_limiter;
  p | method_vlct_mhd_choice;

  p | method_merge_sinks_merging_radius_cells;
  
  p | method_accretion_accretion_radius_cells;
  p | method_accretion_flavor;
  p | method_accretion_physical_density_threshold_cgs;
  p | method_accretion_max_mass_fraction;

  p | method_sink_maker_jeans_length_resolution_cells,
  p | method_sink_maker_physical_density_threshold_cgs,
  p | method_sink_maker_check_density_maximum,
  p | method_sink_maker_max_mass_fraction,
  p | method_sink_maker_min_sink_mass_solar,
  p | method_sink_maker_max_offset_cell_fraction,
  p | method_sink_maker_offset_seed_shift,

  p | prolong_enzo_type;
  p | prolong_enzo_positive;
  p | prolong_enzo_use_linear;

  p | solver_pre_smooth;
  p | solver_post_smooth;
  p | solver_last_smooth;
  p | solver_coarse_solve;
  p | solver_domain_solve;
  p | solver_weight;
  p | solver_restart_cycle;
  p | solver_precondition;
  p | solver_coarse_level;
  p | solver_is_unigrid;

  p | stopping_redshift;

  p | units_mass;
  p | units_density;
  p | units_length;
  p | units_time;

  p | method_grackle_use_grackle;

#ifdef CONFIG_USE_GRACKLE
  if (method_grackle_use_grackle) {
    p  | method_grackle_use_cooling_timestep;
    p  | method_grackle_radiation_redshift;
    if (p.isUnpacking()) { method_grackle_chemistry = new chemistry_data; }
    p | *method_grackle_chemistry;
  } else {
    method_grackle_chemistry = nullptr;
  }
#endif /* CONFIG_USE_GRACKLE */

}

//----------------------------------------------------------------------

void EnzoConfig::read(Parameters * p) throw()
{
  TRACE("BEGIN EnzoConfig::read()");

  // Read Cello parameters


  TRACE("EnzoCharm::read calling Config::read()");

  ((Config*)this) -> read (p);

  read_adapt_(p);

  read_field_(p);

  // Initial [sorted]
  read_initial_accretion_test_(p);
  read_initial_bb_test_(p);
  read_initial_bcenter_(p);
  read_initial_burkertbodenheimer_(p);
  read_initial_cloud_(p);
  read_initial_collapse_(p);
  read_initial_cosmology_(p);
  read_initial_feedback_test_(p);
  read_initial_grackle_(p);
  read_initial_hdf5_(p);
  read_initial_inclined_wave_(p);
  read_initial_isolated_galaxy_(p);
  read_initial_merge_sinks_test_(p);
  read_initial_music_(p);
  read_initial_pm_(p);
  read_initial_sedov_(p);
  read_initial_sedov_random_(p);
  read_initial_shock_tube_(p);
  read_initial_shu_collapse_(p);
  read_initial_soup_(p);
  read_initial_turbulence_(p);
<<<<<<< HEAD

  // Method [sorted]
  read_method_accretion_(p);
=======
  read_initial_isolated_galaxy_(p);
  read_initial_feedback_test_(p);
  read_initial_merge_sinks_test_(p);
  read_initial_accretion_test_(p);
  read_initial_shu_collapse_(p);
  read_initial_bb_test_(p);

  // it's important for read_physics_ to precede read_method_grackle_
  read_physics_(p);

  read_method_grackle_(p);
  read_method_feedback_(p);
  read_method_star_maker_(p);
>>>>>>> 8b24976b
  read_method_background_acceleration_(p);
  read_method_check_(p);
  read_method_feedback_(p);
  read_method_grackle_(p);
  read_method_gravity_(p);
  read_method_heat_(p);
  read_method_merge_sinks_(p);
  read_method_pm_deposit_(p);
  read_method_pm_update_(p);
  read_method_ppm_(p);
  read_method_sink_maker_(p);
<<<<<<< HEAD
  read_method_star_maker_(p);
  read_method_turbulence_(p);
  read_method_vlct_(p);
  
  read_physics_(p);
=======
>>>>>>> 8b24976b

  read_prolong_enzo_(p);

  read_solvers_(p);

  read_stopping_(p);


  TRACE("END   EnzoConfig::read()");
}

//======================================================================

void EnzoConfig::read_adapt_(Parameters *p)
{

  adapt_mass_type.resize(num_adapt);

  for (int ia=0; ia<num_adapt; ia++) {

    std::string prefix = "Adapt:" + adapt_list[ia] + ":";
    adapt_mass_type[ia] = p->value_string(prefix+"mass_type","unknown");
    ASSERT2("EnzoConfig::read()",
	    "Unknown mass_type %s for parameter %s",
	    adapt_mass_type[ia].c_str(),(prefix+"mass_type").c_str(),
	    (adapt_type[ia] != "mass" ||
	     (adapt_mass_type[ia]=="dark" ||
	      adapt_mass_type[ia]=="baryon")));
  }
}

//----------------------------------------------------------------------

void EnzoConfig::read_field_(Parameters *p)
{
  field_uniform_density = p->value_float ("Field:uniform_density",1.0);
}

//----------------------------------------------------------------------

void EnzoConfig::read_initial_collapse_(Parameters * p)
{
  initial_collapse_rank =  p->value_integer("Initial:collapse:rank",0);
  for (int i=0; i<initial_collapse_rank; i++) {
    initial_collapse_array[i] =
      p->list_value_integer (i,"Initial:collapse:array",1);
  }
  for (int i=initial_collapse_rank; i<3; i++) {
    initial_collapse_array[i] = 1;
  }
  initial_collapse_radius_relative =
    p->value_float("Initial:collapse:radius_relative",0.1);
  initial_collapse_particle_ratio =
    p->value_float("Initial:collapse:particle_ratio",0.0);
  initial_collapse_mass =
    p->value_float("Initial:collapse:mass",enzo_constants::mass_solar);
  initial_collapse_temperature =
    p->value_float("Initial:collapse:temperature",10.0);
}

//----------------------------------------------------------------------

void EnzoConfig::read_initial_cosmology_(Parameters * p)
{
  initial_cosmology_temperature =
    p->value_float("Initial:cosmology:temperature",0.0);
}

//----------------------------------------------------------------------

void EnzoConfig::read_initial_grackle_(Parameters * p)
{
  // Grackle test initialization
#ifdef CONFIG_USE_GRACKLE
  initial_grackle_test_minimum_H_number_density =
    p->value_float("Initial:grackle_test:minimum_H_number_density",0.1);
  initial_grackle_test_maximum_H_number_density =
    p->value_float("Initial:grackle_test:maximum_H_number_density",1000.0);
  initial_grackle_test_minimum_temperature =
    p->value_float("Initial:grackle_test:minimum_temperature",10.0);
  initial_grackle_test_maximum_temperature =
    p->value_float("Initial:grackle_test:maximum_temperature",1.0E8);
  initial_grackle_test_minimum_metallicity =
    p->value_float("Initial:grackle_test:minimum_metallicity", 1.0E-4);
  initial_grackle_test_maximum_metallicity =
    p->value_float("Initial:grackle_test:maximum_metallicity", 1.0);
  initial_grackle_test_reset_energies =
    p->value_integer("Initial:grackle_test:reset_energies",0);
#endif /* CONFIG_USE_GRACKLE */
}

//----------------------------------------------------------------------

void EnzoConfig::read_initial_hdf5_(Parameters * p)
{
  const std::string name_initial = "Initial:hdf5:";

  initial_hdf5_max_level = p->value_integer (name_initial + "max_level", 0);
  initial_hdf5_format    = p->value_string  (name_initial + "format", "music");

  for (int i=0; i<3; i++) {
    initial_hdf5_blocking[i] =
      p->list_value_integer(i,name_initial+"blocking",1);
  }

  initial_hdf5_monitor_iter = p->value_integer (name_initial + "monitor_iter", 0);

  const int num_files = p->list_length (name_initial + "file_list");

  for (int index_file=0; index_file<num_files; index_file++) {

    std::string file_id = name_initial +
      p->list_value_string (index_file,name_initial+"file_list") + ":";

    const std::string type    = p->value_string (file_id + "type","");
    const std::string name    = p->value_string (file_id + "name","");
    const std::string file    = p->value_string (file_id + "file","");
    const std::string dataset = p->value_string (file_id + "dataset","");
    const std::string coords  = p->value_string (file_id + "coords","xyz");

    if (type == "particle") {

      const std::string attribute = p->value_string (file_id+"attribute","");

      initial_hdf5_particle_files.     push_back(file);
      initial_hdf5_particle_datasets.  push_back(dataset);
      initial_hdf5_particle_coords.    push_back(coords);
      initial_hdf5_particle_types.     push_back(name);
      initial_hdf5_particle_attributes.push_back(attribute);

    } else if (type == "field") {

      initial_hdf5_field_files.        push_back(file);
      initial_hdf5_field_datasets.     push_back(dataset);
      initial_hdf5_field_names.        push_back(name);
      initial_hdf5_field_coords.       push_back(coords);

    } else {
      ERROR2 ("EnzoConfig::read",
	      "Unknown particle type %s for parameter %s",
	      type.c_str(),(file_id+"type").c_str());
    }
  }
}

//----------------------------------------------------------------------

void EnzoConfig::read_initial_music_(Parameters * p)
{
  const std::string name_initial = "Initial:music:";

  const int num_files = p->list_length (name_initial + "file_list");

  for (int index_file=0; index_file<num_files; index_file++) {

    std::string file_id = name_initial +
      p->list_value_string (index_file,name_initial+"file_list") + ":";

    std::string type    = p->value_string (file_id+"type","");
    std::string name    = p->value_string (file_id+"name","");
    std::string file    = p->value_string (file_id+"file","");
    std::string dataset = p->value_string (file_id+"dataset","");
    std::string coords  = p->value_string (file_id+"coords","xyz");

    if (type == "particle") {
      std::string attribute = p->value_string (file_id+"attribute","");
      //      if (name != "") {
      initial_music_particle_files.     push_back(file);
      initial_music_particle_datasets.  push_back(dataset);
      initial_music_particle_coords.    push_back(coords);
      initial_music_particle_types.     push_back(name);
      initial_music_particle_attributes.push_back(attribute);
      //      }
    } else if (type == "field") {

      initial_music_field_files.        push_back(file);
      initial_music_field_datasets.     push_back(dataset);
      initial_music_field_names.        push_back(name);
      initial_music_field_coords.       push_back(coords);
    } else {
      ERROR2 ("EnzoConfig::read",
	      "Unknown particle type %s for parameter %s",
	      type.c_str(),(file_id+"type").c_str());
    }
  }
  // "sleep_by_process", "limit_per_node"
  initial_music_throttle_internode = p->value_logical
    ("Initial:music:throttle_internode",false);
  initial_music_throttle_intranode = p->value_logical
    ("Initial:music:throttle_intranode",false);
  initial_music_throttle_node_files = p->value_logical
    ("Initial:music:throttle_node_files",false);
  initial_music_throttle_close_count = p->value_integer
    ("Initial:music:throttle_close_count",0);
  initial_music_throttle_group_size = p->value_integer
    ("Initial:music:throttle_group_size",std::numeric_limits<int>::max());
  initial_music_throttle_seconds_stagger = p->value_float
    ("Initial:music:throttle_seconds_stagger",0.0);
  initial_music_throttle_seconds_delay = p->value_float
    ("Initial:music:throttle_seconds_delay",0.0);

}

//----------------------------------------------------------------------

void EnzoConfig::read_initial_pm_(Parameters * p)
{
  initial_pm_field        = p->value_string  ("Initial:pm:field","density");
  initial_pm_mpp          = p->value_float   ("Initial:pm:mpp",-1.0);
  initial_pm_level        = p->value_integer ("Initial:pm:level",-1);
}

//----------------------------------------------------------------------

void EnzoConfig::read_initial_burkertbodenheimer_(Parameters * p)
{
  // Burkert Bodenheimer initialization

  initial_burkertbodenheimer_rank =  p->value_integer("Initial:burkertbodenheimer:rank",0);
  for (int i=0; i<initial_burkertbodenheimer_rank; i++) {
    initial_burkertbodenheimer_array[i] =
      p->list_value_integer (i,"Initial:burkertbodenheimer:array",1);
  }
  for (int i=initial_burkertbodenheimer_rank; i<3; i++) {
    initial_burkertbodenheimer_array[i] = 1;
  }
  initial_burkertbodenheimer_radius_relative =
    p->value_float("Initial:burkertbodenheimer:radius_relative",0.1);
  initial_burkertbodenheimer_particle_ratio =
    p->value_float("Initial:burkertbodenheimer:particle_ratio",0.0);
  initial_burkertbodenheimer_mass =
    p->value_float("Initial:burkertbodenheimer:mass",enzo_constants::mass_solar);
  initial_burkertbodenheimer_temperature =
    p->value_float("Initial:burkertbodenheimer:temperature",10.0);
  initial_burkertbodenheimer_densityprofile =
    p->value_integer ("Initial:burkertbodenheimer:densityprofile",2);
  initial_burkertbodenheimer_rotating =
   p->value_logical ("Initial:burkertbodenheimer:rotating",true);
  initial_burkertbodenheimer_outer_velocity =
   p->value_float ("Initial:burkertbodenheimer:outer_velocity",-1.0);
}

//----------------------------------------------------------------------

void EnzoConfig::read_initial_inclined_wave_(Parameters * p)
{

  // InitialInclinedWave initialization

  initial_inclinedwave_alpha          = p->value_float
    ("Initial:inclined_wave:alpha",0.0);
  initial_inclinedwave_beta           = p->value_float
    ("Initial:inclined_wave:beta",0.0);
  initial_inclinedwave_amplitude      = p->value_float
    ("Initial:inclined_wave:amplitude",1.e-6);
  initial_inclinedwave_lambda         = p->value_float
    ("Initial:inclined_wave:lambda",1.0);
  // The default vaue for parallel_vel is known by EnzoInitialInclinedWave
  // to mean that a value was not specified
  initial_inclinedwave_parallel_vel   = p->value_float
    ("Initial:inclined_wave:parallel_vel", std::numeric_limits<double>::min());
  initial_inclinedwave_positive_vel   = p->value_logical
    ("Initial:inclined_wave:positive_vel",true);
  initial_inclinedwave_wave_type      = p->value_string
    ("Initial:inclined_wave:wave_type","alfven");
}

//----------------------------------------------------------------------

void EnzoConfig::read_initial_sedov_(Parameters * p)
{
  initial_sedov_rank = p->value_integer ("Initial:sedov:rank",0);

  initial_sedov_array[0] = p->list_value_integer (0,"Initial:sedov:array",1);
  initial_sedov_array[1] = p->list_value_integer (1,"Initial:sedov:array",1);
  initial_sedov_array[2] = p->list_value_integer (2,"Initial:sedov:array",1);

  initial_sedov_radius_relative =
    p->value_float("Initial:sedov:radius_relative",0.1);
  initial_sedov_pressure_in =
    p->value_float("Initial:sedov:pressure_in",1.0);
  initial_sedov_pressure_out =
    p->value_float("Initial:sedov:pressure_out",1e-5);
  initial_sedov_density =
    p->value_float("Initial:sedov:density",1.0);
}

//----------------------------------------------------------------------

void EnzoConfig::read_initial_sedov_random_(Parameters * p)
{
  initial_sedov_random_array[0] =
    p->list_value_integer (0,"Initial:sedov_random:array",1);
  initial_sedov_random_array[1] =
    p->list_value_integer (1,"Initial:sedov_random:array",1);
  initial_sedov_random_array[2] =
    p->list_value_integer (2,"Initial:sedov_random:array",1);

  initial_sedov_random_half_empty =
    p->value_logical ("Initial:sedov_random:half_empty",false);
  initial_sedov_random_grackle_cooling =
    p->value_logical ("Initial:sedov_random:grackle_cooling",false);
  initial_sedov_random_max_blasts =
    p->value_integer ("Initial:sedov_random:max_blasts",1);
  initial_sedov_random_radius_relative =
    p->value_float   ("Initial:sedov_random:radius_relative",0.1);
  initial_sedov_random_pressure_in =
    p->value_float   ("Initial:sedov_random:pressure_in",1.0);
  initial_sedov_random_pressure_out =
    p->value_float   ("Initial:sedov_random:pressure_out",1e-5);
  initial_sedov_random_density =
    p->value_float   ("Initial:sedov_random:density",1.0);
  initial_sedov_random_te_multiplier =
    p->value_integer  ("Initial:sedov_random:te_multiplier",1);
}

//----------------------------------------------------------------------

void EnzoConfig::read_initial_shock_tube_(Parameters * p)
{
  // Shock Tube Initialization
  initial_shock_tube_setup_name = p->value_string
    ("Initial:shock_tube:setup_name","");
  initial_shock_tube_aligned_ax = p->value_string
    ("Initial:shock_tube:aligned_ax","x");
  initial_shock_tube_axis_velocity = p->value_float
    ("Initial:shock_tube:axis_velocity",0.0);
  initial_shock_tube_trans_velocity = p->value_float
    ("Initial:shock_tube:transverse_velocity",0.0);
  initial_shock_tube_flip_initialize = p -> value_logical
    ("Initial:shock_tube:flip_initialize", false);
}

//----------------------------------------------------------------------

void EnzoConfig::read_initial_bcenter_(Parameters * p)
{
  // VL+CT b-field initialization
  initial_bcenter_update_etot = p->value_logical
    ("Initial:vlct_bfield:update_etot",false);
}

//----------------------------------------------------------------------

void EnzoConfig::read_initial_cloud_(Parameters * p)
{
  // Cloud Crush Initialization
  initial_cloud_subsample_n     = p->value_integer
    ("Initial:cloud:subsample_n",0);
  initial_cloud_radius          = p->value_float
    ("Initial:cloud:cloud_radius",0.0);
  initial_cloud_center_x        = p->value_float
    ("Initial:cloud:cloud_center_x",0.0);
  initial_cloud_center_y        = p->value_float
    ("Initial:cloud:cloud_center_y",0.0);
  initial_cloud_center_z        = p->value_float
    ("Initial:cloud:cloud_center_z",0.0);
  initial_cloud_density_cloud   = p->value_float
    ("Initial:cloud:cloud_density",0.0);
  initial_cloud_density_wind    = p->value_float
    ("Initial:cloud:wind_density",0.0);
  initial_cloud_velocity_wind   = p->value_float
    ("Initial:cloud:wind_velocity",0.0);
  initial_cloud_etot_wind       = p->value_float
    ("Initial:cloud:wind_total_energy",0.0);
  initial_cloud_eint_wind       = p->value_float
    ("Initial:cloud:wind_internal_energy",0.0);
  initial_cloud_metal_mass_frac = p->value_float
    ("Initial:cloud:metal_mass_fraction",0.0);
  initial_cloud_perturb_stddev  = p->value_float
    ("Initial:cloud:perturb_standard_deviation",0.0);
  initial_cloud_trunc_dev       = p->value_float
    ("Initial:cloud:perturb_truncation_deviation",0.0);
  int init_cloud_perturb_seed_  = p->value_integer
    ("Initial:cloud:perturb_seed",0);
  ASSERT("EnzoConfig::read()", "Initial:cloud:perturb_seed must be >=0",
	 init_cloud_perturb_seed_ >= 0);
  initial_cloud_perturb_seed = (unsigned int) init_cloud_perturb_seed_;

  int initial_cloud_uniform_bfield_length = p->list_length
    ("Initial:cloud:uniform_bfield");
  if (initial_cloud_uniform_bfield_length == 0){
    initial_cloud_initialize_uniform_bfield = false;
  } else if (initial_cloud_uniform_bfield_length == 3){
    initial_cloud_initialize_uniform_bfield = true;
    for (int i = 0; i <3; i++){
      initial_cloud_uniform_bfield[i] = p->list_value_float
	(i,"Initial:cloud:uniform_bfield");
    }
  } else {
    ERROR("EnzoConfig::read",
	  "Initial:cloud:uniform_bfield must contain 0 or 3 entries.");
  }
}

//----------------------------------------------------------------------

void EnzoConfig::read_initial_soup_(Parameters * p)
{
  // InitialSoup initialization

  initial_soup_rank      = p->value_integer ("Initial:soup:rank",0);
  initial_soup_file      = p->value_string ("Initial:soup:file","soup.png");
  initial_soup_rotate    = p->value_logical ("Initial:soup:rotate",false);
  for (int axis=0; axis<3; axis++) {
    initial_soup_array[axis]  = p->list_value_integer
      (axis,"Initial:soup:array",1);
    initial_soup_d_pos[axis]  = p->list_value_float
      (axis,"Initial:soup:d_pos",0.0);
    initial_soup_d_size[axis] = p->list_value_float
      (axis,"Initial:soup:d_size",0.0);
  }
  initial_soup_pressure_in =
    p->value_float("Initial:soup:pressure_in",1.0);
  initial_soup_pressure_out =
    p->value_float("Initial:soup:pressure_out",1e-5);
  initial_soup_density =
    p->value_float("Initial:soup:density",1.0);
}

//----------------------------------------------------------------------

void EnzoConfig::read_initial_turbulence_(Parameters * p)
{
  initial_turbulence_density = p->value_float
    ("Initial:turbulence:density",1.0);

  // Must specify pressure or temperature
  initial_turbulence_pressure =    p->value_float
    ("Initial:turbulence:pressure",   0.0);
  initial_turbulence_temperature = p->value_float
    ("Initial:turbulence:temperature",0.0);

  bool uses_turbulence = false;
  for (size_t i=0; i<method_list.size(); i++) {
    if (method_list[i] == "turbulence") uses_turbulence=true;
  }

  if (uses_turbulence) {
    ASSERT ("EnzoConfig::read",
  	    "Either initial turbulence pressure or temperature must be defined",
  	    ! ((initial_turbulence_pressure == 0.0) &&
  	       (initial_turbulence_temperature == 0.0)));
    ASSERT ("EnzoConfig::read",
  	    "Initial turbulence pressure and temperature cannot "
	    "both be defined",
  	    ! ((initial_turbulence_pressure != 0.0) &&
  	       (initial_turbulence_temperature != 0.0)));
  }
}

//----------------------------------------------------------------------

void EnzoConfig::read_initial_isolated_galaxy_(Parameters * p)
{
  initial_IG_scale_length = p->value_float
    ("Initial:isolated_galaxy:scale_length", 0.0343218);
  initial_IG_scale_height = p->value_float
    ("Initial:isolated_galaxy:scale_height", 0.00343218);
  initial_IG_disk_mass = p->value_float
    ("Initial:isolated_galaxy:disk_mass", 42.9661);
  initial_IG_gas_fraction = p->value_float
    ("Initial:isolated_galaxy:gas_fraction", 0.2);
  initial_IG_disk_temperature = p->value_float
    ("Initial:isolated_galaxy:disk_temperature", 1.0E4);
  initial_IG_disk_metal_fraction = p->value_float
    ("Initial:isolated_galaxy:disk_metal_fraction", 1.0E-10);
  initial_IG_gas_halo_mass = p->value_float
    ("Initial:isolated_galaxy:gas_halo_mass", 0.1);
  initial_IG_gas_halo_temperature = p->value_float
    ("Initial:isolated_galaxy:gas_halo_temperature", 1.0E4);
  initial_IG_gas_halo_density = p->value_float
    ("Initial:isolated_galaxy:gas_halo_density", 0.0);
  initial_IG_gas_halo_radius = p->value_float
    ("Initial:isolated_galaxy:gas_halo_radius", 1.0);
  initial_IG_gas_halo_metal_fraction = p->value_float
    ("Initial:isolated_galaxy:gas_halo_metal_fraction", 1.0E-10);
  initial_IG_use_gas_particles = p->value_logical
    ("Initial:isolated_galaxy:use_gas_particles", false);
  initial_IG_live_dm_halo = p->value_logical
    ("Initial:isolated_galaxy:live_dm_halo",false);
  initial_IG_stellar_disk = p->value_logical
    ("Initial:isolated_galaxy:stellar_disk", false);
  initial_IG_stellar_bulge = p->value_logical
    ("Initial:isolated_galaxy:stellar_bulge", false);
  initial_IG_analytic_velocity = p->value_logical
    ("Initial:isolated_galaxy:analytic_velocity", false);
  initial_IG_include_recent_SF = p->value_logical
    ("Initial:isolated_galaxy:include_recent_SF", false);
  initial_IG_recent_SF_start = p->value_float
    ("Initial:isolated_galaxy:recent_SF_start", -100.0);
  initial_IG_recent_SF_end = p->value_float
    ("Initial:isolated_galaxy:recent_SF_end", 0.0);
  initial_IG_recent_SF_SFR = p->value_float
    ("Initial:isolated_galaxy:recent_SF_SFR", 2.0);
  initial_IG_recent_SF_bin_size = p->value_float
    ("Initial:isolated_galaxy:recent_SF_bin_size", 5.0);
  initial_IG_recent_SF_seed = p->value_integer
    ("Initial:isolated_galaxy:recent_SF_seed", 12345);

  for (int axis=0; axis<3; axis++) {
    initial_IG_center_position[axis]  = p->list_value_float
      (axis,"Initial:isolated_galaxy:center_position",0.5);
    initial_IG_bfield[axis] = p->list_value_float
      (axis, "Initial:isolated_galaxy:bfield",0.0);
  }
}

//----------------------------------------------------------------------

void EnzoConfig::read_initial_feedback_test_(Parameters * p)
{
  for (int axis=0; axis<3; axis++){
    initial_feedback_test_position[axis] = p->list_value_float
      (axis, "Initial:feedback_test:position", 0.5);
  }
  initial_feedback_test_density = p->value_float
    ("Initial:feedback_test:density", 1.0E-24);

  initial_feedback_test_HI_density = p->value_float
    ("Initial:feedback_test:HI_density", 1.0E-24);

  initial_feedback_test_HII_density = p->value_float
    ("Initial:feedback_test:HII_density", 1.0E-100);

  initial_feedback_test_HeI_density = p->value_float
    ("Initial:feedback_test:HeI_density", 1.0E-100);

  initial_feedback_test_HeII_density = p->value_float
    ("Initial:feedback_test:HeII_density", 1.0E-100);

  initial_feedback_test_HeIII_density = p->value_float
    ("Initial:feedback_test:HeIII_density", 1.0E-100);

  initial_feedback_test_e_density = p->value_float
    ("Initial:feedback_test:e_density", 1.0E-100);

  initial_feedback_test_star_mass = p->value_float
    ("Initial:feedback_test:star_mass", 1000.0);

  initial_feedback_test_temperature = p->value_float
    ("Initial:feedback_test:temperature", 1.0E4);

  initial_feedback_test_from_file = p->value_logical
    ("Initial:feedback_test:from_file", false);

  initial_feedback_test_metal_fraction = p->value_float
    ("Initial:feedback_test:metal_fraction", 0.01);
}

void EnzoConfig::read_initial_merge_sinks_test_(Parameters * p)
{
  initial_merge_sinks_test_particle_data_filename= p->value_string
    ("Initial:merge_sinks_test:particle_data_filename","");
}

void EnzoConfig::read_initial_accretion_test_(Parameters * p)
{
  for (int axis=0; axis<3; axis++){
    initial_accretion_test_sink_position[axis] = p->list_value_float
      (axis, "Initial:accretion_test:sink_position", 0.0);
  }

  for (int axis=0; axis<3; axis++){
    initial_accretion_test_sink_velocity[axis] = p->list_value_float
      (axis, "Initial:accretion_test:sink_velocity", 0.0);
  }

  initial_accretion_test_sink_mass = p->value_float
    ("Initial:accretion_test:sink_mass",0.0);

  initial_accretion_test_gas_density = p->value_float
    ("Initial:accretion_test:gas_density",1.0e-6);

  initial_accretion_test_gas_pressure = p->value_float
    ("Initial:accretion_test:gas_pressure",1.0e-6);

  initial_accretion_test_gas_radial_velocity = p->value_float
    ("Initial:accretion_test:gas_radial_velocity",0.0);
}

void EnzoConfig::read_initial_shu_collapse_(Parameters * p)
{
  for (int axis=0; axis<3; axis++){
    initial_shu_collapse_center[axis] = p->list_value_float
      (axis, "Initial:shu_collapse:center", 0.0);
  }

  for (int axis=0; axis<3; axis++){
    initial_shu_collapse_drift_velocity[axis] = p->list_value_float
      (axis, "Initial:shu_collapse:drift_velocity", 0.0);
  }

  initial_shu_collapse_truncation_radius = p->value_float
    ("Initial:shu_collapse:truncation_radius",1.0);

  initial_shu_collapse_nominal_sound_speed = p->value_float
    ("Initial:shu_collapse:nominal_sound_speed",1.0);

  initial_shu_collapse_instability_parameter = p->value_float
    ("Initial:shu_collapse:instability_parameter",2.1);

  initial_shu_collapse_external_density = p->value_float
    ("Initial:shu_collapse:external_density",1.0e-6);

  initial_shu_collapse_central_sink_exists = p->value_logical
    ("Initial:shu_collapse:central_sink_exists",false);

  initial_shu_collapse_central_sink_mass = p->value_float
    ("Initial:shu_collapse:central_sink_mass",0.0);
}

void EnzoConfig::read_initial_bb_test_(Parameters * p)
{
  for (int axis=0; axis<3; axis++){
    initial_bb_test_center[axis] = p->list_value_float
      (axis, "Initial:bb_test:center", 0.0);
  }

  for (int axis=0; axis<3; axis++){
    initial_bb_test_drift_velocity[axis] = p->list_value_float
      (axis, "Initial:bb_test:drift_velocity", 0.0);
  }

  initial_bb_test_mean_density = p->value_float
    ("Initial:bb_test:mean_density",1.0e-6);

  initial_bb_test_fluctuation_amplitude = p->value_float
    ("Initial:bb_test:fluctuation_amplitude",0.0);

  initial_bb_test_truncation_radius = p->value_float
    ("Initial:bb_test:truncation_radius",1.0);

  initial_bb_test_nominal_sound_speed = p->value_float
    ("Initial:bb_test:nominal_sound_speed",1.0);

  initial_bb_test_angular_rotation_velocity = p->value_float
    ("Initial:bb_test:angular_rotation_velocity",0.0);

  initial_bb_test_external_density = p->value_float
    ("Initial:bb_test:external_density",1.0e-6);
}

void EnzoConfig::read_method_grackle_(Parameters * p)

{
  method_grackle_use_grackle = false;

#ifdef CONFIG_USE_GRACKLE

  /// Grackle parameters

  for (size_t i=0; i<method_list.size(); i++) {
    if (method_list[i] == "grackle") method_grackle_use_grackle=true;
  }

  // Defaults alert PUP::er() to ignore
  if (method_grackle_use_grackle) {

    method_grackle_chemistry = new chemistry_data;
    set_default_chemistry_parameters(method_grackle_chemistry);
    //    *method_grackle_chemistry = _set_default_chemistry_parameters();

    /* this must be set AFTER default values are set */
    method_grackle_chemistry->use_grackle = method_grackle_use_grackle;

    // Copy over parameters from Enzo-E to Grackle
    method_grackle_chemistry->Gamma = physics_fluid_props_gamma;

    //
    method_grackle_use_cooling_timestep = p->value_logical
      ("Method:grackle:use_cooling_timestep", false);

    // for when not using cosmology - redshift of UVB
    method_grackle_radiation_redshift = p->value_float
      ("Method:grackle:radiation_redshift", -1.0);

    // Set Grackle parameters from parameter file
    method_grackle_chemistry->with_radiative_cooling = p->value_integer
      ("Method:grackle:with_radiative_cooling",
       method_grackle_chemistry->with_radiative_cooling);

    method_grackle_chemistry->primordial_chemistry = p->value_integer
      ("Method:grackle:primordial_chemistry",
       method_grackle_chemistry->primordial_chemistry);

    method_grackle_chemistry->metal_cooling = p->value_integer
      ("Method:grackle:metal_cooling",
       method_grackle_chemistry->metal_cooling);

    method_grackle_chemistry->h2_on_dust = p->value_integer
      ("Method:grackle:h2_on_dust",
       method_grackle_chemistry->h2_on_dust);

    method_grackle_chemistry->three_body_rate = p->value_integer
      ("Method:grackle:three_body_rate",
       method_grackle_chemistry->three_body_rate);

    method_grackle_chemistry->cmb_temperature_floor = p->value_integer
      ("Method:grackle:cmb_temperature_floor",
       method_grackle_chemistry->cmb_temperature_floor);

    method_grackle_chemistry->h2_charge_exchange_rate = p->value_integer
      ("Method:grackle:h2_charge_exchange_rate",
       method_grackle_chemistry->h2_charge_exchange_rate);

    method_grackle_chemistry->h2_h_cooling_rate = p->value_integer
      ("Method:grackle:h2_h_cooling_rate",
       method_grackle_chemistry->h2_h_cooling_rate);

    std::string grackle_data_file_ = p->value_string
      ("Method:grackle:data_file", "");
    ASSERT("EnzoConfig::read",
	   "no value specified for \"Method:grackle:data_file\"",
	   grackle_data_file_.length() > 0);

    method_grackle_chemistry->grackle_data_file
      = new char[grackle_data_file_.length() + 1];
    strcpy(method_grackle_chemistry->grackle_data_file,
	   grackle_data_file_.c_str());

    method_grackle_chemistry->cie_cooling = p->value_integer
      ("Method:grackle:cie_cooling",
       method_grackle_chemistry->cie_cooling);

    method_grackle_chemistry->h2_optical_depth_approximation = p->value_integer
      ("Method:grackle:h2_optical_depth_approximation",
       method_grackle_chemistry->h2_optical_depth_approximation);

    method_grackle_chemistry->h2_charge_exchange_rate = p->value_integer
      ("Method:grackle:h2_charge_exchange_rate",
       method_grackle_chemistry->h2_charge_exchange_rate);

    method_grackle_chemistry->photoelectric_heating = p->value_integer
      ("Method:grackle:photoelectric_heating",
       method_grackle_chemistry->photoelectric_heating);

    method_grackle_chemistry->photoelectric_heating_rate = p->value_float
      ("Method:grackle:photoelectric_heating_rate",
       method_grackle_chemistry->photoelectric_heating_rate);

    method_grackle_chemistry->CaseBRecombination = p->value_integer
      ("Method:grackle:CaseBRecombination",
       method_grackle_chemistry->CaseBRecombination);

    method_grackle_chemistry->UVbackground = p->value_integer
      ("Method:grackle:UVbackground",
       method_grackle_chemistry->UVbackground);

    method_grackle_chemistry->use_volumetric_heating_rate = p->value_integer
      ("Method:grackle:use_volumetric_heating_rate",
       method_grackle_chemistry->use_volumetric_heating_rate);

    method_grackle_chemistry->use_specific_heating_rate = p->value_integer
      ("Method:grackle:use_specific_heating_rate",
       method_grackle_chemistry->use_specific_heating_rate);

    method_grackle_chemistry->self_shielding_method = p->value_integer
      ("Method:grackle:self_shielding_method",
       method_grackle_chemistry->self_shielding_method);

    method_grackle_chemistry->H2_self_shielding = p->value_integer
      ("Method:grackle:H2_self_shielding",
       method_grackle_chemistry->H2_self_shielding);

    method_grackle_chemistry->HydrogenFractionByMass = p->value_float
      ("Method:grackle:HydrogenFractionByMass",
       method_grackle_chemistry->HydrogenFractionByMass);

    method_grackle_chemistry->DeuteriumToHydrogenRatio = p->value_float
      ("Method:grackle:DeuteriumToHydrogenRatio",
       method_grackle_chemistry->DeuteriumToHydrogenRatio);

    method_grackle_chemistry->SolarMetalFractionByMass = p->value_float
      ("Method:grackle:SolarMetalFractionByMass",
       method_grackle_chemistry->SolarMetalFractionByMass);

    method_grackle_chemistry->Compton_xray_heating = p->value_integer
      ("Method:grackle:Compton_xray_heating",
       method_grackle_chemistry->Compton_xray_heating);

    method_grackle_chemistry->LWbackground_sawtooth_suppression = p->value_integer
      ("Method:grackle:LWbackground_sawtooth_suppression",
       method_grackle_chemistry->LWbackground_sawtooth_suppression);

    method_grackle_chemistry->LWbackground_intensity = p->value_float
      ("Method:grackle:LWbackground_intensity",
       method_grackle_chemistry->LWbackground_intensity);

    method_grackle_chemistry->UVbackground_redshift_on = p->value_float
      ("Method:grackle:UVbackground_redshift_on",
       method_grackle_chemistry->UVbackground_redshift_on);

    method_grackle_chemistry->UVbackground_redshift_off = p->value_float
      ("Method:grackle:UVbackground_redshift_off",
       method_grackle_chemistry->UVbackground_redshift_off);

    method_grackle_chemistry->UVbackground_redshift_fullon = p->value_float
      ("Method:grackle:UVbackground_redshift_fullon",
       method_grackle_chemistry->UVbackground_redshift_fullon);

    method_grackle_chemistry->UVbackground_redshift_drop = p->value_float
      ("Method:grackle:UVbackground_redshift_drop",
       method_grackle_chemistry->UVbackground_redshift_drop);

  // When radiative transfer is eventually included, make
    // sure to set the below parameter to match the Enzo-E
    // parameter for turning RT on / off:
    //   method_grackle_chemistry->use_radiative_transfer = ENZO_E_PARAMETER_NAME;

  }
#endif /* CONFIG_USE_GRACKLE */
}

//----------------------------------------------------------------------

void EnzoConfig::read_method_feedback_(Parameters * p)
{
  method_feedback_flavor = p->value_string
    ("Method:feedback:flavor","distributed");

  method_feedback_ejecta_mass = p->value_float
    ("Method:feedback:ejecta_mass",0.0);

  method_feedback_supernova_energy = p->value_float
    ("Method:feedback:supernova_energy",1.0);

  method_feedback_ejecta_metal_fraction = p->value_float
    ("Method:feedback:ejecta_metal_fraction",0.1);

  method_feedback_stencil = p->value_integer
    ("Method:feedback:stencil",3);

  method_feedback_radius = p->value_float
    ("Method:feedback:radius",-1.0);

  method_feedback_shift_cell_center = p->value_logical
    ("Method:feedback:shift_cell_center", true);

  method_feedback_ke_fraction = p->value_float
    ("Method:feedback:ke_fraction", 0.0);

  method_feedback_time_first_sn = p->value_float
    ("Method:feedback:time_first_sn", -1.0);

  method_feedback_use_ionization_feedback = p->value_logical
    ("Method:feedback:use_ionization_feedback", false);

  // MethodFeedbackSTARSS parameters
  method_feedback_supernovae = p->value_logical
    ("Method:feedback:supernovae",true);

  method_feedback_unrestricted_sn = p->value_logical
    ("Method:feedback:unrestricted_sn",true);

  method_feedback_stellar_winds = p->value_logical
    ("Method:feedback:stellar_winds",true);

  method_feedback_min_level = p->value_integer
    ("Method:feedback:min_level",0);

  method_feedback_analytic_SNR_shell_mass = p->value_logical
    ("Method:feedback:analytic_SNR_shell_mass",true);

  method_feedback_fade_SNR = p->value_logical
    ("Method:feedback:fade_SNR",true);

  method_feedback_NEvents = p->value_integer
    ("Method:feedback:NEvents",-1);
}

//----------------------------------------------------------------------

void EnzoConfig::read_method_star_maker_(Parameters * p)
{
  
  method_star_maker_flavor = p->value_string
    ("Method:star_maker:flavor","stochastic");

  method_star_maker_use_altAlpha = p->value_logical
    ("Method:star_maker:use_altAlpha",false);

  method_star_maker_use_density_threshold = p->value_logical
    ("Method:star_maker:use_density_threshold",false);

  method_star_maker_use_overdensity_threshold = p->value_logical
    ("Method:star_maker:use_overdensity_threshold",false);

  method_star_maker_use_velocity_divergence = p->value_logical
    ("Method:star_maker:use_velocity_divergence",false);

  method_star_maker_use_dynamical_time = p->value_logical
    ("Method:star_maker:use_dynamical_time",false);

  method_star_maker_use_cooling_time = p->value_logical
    ("Method:star_maker:use_cooling_time",false);

  method_star_maker_use_self_gravitating = p->value_logical
    ("Method:star_maker:use_self_gravitating", false);

  method_star_maker_use_h2_self_shielding = p->value_logical
    ("Method:star_maker:use_h2_self_shielding", false);

  method_star_maker_use_jeans_mass = p->value_logical
    ("Method:star_maker:use_jeans_mass", false);

  method_star_maker_use_temperature_threshold = p->value_logical
    ("Method:star_maker:use_temperature_threshold",false);

  method_star_maker_use_critical_metallicity = p->value_logical
    ("Method:star_maker:use_critical_metallicity",false);

  method_star_maker_number_density_threshold = p->value_float
    ("Method:star_maker:number_density_threshold",0.0);

  method_star_maker_overdensity_threshold = p->value_float
    ("Method:star_maker:overdensity_threshold",0.0);

  method_star_maker_temperature_threshold = p->value_float
    ("Method:star_maker:temperature_threshold",1.0E4);

  method_star_maker_critical_metallicity = p->value_float
    ("Method:star_maker:critical_metallicity",0.0);

  method_star_maker_maximum_mass_fraction = p->value_float
    ("Method:star_maker:maximum_mass_fraction",0.05);

  method_star_maker_efficiency = p->value_float
    ("Method:star_maker:efficiency",0.01);

  method_star_maker_minimum_star_mass = p->value_float
    ("Method:star_maker:minimum_star_mass",0.0);

  method_star_maker_maximum_star_mass = p->value_float
    ("Method:star_maker:maximum_star_mass",-1.0);
  
  method_star_maker_min_level = p->value_integer
    ("Method:star_maker:min_level",0);

  method_star_maker_turn_off_probability = p->value_logical
    ("Method:star_maker:turn_off_probability",false);
}


void EnzoConfig::read_method_background_acceleration_(Parameters * p)
{
  method_background_acceleration_flavor = p->value_string
   ("Method:background_acceleration:flavor","unknown");

  method_background_acceleration_mass = p->value_float
   ("Method:background_acceleration:mass",0.0);

  method_background_acceleration_DM_mass = p->value_float
   ("Method:background_acceleration:DM_mass",-1.0);

  method_background_acceleration_bulge_mass = p->value_float
    ("Method:background_acceleration:bulge_mass", 0.0);

  method_background_acceleration_core_radius = p->value_float
    ("Method:background_acceleration:core_radius", 1.0E-10);

  method_background_acceleration_bulge_radius = p->value_float
    ("Method:background_acceleration:bulge_radius", 1.0E-10);

  method_background_acceleration_stellar_mass = p->value_float
    ("Method:background_acceleration:stellar_mass", 0.0);

  method_background_acceleration_DM_mass_radius = p->value_float
   ("Method:background_acceleration:DM_mass_radius", 0.0);

  method_background_acceleration_stellar_scale_height_r = p->value_float
   ("Method:background_acceleration:stellar_scale_height_r", 1.0E-10);

  method_background_acceleration_stellar_scale_height_z = p->value_float
   ("Method:background_acceleration:stellar_scale_height_z", 1.0E-10);

  method_background_acceleration_apply_acceleration = p->value_logical
    ("Method:background_acceleration:apply_acceleration", true);

  for (int axis = 0; axis < 3; axis++){
    method_background_acceleration_center[axis] = p->list_value_float
      (axis,"Method:background_acceleration:center",0.5);
    method_background_acceleration_angular_momentum[axis] = p->list_value_float
      (axis,"Method:background_acceleration:angular_momentum",0);
  }

  // Not sure if I need. Seems this flag tells the hydo solver
  // if gravity exists... so I would expect to need this... but Does
  // not get triggered for self-gravity at the moment... so not sure
  for (size_t i=0; i<method_list.size(); i++) {
    if (method_list[i] == "background_acceleration") physics_gravity=true;
  }
}

//----------------------------------------------------------------------

void EnzoConfig::read_method_vlct_(Parameters * p)
{
  method_vlct_riemann_solver = p->value_string
    ("Method:mhd_vlct:riemann_solver","hlld");
  method_vlct_half_dt_reconstruct_method = p->value_string
    ("Method:mhd_vlct:half_dt_reconstruct_method","nn");
  method_vlct_full_dt_reconstruct_method = p->value_string
    ("Method:mhd_vlct:full_dt_reconstruct_method","plm");
  method_vlct_theta_limiter = p->value_float
    ("Method:mhd_vlct:theta_limiter", 1.5);

  // we should raise an error if mhd_choice is not specified
  bool uses_vlct = false;
  for (size_t i=0; i<method_list.size(); i++) {
    if (method_list[i] == "mhd_vlct") uses_vlct=true;
  }
  method_vlct_mhd_choice = p->value_string
    ("Method:mhd_vlct:mhd_choice", "");
  if (uses_vlct && (method_vlct_mhd_choice == "")){
    ERROR("EnzoConfig::read", "Method:mhd_vlct:mhd_choice was not specified");
  }
}

//----------------------------------------------------------------------

void EnzoConfig::read_method_gravity_(Parameters * p)
{
  method_gravity_grav_const = p->value_float
    ("Method:gravity:grav_const",6.67384e-8);

  method_gravity_solver = p->value_string
    ("Method:gravity:solver","unknown");

  //--------------------------------------------------
  // Physics
  //--------------------------------------------------

  method_gravity_order = p->value_integer
    ("Method:gravity:order",4);

  method_gravity_accumulate = p->value_logical
    ("Method:gravity:accumulate",true);

  method_gravity_dt_max = p->value_float
    ("Method:gravity:dt_max",1.0e10);
}

//----------------------------------------------------------------------

void EnzoConfig::read_method_check_(Parameters * p)
{
  p->group_set(0,"Method");
  p->group_push("check");

  method_check_num_files = p->value_integer
    ("num_files",1);
  method_check_ordering = p->value_string
    ("ordering","order_morton");

  if (p->type("dir") == parameter_string) {
    method_check_dir.resize(1);
    method_check_dir[0] = p->value_string("dir","");
  } else if (p->type("dir") == parameter_list) {
    int size = p->list_length("dir");
    if (size > 0) method_check_dir.resize(size);
    for (int i=0; i<size; i++) {
      method_check_dir[i] = p->list_value_string(i,"dir","");
    }
  }
  method_check_monitor_iter = p->value_integer("monitor_iter",0);
}

//----------------------------------------------------------------------

void EnzoConfig::read_method_heat_(Parameters * p)
{
  method_heat_alpha = p->value_float
    ("Method:heat:alpha",1.0);
}

//----------------------------------------------------------------------

void EnzoConfig::read_method_merge_sinks_(Parameters * p)
{
  method_merge_sinks_merging_radius_cells = p->value_float
    ("Method:merge_sinks:merging_radius_cells",8.0);
}

//----------------------------------------------------------------------

void EnzoConfig::read_method_accretion_(Parameters * p)
{
  method_accretion_accretion_radius_cells = p->value_float
    ("Method:accretion:accretion_radius_cells",4.0);
  method_accretion_flavor = p->value_string
    ("Method:accretion:flavor","");
  method_accretion_physical_density_threshold_cgs = p->value_float
    ("Method:accretion:physical_density_threshold_cgs",1.0e-24);
  method_accretion_max_mass_fraction = p->value_float
    ("Method:accretion:max_mass_fraction",0.25);

}

//----------------------------------------------------------------------

void EnzoConfig::read_method_sink_maker_(Parameters * p)
{
  method_sink_maker_jeans_length_resolution_cells = p->value_float
    ("Method:sink_maker:jeans_length_resolution_cells",4.0);
  method_sink_maker_physical_density_threshold_cgs = p->value_float
    ("Method:sink_maker:physical_density_threshold_cgs",1.0e-24);
  method_sink_maker_check_density_maximum = p->value_logical
    ("Method:sink_maker:check_density_maximum",true);
  method_sink_maker_max_mass_fraction = p->value_float
    ("Method:sink_maker:max_mass_fraction",0.25);
  method_sink_maker_min_sink_mass_solar = p->value_float
    ("Method:sink_maker:min_sink_mass_solar",0.0);
  method_sink_maker_max_offset_cell_fraction = p->value_float
    ("Method:sink_maker:max_offset_cell_fraction",0.0);
  int method_sink_maker_offset_seed_shift_input = p->value_integer
    ("Method:sink_maker:offset_seed_shift",0);
  ASSERT("EnzoConfig::read()", "Method:sink_maker:offset_seed_shift must be >=0",
	 method_sink_maker_offset_seed_shift_input >= 0);
  method_sink_maker_offset_seed_shift = (uint64_t) method_sink_maker_offset_seed_shift_input;
}

//----------------------------------------------------------------------

void EnzoConfig::read_method_pm_deposit_(Parameters * p)
{
  method_pm_deposit_alpha = p->value_float ("Method:pm_deposit:alpha",0.5);
}

//----------------------------------------------------------------------

void EnzoConfig::read_method_pm_update_(Parameters * p)
{
  method_pm_update_max_dt = p->value_float
    ("Method:pm_update:max_dt", std::numeric_limits<double>::max());
}

//----------------------------------------------------------------------

void EnzoConfig::read_method_ppm_(Parameters * p)
{
  double floor_default = 1e-6;

  ppm_diffusion = p->value_logical
    ("Method:ppm:diffusion", false);
  ppm_flattening = p->value_integer
    ("Method:ppm:flattening", 3);
  ppm_minimum_pressure_support_parameter = p->value_integer
    ("Method:ppm:minimum_pressure_support_parameter",100);
  ppm_pressure_free = p->value_logical
    ("Method:ppm:pressure_free",false);
  ppm_steepening = p->value_logical
    ("Method:ppm:steepening", false);
  ppm_use_minimum_pressure_support = p->value_logical
    ("Method:ppm:use_minimum_pressure_support",false);
}

//----------------------------------------------------------------------

void EnzoConfig::read_method_turbulence_(Parameters * p)
{
  method_turbulence_edot = p->value_float
    ("Method:turbulence:edot",-1.0);
  method_turbulence_mach_number = p->value_float
    ("Method:turbulence:mach_number",0.0);
}

//----------------------------------------------------------------------

void EnzoConfig::read_physics_(Parameters * p)
{
  num_physics = p->list_length("Physics:list");

  for (int index_physics=0; index_physics<num_physics; index_physics++) {

    std::string name =
      p->list_value_string(index_physics,"Physics:list");

    std::string full_name = std::string("Physics:") + name;

    if (physics_list[index_physics] == "cosmology") {

      physics_cosmology = true;

      physics_cosmology_hubble_constant_now = p->value_float
        (full_name + ":hubble_constant_now",0.701);

      physics_cosmology_omega_matter_now = p->value_float
        (full_name + ":omega_matter_now",   0.279);

      physics_cosmology_omega_baryon_now = p->value_float
        (full_name + ":omega_baryon_now",   1.0);

      physics_cosmology_omega_cdm_now = p->value_float
        (full_name + ":omega_cdm_now",   0.0);

      physics_cosmology_omega_lamda_now = p->value_float
        (full_name + ":omega_lambda_now",   0.721);


      physics_cosmology_comoving_box_size = p->value_float
        (full_name + ":comoving_box_size", 64.0);

      physics_cosmology_max_expansion_rate = p->value_float
        (full_name + ":max_expansion_rate", 0.01);

      physics_cosmology_initial_redshift = p->value_float
        (full_name + ":initial_redshift",  20.0);;

      physics_cosmology_final_redshift = p->value_float
        (full_name + ":final_redshift",  0.0);;

    }

    if (physics_list[index_physics] == "fluid_prop"){
      ERROR("EnzoConfig::read_physics_",
            "\"fluid_prop\" is a typo for \"fluid_props\"");
    }

    if (physics_list[index_physics] == "gravity") {

      physics_gravity = true;

    }
  }

  // this is intentionally done outside of the for-loop (for
  // backwards-compatability purposes)
  read_physics_fluid_props_(p);
}

//----------------------------------------------------------------------

namespace{

  /// parse a parameter that is allowed to be a float or a list of floats
  ///
  /// returns an empty vector if the parameter does not exist
  std::vector<double> coerce_param_list_(Parameters * p,
                                         const std::string& parameter)
  {
    std::vector<double> out;
    if (p->type(parameter) == parameter_float) {
      out.push_back(p->value_float(parameter));
    } else if (p->type(parameter) == parameter_list) {
      const int list_length = p->list_length(parameter);
      for (int i = 0; i < list_length; i++){
        out.push_back(p->list_value_float(i, parameter));
      }
    } else if (p->param(parameter) != nullptr) {
      ERROR1("coerce_param_list_",
             "The \"%s\" parameter was specified with an invalid type. When "
             "specified, it must be a float or list of floats",
             parameter.c_str());
    }
    return out;
  }

  //----------------------------------------------------------------------

  EnzoDualEnergyConfig parse_de_config_(Parameters * p,
                                        const std::string& hydro_type)
  {
    EnzoDualEnergyConfig out = EnzoDualEnergyConfig::build_disabled();

    // fetch names of parameters in Physics:fluid_props:dual_energy
    p->group_set(0, "Physics");
    p->group_set(1, "fluid_props");
    p->group_set(2, "dual_energy");
    std::vector<std::string> names = p->leaf_parameter_names();

    const bool missing_de_config = names.size() == 0;
    if (!missing_de_config){ // parse Physics:fluid_props:dual_energy
      const std::string type = p->value_string
        ("Physics:fluid_props:dual_energy:type", "disabled");

      const std::string eta_paramname = "Physics:fluid_props:dual_energy:eta";
      const bool eta_exists = p->param(eta_paramname) != nullptr;
      const std::vector<double> eta_list = coerce_param_list_(p, eta_paramname);

      // raise an error if parameters were specified if there are unexpected
      // parameters. We are being a little extra careful here.
      for (const std::string& name : names){
        ASSERT1("parse_de_config_",
                "Unexpected parameter: \"Physics:fluid_props:dual_energy:%s\"",
                name.c_str(), (name == "type") | (name == "eta"));
      }

      // now actually construct the output object
      if (type == "disabled"){
        ASSERT1("parse_de_config_",
                "when dual energy is disabled, \"%s\" can't be specified",
                eta_paramname.c_str(), !eta_exists);
        out = EnzoDualEnergyConfig::build_disabled();
      } else if (type == "modern"){
        ASSERT3("parse_de_config_",
                "\"%s\" was used to specify %d values. When specified for the "
                "\"%s\" dual energy formalism, it must provide 1 value.",
                eta_paramname.c_str(), (int)names.size(), type.c_str(),
                (eta_list.size() == 1) | !eta_exists);
        double eta = eta_exists ? eta_list[0] : 0.001;
        out = EnzoDualEnergyConfig::build_modern_formulation(eta);
      } else if (type == "bryan95"){
        ASSERT3("parse_de_config_",
                "\"%s\" was used to specify %d value(s). When specified for "
                "the \"%s\" dual energy formalism, it must provide 2 value.",
                eta_paramname.c_str(), (int)names.size(), type.c_str(),
                (eta_list.size() == 2) | !eta_exists);
        double eta_1 = eta_exists ? eta_list[0] : 0.001;
        double eta_2 = eta_exists ? eta_list[1] : 0.1;
        out = EnzoDualEnergyConfig::build_bryan95_formulation(eta_1, eta_2);
      } else {
        ERROR1("parse_de_config_",
               "\"Physics:fluid_props:dual_energy:type\" is invalid: \"%s\"",
               type.c_str());
      }
    }

    // look for dual energy parameters specified within the hydro solver (for
    // backwards compatibility)
    if (hydro_type != ""){
      std::string legacy_de_param = "Method:" + hydro_type + ":dual_energy";
      bool legacy_param_exists = p->param(legacy_de_param) != nullptr;

      if (legacy_param_exists & !missing_de_config){
        ERROR1("parse_de_config_",
               "legacy parameter, \"%s\", duplicates other parameters",
               legacy_de_param.c_str());
      } else if (legacy_param_exists) {
        WARNING1("parse_de_config_",
                 "\"%s\" is a legacy parameter that will be removed",
                 legacy_de_param.c_str());
        bool use_de = p->value_logical(legacy_de_param, false);
        if (!use_de){
          out = EnzoDualEnergyConfig::build_disabled();
        } else if (hydro_type == "ppm"){
          out = EnzoDualEnergyConfig::build_bryan95_formulation
            (p->value_float("Method:ppm:dual_energy_eta_1", 0.001),
             p->value_float("Method:ppm:dual_energy_eta_2", 0.1));
        } else {
          out = EnzoDualEnergyConfig::build_modern_formulation
            (p->value_float("Method:mhd_vlct:dual_energy_eta", 0.001));
        }
      }
    }
    return out;
  }

  //----------------------------------------------------------------------

  EnzoFluidFloorConfig parse_fluid_floor_config_(Parameters * p,
                                                 const std::string& hydro_type,
                                                 bool using_grackle)
  {
    // initialize default values (a value <= 0 means there is no floor)
    double density_floor = 0.0;
    double pressure_floor = 0.0;
    double temperature_floor = 0.0;
    double metal_mass_frac_floor = 0.0;

    auto get_ptr_to_floor_var = [&](const std::string name)
      {
        if (name == "density") { return &density_floor; }
        if (name == "pressure") { return &pressure_floor; }
        if (name == "temperature") { return &temperature_floor; }
        if (name == "metallicity") { return &metal_mass_frac_floor; }
        return (double*)nullptr;
      };

    // fetch names of parameters in Physics:fluid_props:floors. If any of them
    // exist, let's parse them
    p->group_set(0, "Physics");
    p->group_set(1, "fluid_props");
    p->group_set(2, "floors");
    std::vector<std::string> floor_l = p->leaf_parameter_names();

    const bool no_legacy = (floor_l.size() > 0);
    if (no_legacy){
      for (const std::string& name : floor_l){
        double* ptr = get_ptr_to_floor_var(name);
        if (ptr == nullptr){
          ERROR1("EnzoConfig::read_physics_fluid_props_",
                 "no support for placing a floor on \"%s\"", name.c_str());
        } else if (name == "metallicity") {
          *ptr = (p->value_float(p->full_name(name)) *
                  enzo_constants::metallicity_solar);
        } else {
          *ptr = p->value_float(p->full_name(name));
        } 
      }
    }

    // now let's consider the legacy options (for the appropriate hydro solver
    // and Grackle). if there were no parameters in Physics:fluid_props:floors,
    // let's parse them. Otherwise, let's raise an error
    const std::vector<std::array<std::string,3>> legacy_params =
      {{"density", "ppm", "density_floor"},
       {"pressure", "ppm", "pressure_floor"},
       {"temperature", "ppm", "temperature_floor"},
       {"density", "mhd_vlct", "density_floor"},
       {"pressure", "mhd_vlct", "pressure_floor"},
       {"metallicity", "grackle", "metallicity_floor"}};

    for (const std::array<std::string,3>& triple : legacy_params){
      if ((hydro_type != triple[1]) |
          (("grackle" == triple[1]) & !using_grackle)) {
        continue;
      }
      std::string full_name = "Method:" + triple[1] + ":" + triple[2];
      if (p->param(full_name) == nullptr) {continue;}
      if (no_legacy){
        ERROR1("EnzoConfig::read_physics_fluid_props_",
               "legacy parameter \"%s\" is invalid since the "
               "\"Physics:fluid_props:floors\" parameters are specified",
               full_name.c_str());
      } else {
        WARNING2("EnzoConfig::read_physics_fluid_props_",
                 "\"%s\" is a deprecated parameter (it will be removed in the "
                 "future). Use \"Physics:fluid_props:floors:%s\" instead.",
                 full_name.c_str(), triple[0].c_str());
        if (triple[0] == "metallicity"){
          *(get_ptr_to_floor_var(triple[0]))
            = p->value_float(full_name) * enzo_constants::metallicity_solar;
        } else {
          *(get_ptr_to_floor_var(triple[0])) = p->value_float(full_name);
        }
      }
    }

    return {density_floor, pressure_floor, temperature_floor,
            metal_mass_frac_floor};
  }
}

//----------------------------------------------------------------------

void EnzoConfig::read_physics_fluid_props_(Parameters * p)
{
  // determine the hydro method (if any) so we know which legacy parameters to
  // look for.
  const std::vector<std::string>& mlist = this->method_list;
  bool has_ppm = std::find(mlist.begin(), mlist.end(), "ppm") != mlist.end();
  bool has_vlct = std::find(mlist.begin(), mlist.end(),
                            "mhd_vlct") != mlist.end();
  std::string hydro_type = "";
  if (has_ppm & has_vlct){
    ERROR("EnzoConfig::read_physics_fluid_props_",
          "a simulation can't use ppm and vlct solvers at once");
  } else if (has_ppm){
    hydro_type = "ppm";
  } else if (has_vlct){
    hydro_type = "mhd_vlct";
  }
  bool has_grackle = std::find(mlist.begin(), mlist.end(),
                               "grackle") != mlist.end();

  // determine the dual energy formalism configuration
  physics_fluid_props_de_config = parse_de_config_(p, hydro_type);

  // determine the fluid floor configuration
  physics_fluid_props_fluid_floor_config =
    parse_fluid_floor_config_(p, hydro_type, has_grackle);

  // determine adiabatic index (in the future, this logic will be revisited)
  {
    double default_val = 5.0/3.0;
    double legacy_value = p->value_float("Field:gamma", -1);
    double actual_value = p->value_float("Physics:fluid_props:eos:gamma", -1);

    if (legacy_value == -1) {
      if (actual_value == -1) { actual_value = default_val; }
      physics_fluid_props_gamma = actual_value;
    } else if (actual_value == -1) {
      WARNING("EnzoConfig::read_physics_fluid_props_",
              "\"Field:gamma\" is a legacy parameter that will be removed.");
      physics_fluid_props_gamma = legacy_value;
    } else {
      ERROR("EnzoConfig::read_physics_fluid_props_",
            "\"Field:gamma\" isn't valid since "
            "\"Physics:fluid_props:eos:gamma\" is specified.");
    }
  }

  // determine molecular weight
  {
    double default_val = 0.6;
    double legacy_value = p->value_float("Method:ppm:mol_weight", -1);
    double actual_value = p->value_float("Physics:fluid_props:mol_weight", -1);

    if (legacy_value == -1) {
      if (actual_value == -1) { actual_value = default_val; }
      physics_fluid_props_mol_weight = actual_value;
    } else if (actual_value == -1) {
      WARNING("EnzoConfig::read_physics_fluid_props_",
              "\"Method:ppm:mol_weight\" is a legacy parameter that will be "
              "removed.");
      physics_fluid_props_mol_weight = legacy_value;
    } else {
      ERROR("EnzoConfig::read_physics_fluid_props_",
            "\"Method:ppm:mol_weight\" isn't valid since "
            "\"Physics:fluid_props:mol_weight\" is specified.");
    }
  }
}

//----------------------------------------------------------------------

void EnzoConfig::read_prolong_enzo_(Parameters * p)
{
  prolong_enzo_type       = p->value_string  ("Prolong:enzo:type","2A");
  prolong_enzo_positive   = p->value_logical ("Prolong:enzo:positive",true);
  prolong_enzo_use_linear = p->value_logical ("Prolong:enzo:use_linear",false);
}

//----------------------------------------------------------------------

void EnzoConfig::read_solvers_(Parameters * p)
{
  num_solvers = p->list_length("Solver:list");

  solver_pre_smooth.  resize(num_solvers);
  solver_coarse_solve.resize(num_solvers);
  solver_domain_solve.resize(num_solvers);
  solver_post_smooth. resize(num_solvers);
  solver_last_smooth. resize(num_solvers);
  solver_weight.      resize(num_solvers);
  solver_restart_cycle.resize(num_solvers);
  solver_precondition.resize(num_solvers);
  solver_coarse_level.resize(num_solvers);
  solver_is_unigrid.resize(num_solvers);

  for (int index_solver=0; index_solver<num_solvers; index_solver++) {

    std::string solver_name =
      std::string("Solver:") + p->list_value_string(index_solver,"Solver:list");

    std::string solver;

    solver = p->value_string (solver_name + ":precondition","unknown");
    if (solver_index.find(solver) != solver_index.end()) {
      solver_precondition[index_solver] = solver_index[solver];
    } else {
      solver_precondition[index_solver] = -1;
    }

    solver = p->value_string (solver_name + ":pre_smooth","unknown");
    if (solver_index.find(solver) != solver_index.end()) {
      solver_pre_smooth[index_solver] = solver_index[solver];
    } else {
      solver_pre_smooth[index_solver] = -1;
    }

    solver = p->value_string (solver_name + ":coarse_solve","unknown");
    if (solver_index.find(solver) != solver_index.end()) {
      solver_coarse_solve[index_solver] = solver_index[solver];
    } else {
      solver_coarse_solve[index_solver] = -1;
    }

    solver = p->value_string (solver_name + ":domain_solve","unknown");
    if (solver_index.find(solver) != solver_index.end()) {
      solver_domain_solve[index_solver] = solver_index[solver];
    } else {
      solver_domain_solve[index_solver] = -1;
    }

    solver = p->value_string (solver_name + ":post_smooth","unknown");
    if (solver_index.find(solver) != solver_index.end()) {
      solver_post_smooth[index_solver] = solver_index[solver];
    } else {
      solver_post_smooth[index_solver] = -1;
    }

    solver = p->value_string (solver_name + ":last_smooth","unknown");
    if (solver_index.find(solver) != solver_index.end()) {
      solver_last_smooth[index_solver] = solver_index[solver];
    } else {
      solver_last_smooth[index_solver] = -1;
    }

    solver_weight[index_solver] =
      p->value_float(solver_name + ":weight",1.0);

    solver_restart_cycle[index_solver] =
      p->value_integer(solver_name + ":restart_cycle",1);

    solver_coarse_level[index_solver] =
      p->value_integer (solver_name + ":coarse_level",
                        solver_min_level[index_solver]);

    solver_is_unigrid[index_solver] =
      p->value_logical (solver_name + ":is_unigrid",false);

  }
}

//----------------------------------------------------------------------

void EnzoConfig::read_stopping_(Parameters * p)
{
  stopping_redshift = p->value_float ("Stopping:redshift",0.0);
}

//----------------------------------------------------------------------<|MERGE_RESOLUTION|>--- conflicted
+++ resolved
@@ -702,7 +702,7 @@
   p | method_vlct_mhd_choice;
 
   p | method_merge_sinks_merging_radius_cells;
-  
+
   p | method_accretion_accretion_radius_cells;
   p | method_accretion_flavor;
   p | method_accretion_physical_density_threshold_cgs;
@@ -792,25 +792,13 @@
   read_initial_shu_collapse_(p);
   read_initial_soup_(p);
   read_initial_turbulence_(p);
-<<<<<<< HEAD
-
-  // Method [sorted]
-  read_method_accretion_(p);
-=======
-  read_initial_isolated_galaxy_(p);
-  read_initial_feedback_test_(p);
-  read_initial_merge_sinks_test_(p);
-  read_initial_accretion_test_(p);
-  read_initial_shu_collapse_(p);
-  read_initial_bb_test_(p);
 
   // it's important for read_physics_ to precede read_method_grackle_
   read_physics_(p);
 
-  read_method_grackle_(p);
-  read_method_feedback_(p);
-  read_method_star_maker_(p);
->>>>>>> 8b24976b
+  // Method [sorted]
+
+  read_method_accretion_(p);
   read_method_background_acceleration_(p);
   read_method_check_(p);
   read_method_feedback_(p);
@@ -822,14 +810,9 @@
   read_method_pm_update_(p);
   read_method_ppm_(p);
   read_method_sink_maker_(p);
-<<<<<<< HEAD
   read_method_star_maker_(p);
   read_method_turbulence_(p);
   read_method_vlct_(p);
-  
-  read_physics_(p);
-=======
->>>>>>> 8b24976b
 
   read_prolong_enzo_(p);
 
@@ -1705,7 +1688,6 @@
 
 void EnzoConfig::read_method_star_maker_(Parameters * p)
 {
-  
   method_star_maker_flavor = p->value_string
     ("Method:star_maker:flavor","stochastic");
 
@@ -1765,7 +1747,7 @@
 
   method_star_maker_maximum_star_mass = p->value_float
     ("Method:star_maker:maximum_star_mass",-1.0);
-  
+
   method_star_maker_min_level = p->value_integer
     ("Method:star_maker:min_level",0);
 
@@ -2218,7 +2200,7 @@
                   enzo_constants::metallicity_solar);
         } else {
           *ptr = p->value_float(p->full_name(name));
-        } 
+        }
       }
     }
 
