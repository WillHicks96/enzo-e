// See LICENSE_CELLO file for license and copyright information

/// @file     enzo_EnzoConfig.cpp
/// @author   James Bordner (jobordner@ucsd.edu)
/// @date     2012-10-03
/// @brief    Implementation of the EnzoConfig class

#include "cello.hpp"
#include "enzo.hpp"

extern CProxy_EnzoSimulation proxy_enzo_simulation;

//----------------------------------------------------------------------

EnzoConfig g_enzo_config;

EnzoConfig::EnzoConfig() throw ()
  :
  adapt_mass_type(0),
  ppm_diffusion(false),
  ppm_dual_energy(false),
  ppm_dual_energy_eta_1(0.0),
  ppm_dual_energy_eta_2(0.0),
  ppm_flattening(0),
  ppm_minimum_pressure_support_parameter(0),
  ppm_number_density_floor(0.0),
  ppm_density_floor(0.0),
  ppm_pressure_floor(0.0),
  ppm_pressure_free(false),
  ppm_temperature_floor(0.0),
  ppm_steepening(false),
  ppm_use_minimum_pressure_support(false),
  ppm_mol_weight(0.0),
  field_gamma(0.0),
  physics_cosmology(false),
  physics_cosmology_hubble_constant_now(0.0),
  physics_cosmology_omega_matter_now(0.0),
  physics_cosmology_omega_lamda_now(0.0),
  physics_cosmology_omega_baryon_now(1.0),
  physics_cosmology_omega_cdm_now(0.0),
  physics_cosmology_comoving_box_size(0.0),
  physics_cosmology_max_expansion_rate(0.0),
  physics_cosmology_initial_redshift(0.0),
  physics_cosmology_final_redshift(0.0),
  physics_gravity(false),
  // EnzoInitialBCenter
  initial_bcenter_update_etot(false),
  // EnzoInitialCloud
  initial_cloud_subsample_n(0),
  initial_cloud_radius(0.),
  initial_cloud_center_x(0.0),
  initial_cloud_center_y(0.0),
  initial_cloud_center_z(0.0),
  initial_cloud_density_cloud(0.0),
  initial_cloud_density_wind(0.0),
  initial_cloud_velocity_wind(0.0),
  initial_cloud_etot_wind(0.0),
  initial_cloud_eint_wind(0.0),
  initial_cloud_metal_mass_frac(0.0),
  initial_cloud_initialize_uniform_bfield(false),
  initial_cloud_perturb_stddev(0.0),
  initial_cloud_trunc_dev(0.0),
  initial_cloud_perturb_seed(0),
  // EnzoInitialCosmology
  initial_cosmology_temperature(0.0),
  // EnzoInitialCollapse
  initial_collapse_rank(0),
  initial_collapse_radius_relative(0.0),
  initial_collapse_particle_ratio(0.0),
  initial_collapse_mass(0.0),
  initial_collapse_temperature(0.0),
  // EnzoInitialGrackleTest
#ifdef CONFIG_USE_GRACKLE
  initial_grackle_test_maximum_H_number_density(1000.0),
  initial_grackle_test_maximum_metallicity(1.0),
  initial_grackle_test_maximum_temperature(1.0E8),
  initial_grackle_test_minimum_H_number_density(0.1),
  initial_grackle_test_minimum_metallicity(1.0E-4),
  initial_grackle_test_minimum_temperature(10.0),
  initial_grackle_test_reset_energies(0),
#endif /* CONFIG_USE_GRACKLE */
  // EnzoInitialInclinedWave
  initial_inclinedwave_alpha(0.0),
  initial_inclinedwave_beta(0.0),
  initial_inclinedwave_amplitude(0.0),
  initial_inclinedwave_lambda(0.0),
  initial_inclinedwave_parallel_vel(std::numeric_limits<double>::min()),
  initial_inclinedwave_positive_vel(true),
  initial_inclinedwave_wave_type(""),
  // EnzoInitialMusic
  initial_music_field_files(),
  initial_music_field_datasets(),
  initial_music_field_names(),
  initial_music_field_coords(),
  initial_music_particle_files(),
  initial_music_particle_datasets(),
  initial_music_particle_coords(),
  initial_music_particle_types(),
  initial_music_particle_attributes(),
  initial_music_throttle_internode(),
  initial_music_throttle_intranode(),
  initial_music_throttle_node_files(),
  initial_music_throttle_close_count(),
  initial_music_throttle_group_size(),
  initial_music_throttle_seconds_stagger(),
  initial_music_throttle_seconds_delay(),
  // EnzoInitialPm
  initial_pm_field(""),
  initial_pm_mpp(0.0),
  initial_pm_level(0),
  // EnzoInitialSedov[23]
  initial_sedov_rank(0),
  initial_sedov_radius_relative(0.0),
  initial_sedov_pressure_in(0.0),
  initial_sedov_pressure_out(0.0),
  initial_sedov_density(0.0),
  // EnzoInitialSedovRandom
  initial_sedov_random_half_empty(false),
  initial_sedov_random_grackle_cooling(false),
  initial_sedov_random_max_blasts(0),
  initial_sedov_random_radius_relative(0.0),
  initial_sedov_random_pressure_in(0.0),
  initial_sedov_random_pressure_out(0.0),
  initial_sedov_random_density(0.0),
  initial_sedov_random_te_multiplier(0),
  // EnzoInitialShockTube
  initial_shock_tube_setup_name(""),
  initial_shock_tube_aligned_ax(""),
  initial_shock_tube_axis_velocity(0.0),
  initial_shock_tube_trans_velocity(0.0),
  initial_shock_tube_flip_initialize(false),
  // EnzoInitialSoup
  initial_soup_rank(0),
  initial_soup_file(""),
  initial_soup_rotate(false),
  initial_soup_pressure_in(0.0),
  initial_soup_pressure_out(0.0),
  initial_soup_density(0.0),
  // EnzoInitialTurbulence
  initial_turbulence_density(0.0),
  initial_turbulence_pressure(0.0),
  initial_turbulence_temperature(0.0),
  // EnzoProlong
  interpolation_method(""),
  // EnzoMethodCheckGravity
  method_check_gravity_particle_type(),
  // EnzoMethodHeat
  method_heat_alpha(0.0),
/*
  // EnzoMethodHydro
  method_hydro_method(""),
  method_hydro_dual_energy(false),
  method_hydro_dual_energy_eta_1(0.0),
  method_hydro_dual_energy_eta_2(0.0),
  method_hydro_reconstruct_method(""),
  method_hydro_reconstruct_conservative(0),
  method_hydro_reconstruct_positive(0),
  method_hydro_riemann_solver(""),
<<<<<<< HEAD
*/
  // EnzoMethodNull
  method_null_dt(0.0),
=======
>>>>>>> 5282aa38
  // EnzoMethodTurbulence
  method_turbulence_edot(0.0),
  method_turbulence_mach_number(0.0),
  method_grackle_use_grackle(false),
#ifdef CONFIG_USE_GRACKLE
  method_grackle_chemistry(),
  method_grackle_use_cooling_timestep(false),
  method_grackle_radiation_redshift(-1.0),
#endif
  // EnzoMethodGravity
  method_gravity_grav_const(0.0),
  method_gravity_solver(""),
  method_gravity_order(4),
  method_gravity_accumulate(false),
  /// EnzoMethodPmDeposit
  method_pm_deposit_alpha(0.5),
  /// EnzoMethodPmUpdate
  method_pm_update_max_dt(std::numeric_limits<double>::max()),
  /// EnzoMethodMHDVlct
  method_vlct_riemann_solver(""),
  method_vlct_half_dt_reconstruct_method(""),
  method_vlct_full_dt_reconstruct_method(""),
  method_vlct_theta_limiter(0.0),
  method_vlct_density_floor(0.0),
  method_vlct_pressure_floor(0.0),
  method_vlct_dual_energy(false),
  method_vlct_dual_energy_eta(0.0),
  /// EnzoProlong
  prolong_enzo_type(),
  prolong_enzo_positive(true),
  /// EnzoSolverMg0
  solver_pre_smooth(),
  solver_post_smooth(),
  solver_last_smooth(),
  solver_coarse_solve(),
  solver_domain_solve(),
  solver_weight(),
  solver_restart_cycle(),
  /// EnzoSolver<Krylov>
  solver_precondition(),
  solver_coarse_level(),
  solver_is_unigrid(),
  stopping_redshift()

{
  for (int i=0; i<3; i++) {
    initial_cloud_uniform_bfield[i] = 0;
    initial_sedov_array[i] = 0;
    initial_soup_array[i]  = 0;
    initial_soup_d_pos[i]  = 0.0;
    initial_soup_d_size[i] = 0.0;
    initial_collapse_array[i] = 0;
  }

#ifdef CONFIG_USE_GRACKLE
    method_grackle_chemistry = NULL;
#endif
}

//----------------------------------------------------------------------

EnzoConfig::~EnzoConfig() throw ()
{
#ifdef CONFIG_USE_GRACKLE
  if (method_grackle_chemistry){
    delete[] method_grackle_chemistry->grackle_data_file;
    delete method_grackle_chemistry;
  }
#endif // CONFIG_USE_GRACKLE
}

//----------------------------------------------------------------------

void EnzoConfig::pup (PUP::er &p)
{

  Config::pup(p);
  TRACEPUP;

  // NOTE: change this function whenever attributes change

  p | adapt_mass_type;

  p | ppm_diffusion;
  p | ppm_dual_energy;
  p | ppm_dual_energy_eta_1;
  p | ppm_dual_energy_eta_2;
  p | ppm_flattening;
  p | ppm_minimum_pressure_support_parameter;
  p | ppm_number_density_floor;
  p | ppm_density_floor;
  p | ppm_pressure_floor;
  p | ppm_pressure_free;
  p | ppm_temperature_floor;
  p | ppm_steepening;
  p | ppm_use_minimum_pressure_support;
  p | ppm_mol_weight;

  p | field_gamma;

  p | physics_cosmology;
  p | physics_cosmology_hubble_constant_now;
  p | physics_cosmology_omega_lamda_now;
  p | physics_cosmology_omega_matter_now;
  p | physics_cosmology_omega_baryon_now;
  p | physics_cosmology_omega_cdm_now;
  p | physics_cosmology_comoving_box_size;
  p | physics_cosmology_max_expansion_rate;
  p | physics_cosmology_initial_redshift;
  p | physics_cosmology_final_redshift;

  p | physics_gravity;

  p | initial_bcenter_update_etot;

  p | initial_cloud_subsample_n;
  p | initial_cloud_radius;
  p | initial_cloud_center_x;
  p | initial_cloud_center_y;
  p | initial_cloud_center_z;
  p | initial_cloud_density_cloud;
  p | initial_cloud_density_wind;
  p | initial_cloud_velocity_wind;
  p | initial_cloud_etot_wind;
  p | initial_cloud_eint_wind;
  p | initial_cloud_metal_mass_frac;
  p | initial_cloud_initialize_uniform_bfield;
  PUParray(p,initial_cloud_uniform_bfield,3);
  p | initial_cloud_perturb_stddev;
  p | initial_cloud_trunc_dev;
  p | initial_cloud_perturb_seed;

  p | initial_cosmology_temperature;

  p | initial_collapse_rank;
  PUParray(p,initial_collapse_array,3);
  p | initial_collapse_radius_relative;
  p | initial_collapse_particle_ratio;
  p | initial_collapse_mass;
  p | initial_collapse_temperature;

#ifdef CONFIG_USE_GRACKLE
  p | initial_grackle_test_minimum_H_number_density;
  p | initial_grackle_test_maximum_H_number_density;
  p | initial_grackle_test_minimum_temperature;
  p | initial_grackle_test_maximum_temperature;
  p | initial_grackle_test_minimum_metallicity;
  p | initial_grackle_test_maximum_metallicity;
  p | initial_grackle_test_reset_energies;
#endif /* CONFIG_USE_GRACKLE */

  p | initial_inclinedwave_alpha;
  p | initial_inclinedwave_beta;
  p | initial_inclinedwave_amplitude;
  p | initial_inclinedwave_lambda;
  p | initial_inclinedwave_parallel_vel;
  p | initial_inclinedwave_positive_vel;
  p | initial_inclinedwave_wave_type;

  p | initial_sedov_rank;
  PUParray(p,initial_sedov_array,3);
  p | initial_sedov_radius_relative;
  p | initial_sedov_pressure_in;
  p | initial_sedov_pressure_out;
  p | initial_sedov_density;

  PUParray(p,initial_sedov_random_array,3);
  p | initial_sedov_random_half_empty;
  p | initial_sedov_random_grackle_cooling;
  p | initial_sedov_random_max_blasts;
  p | initial_sedov_random_radius_relative;
  p | initial_sedov_random_pressure_in;
  p | initial_sedov_random_pressure_out;
  p | initial_sedov_random_density;
  p | initial_sedov_random_te_multiplier;

  p | initial_turbulence_density;
  p | initial_turbulence_pressure;
  p | initial_turbulence_temperature;

  p | initial_music_field_files;
  p | initial_music_field_datasets;
  p | initial_music_field_names;
  p | initial_music_field_coords;

  p | initial_music_particle_files;
  p | initial_music_particle_datasets;
  p | initial_music_particle_coords;
  p | initial_music_particle_types;
  p | initial_music_particle_attributes;
  p | initial_music_throttle_internode;
  p | initial_music_throttle_intranode;
  p | initial_music_throttle_node_files;
  p | initial_music_throttle_close_count;
  p | initial_music_throttle_group_size;
  p | initial_music_throttle_seconds_stagger;
  p | initial_music_throttle_seconds_delay;

  p | initial_pm_field;
  p | initial_pm_mpp;
  p | initial_pm_level;

  p | initial_shock_tube_setup_name;
  p | initial_shock_tube_aligned_ax;
  p | initial_shock_tube_axis_velocity;
  p | initial_shock_tube_trans_velocity;
  p | initial_shock_tube_flip_initialize;

  p | initial_soup_rank;
  p | initial_soup_file;
  p | initial_soup_rotate;
  PUParray(p,initial_soup_array,3);
  PUParray(p,initial_soup_d_pos,3);
  PUParray(p,initial_soup_d_size,3);
  p | initial_soup_pressure_in;
  p | initial_soup_pressure_out;
  p | initial_soup_density;

  p | interpolation_method;

  p | method_check_gravity_particle_type;

  p | method_heat_alpha;
/*
  p | method_hydro_method;
  p | method_hydro_dual_energy;
  p | method_hydro_dual_energy_eta_1;
  p | method_hydro_dual_energy_eta_2;
  p | method_hydro_reconstruct_method;
  p | method_hydro_reconstruct_conservative;
  p | method_hydro_reconstruct_positive;
  p | method_hydro_riemann_solver;
<<<<<<< HEAD
*/
  p | method_null_dt;
=======

>>>>>>> 5282aa38
  p | method_turbulence_edot;

  p | method_gravity_grav_const;
  p | method_gravity_solver;
  p | method_gravity_order;
  p | method_gravity_accumulate;

  p | method_pm_deposit_alpha;
  p | method_pm_update_max_dt;

  p | method_vlct_riemann_solver;
  p | method_vlct_half_dt_reconstruct_method;
  p | method_vlct_full_dt_reconstruct_method;
  p | method_vlct_theta_limiter;
  p | method_vlct_density_floor;
  p | method_vlct_pressure_floor;
  p | method_vlct_dual_energy;
  p | method_vlct_dual_energy_eta;

  p | prolong_enzo_type;
  p | prolong_enzo_positive;

  p | solver_pre_smooth;
  p | solver_post_smooth;
  p | solver_last_smooth;
  p | solver_coarse_solve;
  p | solver_domain_solve;
  p | solver_weight;
  p | solver_restart_cycle;
  p | solver_precondition;
  p | solver_coarse_level;
  p | solver_is_unigrid;

  p | stopping_redshift;

  p | units_mass;
  p | units_density;
  p | units_length;
  p | units_time;

  p  | method_grackle_use_grackle;

#ifdef CONFIG_USE_GRACKLE
  if (method_grackle_use_grackle) {
    p  | method_grackle_use_cooling_timestep;
    p  | method_grackle_radiation_redshift;
    if (p.isUnpacking()) { method_grackle_chemistry = new chemistry_data; }
    p | *method_grackle_chemistry;
  } else {
    method_grackle_chemistry = nullptr;
  }
#endif /* CONFIG_USE_GRACKLE */

}

//----------------------------------------------------------------------

void EnzoConfig::read(Parameters * p) throw()
{
  TRACE("BEGIN EnzoConfig::read()");

  // Read Cello parameters


  TRACE("EnzoCharm::read calling Config::read()");

  ((Config*)this) -> read (p);

  adapt_mass_type.resize(num_adapt);

  for (int ia=0; ia<num_adapt; ia++) {

    std::string prefix = "Adapt:" + adapt_list[ia] + ":";
    adapt_mass_type[ia] = p->value_string(prefix+"mass_type","unknown");
    ASSERT2("EnzoConfig::read()",
	    "Unknown mass_type %s for parameter %s",
	    adapt_mass_type[ia].c_str(),(prefix+"mass_type").c_str(),
	    (adapt_type[ia] != "mass" ||
	     (adapt_mass_type[ia]=="dark" ||
	      adapt_mass_type[ia]=="baryon")));
  }

  double floor_default = 1e-6;

  ppm_diffusion = p->value_logical
    ("Method:ppm:diffusion", false);
  ppm_dual_energy = p->value_logical
    ("Method:ppm:dual_energy",false);
  ppm_dual_energy_eta_1 = p->value_float
    ("Method:ppm:dual_energy_eta_1", 0.001);
  ppm_dual_energy_eta_2 = p->value_float
    ("Method:ppm:dual_energy_eta_2", 0.1);
  ppm_flattening = p->value_integer
    ("Method:ppm:flattening", 3);
  ppm_minimum_pressure_support_parameter = p->value_integer
    ("Method:ppm:minimum_pressure_support_parameter",100);
  ppm_number_density_floor = p->value_float
    ("Method:ppm:number_density_floor", floor_default);
  ppm_density_floor = p->value_float
    ("Method:ppm:density_floor", floor_default);
  ppm_pressure_floor = p->value_float
    ("Method:ppm:pressure_floor", floor_default);
  ppm_pressure_free = p->value_logical
    ("Method:ppm:pressure_free",false);
  ppm_temperature_floor = p->value_float
    ("Method:ppm:temperature_floor", floor_default);
  ppm_steepening = p->value_logical
    ("Method:ppm:steepening", false);
  ppm_use_minimum_pressure_support = p->value_logical
    ("Method:ppm:use_minimum_pressure_support",false);
  ppm_mol_weight = p->value_float
    ("Method:ppm:mol_weight",0.6);

  // InitialMusic

  std::string name_initial = "Initial:music:";
  int num_files = p->list_length (name_initial + "file_list");
  for (int index_file=0; index_file<num_files; index_file++) {
    std::string file_id = name_initial +
      p->list_value_string (index_file,name_initial+"file_list") + ":";

    std::string type    = p->value_string (file_id+"type","");
    std::string name    = p->value_string (file_id+"name","");
    std::string file    = p->value_string (file_id+"file","");
    std::string dataset = p->value_string (file_id+"dataset","");
    std::string coords  = p->value_string (file_id+"coords","xyz");

    if (type == "particle") {
      std::string attribute = p->value_string (file_id+"attribute","");
      //      if (name != "") {
      initial_music_particle_files.     push_back(file);
      initial_music_particle_datasets.  push_back(dataset);
      initial_music_particle_coords.    push_back(coords);
      initial_music_particle_types.     push_back(name);
      initial_music_particle_attributes.push_back(attribute);
      //      }
    } else if (type == "field") {

      initial_music_field_files.        push_back(file);
      initial_music_field_datasets.     push_back(dataset);
      initial_music_field_names.        push_back(name);
      initial_music_field_coords.       push_back(coords);
    } else {
      ERROR2 ("EnzoConfig::read",
	      "Unknown particle type %s for parameter %s",
	      type.c_str(),(file_id+"type").c_str());
    }
  }
  // "sleep_by_process", "limit_per_node"
  initial_music_throttle_internode = p->value_logical
    ("Initial:music:throttle_internode",false);
  initial_music_throttle_intranode = p->value_logical
    ("Initial:music:throttle_intranode",false);
  initial_music_throttle_node_files = p->value_logical
    ("Initial:music:throttle_node_files",false);
  initial_music_throttle_close_count = p->value_integer
    ("Initial:music:throttle_close_count",0);
  initial_music_throttle_group_size = p->value_integer
    ("Initial:music:throttle_group_size",std::numeric_limits<int>::max());
  initial_music_throttle_seconds_stagger = p->value_float
    ("Initial:music:throttle_seconds_stagger",0.0);
  initial_music_throttle_seconds_delay = p->value_float
    ("Initial:music:throttle_seconds_delay",0.0);

  // PM method and initialization

  method_pm_deposit_alpha = p->value_float ("Method:pm_deposit:alpha",0.5);

  method_pm_update_max_dt = p->value_float
    ("Method:pm_update:max_dt", std::numeric_limits<double>::max());

  // ENZO interpolation
  prolong_enzo_type     = p->value_logical ("Prolong:enzo:type","2A");
  prolong_enzo_positive = p->value_logical ("Prolong:enzo:positive",true);

  // Particle method initialization
  initial_pm_field        = p->value_string  ("Initial:pm:field","density");
  initial_pm_mpp          = p->value_float   ("Initial:pm:mpp",-1.0);
  initial_pm_level        = p->value_integer ("Initial:pm:level",-1);

  field_gamma = p->value_float ("Field:gamma",5.0/3.0);

  // InitialInclinedWave initialization
  
  initial_inclinedwave_alpha          = p->value_float
    ("Initial:inclined_wave:alpha",0.0);
  initial_inclinedwave_beta           = p->value_float
    ("Initial:inclined_wave:beta",0.0);
  initial_inclinedwave_amplitude      = p->value_float
    ("Initial:inclined_wave:amplitude",1.e-6);
  initial_inclinedwave_lambda         = p->value_float
    ("Initial:inclined_wave:lambda",1.0);
  // The default vaue for parallel_vel is known by EnzoInitialInclinedWave
  // to mean that a value was not specified
  initial_inclinedwave_parallel_vel   = p->value_float
    ("Initial:inclined_wave:parallel_vel", std::numeric_limits<double>::min());
  initial_inclinedwave_positive_vel   = p->value_logical
    ("Initial:inclined_wave:positive_vel",true);
  initial_inclinedwave_wave_type      = p->value_string
    ("Initial:inclined_wave:wave_type","alfven");

  // InitialSoup initialization

  initial_soup_rank      = p->value_integer ("Initial:soup:rank",0);
  initial_soup_file      = p->value_string ("Initial:soup:file","soup.png");
  initial_soup_rotate    = p->value_logical ("Initial:soup:rotate",false);
  for (int axis=0; axis<3; axis++) {
    initial_soup_array[axis]  = p->list_value_integer
      (axis,"Initial:soup:array",1);
    initial_soup_d_pos[axis]  = p->list_value_float
      (axis,"Initial:soup:d_pos",0.0);
    initial_soup_d_size[axis] = p->list_value_float
      (axis,"Initial:soup:d_size",0.0);
  }
  initial_soup_pressure_in =
    p->value_float("Initial:soup:pressure_in",1.0);
  initial_soup_pressure_out =
    p->value_float("Initial:soup:pressure_out",1e-5);
  initial_soup_density =
    p->value_float("Initial:soup:density",1.0);

  // Sedov initialization

  TRACE1("field_gamma = %f",field_gamma);

  initial_sedov_rank = p->value_integer ("Initial:sedov:rank",0);

  initial_sedov_array[0] = p->list_value_integer (0,"Initial:sedov:array",1);
  initial_sedov_array[1] = p->list_value_integer (1,"Initial:sedov:array",1);
  initial_sedov_array[2] = p->list_value_integer (2,"Initial:sedov:array",1);

  initial_sedov_radius_relative =
    p->value_float("Initial:sedov:radius_relative",0.1);
  initial_sedov_pressure_in =
    p->value_float("Initial:sedov:pressure_in",1.0);
  initial_sedov_pressure_out =
    p->value_float("Initial:sedov:pressure_out",1e-5);
  initial_sedov_density =
    p->value_float("Initial:sedov:density",1.0);

  // Sedov Random Initialization

  initial_sedov_random_array[0] =
    p->list_value_integer (0,"Initial:sedov_random:array",1);
  initial_sedov_random_array[1] =
    p->list_value_integer (1,"Initial:sedov_random:array",1);
  initial_sedov_random_array[2] =
    p->list_value_integer (2,"Initial:sedov_random:array",1);

  initial_sedov_random_half_empty =
    p->value_logical ("Initial:sedov_random:half_empty",false);
  initial_sedov_random_grackle_cooling =
    p->value_logical ("Initial:sedov_random:grackle_cooling",false);
  initial_sedov_random_max_blasts =
    p->value_integer ("Initial:sedov_random:max_blasts",1);
  initial_sedov_random_radius_relative =
    p->value_float   ("Initial:sedov_random:radius_relative",0.1);
  initial_sedov_random_pressure_in =
    p->value_float   ("Initial:sedov_random:pressure_in",1.0);
  initial_sedov_random_pressure_out =
    p->value_float   ("Initial:sedov_random:pressure_out",1e-5);
  initial_sedov_random_density =
    p->value_float   ("Initial:sedov_random:density",1.0);
  initial_sedov_random_te_multiplier =
    p->value_integer  ("Initial:sedov_random:te_multiplier",1);

  // Shock Tube Initialization
  initial_shock_tube_setup_name = p->value_string
    ("Initial:shock_tube:setup_name","");
  initial_shock_tube_aligned_ax = p->value_string
    ("Initial:shock_tube:aligned_ax","x");
  initial_shock_tube_axis_velocity = p->value_float
    ("Initial:shock_tube:axis_velocity",0.0);
  initial_shock_tube_trans_velocity = p->value_float
    ("Initial:shock_tube:transverse_velocity",0.0);
  initial_shock_tube_flip_initialize = p -> value_logical
    ("Initial:shock_tube:flip_initialize", false);

  // VL+CT b-field initialization
  initial_bcenter_update_etot = p->value_logical
    ("Initial:vlct_bfield:update_etot",false);
  
  // Cloud Crush Initialization
  initial_cloud_subsample_n     = p->value_integer
    ("Initial:cloud:subsample_n",0);
  initial_cloud_radius          = p->value_float
    ("Initial:cloud:cloud_radius",0.0);
  initial_cloud_center_x        = p->value_float
    ("Initial:cloud:cloud_center_x",0.0);
  initial_cloud_center_y        = p->value_float
    ("Initial:cloud:cloud_center_y",0.0);
  initial_cloud_center_z        = p->value_float
    ("Initial:cloud:cloud_center_z",0.0);
  initial_cloud_density_cloud   = p->value_float
    ("Initial:cloud:cloud_density",0.0);
  initial_cloud_density_wind    = p->value_float
    ("Initial:cloud:wind_density",0.0);
  initial_cloud_velocity_wind   = p->value_float
    ("Initial:cloud:wind_velocity",0.0);
  initial_cloud_etot_wind       = p->value_float
    ("Initial:cloud:wind_total_energy",0.0);
  initial_cloud_eint_wind       = p->value_float
    ("Initial:cloud:wind_internal_energy",0.0);
  initial_cloud_metal_mass_frac = p->value_float
    ("Initial:cloud:metal_mass_fraction",0.0);
  initial_cloud_perturb_stddev  = p->value_float
    ("Initial:cloud:perturb_standard_deviation",0.0);
  initial_cloud_trunc_dev       = p->value_float
    ("Initial:cloud:perturb_truncation_deviation",0.0);
  int init_cloud_perturb_seed_  = p->value_integer
    ("Initial:cloud:perturb_seed",0);
  ASSERT("EnzoConfig::read()", "Initial:cloud:perturb_seed must be >=0",
	 init_cloud_perturb_seed_ >= 0);
  initial_cloud_perturb_seed = (unsigned int) init_cloud_perturb_seed_;

  int initial_cloud_uniform_bfield_length = p->list_length
    ("Initial:cloud:uniform_bfield");
  if (initial_cloud_uniform_bfield_length == 0){
    initial_cloud_initialize_uniform_bfield = false;
  } else if (initial_cloud_uniform_bfield_length == 3){
    initial_cloud_initialize_uniform_bfield = true;
    for (int i = 0; i <3; i++){
      initial_cloud_uniform_bfield[i] = p->list_value_float
	(i,"Initial:cloud:uniform_bfield");
    }
  } else {
    ERROR("EnzoConfig::read",
	  "Initial:cloud:uniform_bfield must contain 0 or 3 entries.");
  }

  // Cosmology initialization
  initial_cosmology_temperature = p->value_float("Initial:cosmology:temperature",0.0);

  // Collapse initialization

  initial_collapse_rank =  p->value_integer("Initial:collapse:rank",0);
  for (int i=0; i<initial_collapse_rank; i++) {
    initial_collapse_array[i] =
      p->list_value_integer (i,"Initial:collapse:array",1);
  }
  for (int i=initial_collapse_rank; i<3; i++) {
    initial_collapse_array[i] = 1;
  }
  initial_collapse_radius_relative =
    p->value_float("Initial:collapse:radius_relative",0.1);
  initial_collapse_particle_ratio =
    p->value_float("Initial:collapse:particle_ratio",0.0);
  initial_collapse_mass =
    p->value_float("Initial:collapse:mass",cello::mass_solar);
  initial_collapse_temperature =
    p->value_float("Initial:collapse:temperature",10.0);

  // Grackle test initialization
#ifdef CONFIG_USE_GRACKLE
  initial_grackle_test_minimum_H_number_density =
    p->value_float("Initial:grackle_test:minimum_H_number_density",0.1);
  initial_grackle_test_maximum_H_number_density =
    p->value_float("Initial:grackle_test:maximum_H_number_density",1000.0);
  initial_grackle_test_minimum_temperature =
    p->value_float("Initial:grackle_test:minimum_temperature",10.0);
  initial_grackle_test_maximum_temperature =
    p->value_float("Initial:grackle_test:maximum_temperature",1.0E8);
  initial_grackle_test_minimum_metallicity =
    p->value_float("Initial:grackle_test:minimum_metallicity", 1.0E-4);
  initial_grackle_test_maximum_metallicity =
    p->value_float("Initial:grackle_test:maximum_metallicity", 1.0);
  initial_grackle_test_reset_energies =
    p->value_integer("Initial:grackle_test:reset_energies",0);
#endif /* CONFIG_USE_GRACKLE */

  // Turbulence method and initialization

  initial_turbulence_density = p->value_float
    ("Initial:turbulence:density",1.0);

  // Must specify pressure or temperature
  initial_turbulence_pressure =    p->value_float
    ("Initial:turbulence:pressure",   0.0);
  initial_turbulence_temperature = p->value_float
    ("Initial:turbulence:temperature",0.0);

  bool uses_turbulence = false;
  for (size_t i=0; i<method_list.size(); i++) {
    if (method_list[i] == "turbulence") uses_turbulence=true;
  }

  if (uses_turbulence) {
    ASSERT ("EnzoConfig::read",
  	    "Either initial turbulence pressure or temperature must be defined",
  	    ! ((initial_turbulence_pressure == 0.0) &&
  	       (initial_turbulence_temperature == 0.0)));
    ASSERT ("EnzoConfig::read",
  	    "Initial turbulence pressure and temperature cannot "
	    "both be defined",
  	    ! ((initial_turbulence_pressure != 0.0) &&
  	       (initial_turbulence_temperature != 0.0)));
  }

  method_turbulence_edot = p->value_float
    ("Method:turbulence:edot",-1.0);
  method_turbulence_mach_number = p->value_float
    ("Method:turbulence:mach_number",0.0);

  interpolation_method = p->value_string
    ("Field:interpolation_method","SecondOrderA");

  method_check_gravity_particle_type = p->value_string
    ("Method:check_gravity:particle_type","dark");

  method_heat_alpha = p->value_float
    ("Method:heat:alpha",1.0);
/*
  method_hydro_method = p->value_string
    ("Method:hydro:method","ppm");

  method_hydro_dual_energy = p->value_logical
    ("Method:hydro:dual_energy",false);
  method_hydro_dual_energy_eta_1 = p->value_float
    ("Method:hydro:dual_energy_eta_1",0.001);
  method_hydro_dual_energy_eta_2 = p->value_float
    ("Method:hydro:dual_energy_eta_2",0.1);

  method_hydro_reconstruct_method = p->value_string
    ("Method:hydro:reconstruct_method","ppm");

  method_hydro_reconstruct_conservative = p->value_logical
    ("Method:hydro:reconstruct_conservative",false);

  method_hydro_reconstruct_positive = p->value_logical
    ("Method:hydro:reconstruct_positive",false);

  method_hydro_riemann_solver = p->value_string
    ("Method:hydro:riemann_solver","ppm");
<<<<<<< HEAD
*/
  method_null_dt = p->value_float
    ("Method:null:dt",std::numeric_limits<double>::max());
=======
>>>>>>> 5282aa38

  method_gravity_grav_const = p->value_float
    ("Method:gravity:grav_const",6.67384e-8);

  method_gravity_solver = p->value_string
    ("Method:gravity:solver","unknown");

  method_gravity_order = p->value_integer
    ("Method:gravity:order",4);

  method_gravity_accumulate = p->value_logical
    ("Method:gravity:accumulate",true);

  method_vlct_riemann_solver = p->value_string
    ("Method:mhd_vlct:riemann_solver","hlld");
  method_vlct_half_dt_reconstruct_method = p->value_string
    ("Method:mhd_vlct:half_dt_reconstruct_method","nn");
  method_vlct_full_dt_reconstruct_method = p->value_string
    ("Method:mhd_vlct:full_dt_reconstruct_method","plm");
  method_vlct_theta_limiter = p->value_float
    ("Method:mhd_vlct:theta_limiter", 1.5);
  method_vlct_density_floor = p->value_float
    ("Method:mhd_vlct:density_floor", 0.0);
  method_vlct_pressure_floor = p->value_float
    ("Method:mhd_vlct:pressure_floor", 0.0);
  method_vlct_dual_energy = p->value_logical
    ("Method:mhd_vlct:dual_energy", false);
  method_vlct_dual_energy_eta = p->value_float
    ("Method:mhd_vlct:dual_energy_eta", 0.001);

  //--------------------------------------------------
  // Physics
  //--------------------------------------------------

  num_physics = p->list_length("Physics:list");

  for (int index_physics=0; index_physics<num_physics; index_physics++) {

    std::string name =
      p->list_value_string(index_physics,"Physics:list");

    std::string full_name = std::string("Physics:") + name;

    if (physics_list[index_physics] == "cosmology") {

      physics_cosmology = true;

      physics_cosmology_hubble_constant_now = p->value_float
	(full_name + ":hubble_constant_now",0.701);

      physics_cosmology_omega_matter_now = p->value_float
	(full_name + ":omega_matter_now",   0.279);

      physics_cosmology_omega_baryon_now = p->value_float
	(full_name + ":omega_baryon_now",   1.0);

      physics_cosmology_omega_cdm_now = p->value_float
	(full_name + ":omega_cdm_now",   0.0);

      physics_cosmology_omega_lamda_now = p->value_float
	(full_name + ":omega_lambda_now",   0.721);


      physics_cosmology_comoving_box_size = p->value_float
	(full_name + ":comoving_box_size", 64.0);

      physics_cosmology_max_expansion_rate = p->value_float
	(full_name + ":max_expansion_rate", 0.01);

      physics_cosmology_initial_redshift = p->value_float
	(full_name + ":initial_redshift",  20.0);;

      physics_cosmology_final_redshift = p->value_float
	(full_name + ":final_redshift",  0.0);;

    }

    if (physics_list[index_physics] == "gravity") {

      physics_gravity = true;

    }
  }

  //======================================================================
  // SOLVER
  //======================================================================

  num_solvers = p->list_length("Solver:list");

  solver_pre_smooth.  resize(num_solvers);
  solver_coarse_solve.resize(num_solvers);
  solver_domain_solve.resize(num_solvers);
  solver_post_smooth. resize(num_solvers);
  solver_last_smooth. resize(num_solvers);
  solver_weight.      resize(num_solvers);
  solver_restart_cycle.resize(num_solvers);
  solver_precondition.resize(num_solvers);
  solver_coarse_level.resize(num_solvers);
  solver_is_unigrid.resize(num_solvers);

  for (int index_solver=0; index_solver<num_solvers; index_solver++) {

    std::string solver_name =
      std::string("Solver:") + p->list_value_string(index_solver,"Solver:list");

    std::string solver;

    solver = p->value_string (solver_name + ":precondition","unknown");
    if (solver_index.find(solver) != solver_index.end()) {
      solver_precondition[index_solver] = solver_index[solver];
    } else {
      solver_precondition[index_solver] = -1;
    }

    solver = p->value_string (solver_name + ":pre_smooth","unknown");
    if (solver_index.find(solver) != solver_index.end()) {
      solver_pre_smooth[index_solver] = solver_index[solver];
    } else {
      solver_pre_smooth[index_solver] = -1;
    }

    solver = p->value_string (solver_name + ":coarse_solve","unknown");
    if (solver_index.find(solver) != solver_index.end()) {
      solver_coarse_solve[index_solver] = solver_index[solver];
    } else {
      solver_coarse_solve[index_solver] = -1;
    }

    solver = p->value_string (solver_name + ":domain_solve","unknown");
    if (solver_index.find(solver) != solver_index.end()) {
      solver_domain_solve[index_solver] = solver_index[solver];
    } else {
      solver_domain_solve[index_solver] = -1;
    }

    solver = p->value_string (solver_name + ":post_smooth","unknown");
    if (solver_index.find(solver) != solver_index.end()) {
      solver_post_smooth[index_solver] = solver_index[solver];
    } else {
      solver_post_smooth[index_solver] = -1;
    }

    solver = p->value_string (solver_name + ":last_smooth","unknown");
    if (solver_index.find(solver) != solver_index.end()) {
      solver_last_smooth[index_solver] = solver_index[solver];
    } else {
      solver_last_smooth[index_solver] = -1;
    }

    solver_weight[index_solver] =
      p->value_float(solver_name + ":weight",1.0);

    solver_restart_cycle[index_solver] =
      p->value_integer(solver_name + ":restart_cycle",1);

    solver_coarse_level[index_solver] = 
      p->value_integer (solver_name + ":coarse_level",
			solver_min_level[index_solver]);

    solver_is_unigrid[index_solver] =
      p->value_logical (solver_name + ":is_unigrid",false);

  }

  //======================================================================
  // STOPPING
  //======================================================================

  stopping_redshift = p->value_float ("Stopping:redshift",0.0);

  //======================================================================
  // GRACKLE 3.0
  //======================================================================

  this->method_grackle_use_grackle = false;
#ifdef CONFIG_USE_GRACKLE


  /// Grackle parameters

  for (size_t i=0; i<method_list.size(); i++) {
    if (method_list[i] == "grackle") method_grackle_use_grackle=true;
  }

  // Defaults alert PUP::er() to ignore
  if (method_grackle_use_grackle) {

    method_grackle_chemistry = new chemistry_data;
    *method_grackle_chemistry = _set_default_chemistry_parameters();

    /* this must be set AFTER default values are set */
    method_grackle_chemistry->use_grackle = method_grackle_use_grackle;

    // Copy over parameters from Enzo-P to Grackle
    method_grackle_chemistry->Gamma = field_gamma;

    //
    method_grackle_use_cooling_timestep = p->value_logical
      ("Method:grackle:use_cooling_timestep", false);

    // for when not using cosmology - redshift of UVB
    method_grackle_radiation_redshift = p->value_float
      ("Method:grackle:radiation_redshift", -1.0);

    // Set Grackle parameters from parameter file
    method_grackle_chemistry->with_radiative_cooling = p->value_integer
      ("Method:grackle:with_radiative_cooling",
        method_grackle_chemistry->with_radiative_cooling);

    method_grackle_chemistry->primordial_chemistry = p->value_integer
      ("Method:grackle:primordial_chemistry",
        method_grackle_chemistry->primordial_chemistry);

    method_grackle_chemistry->metal_cooling = p->value_integer
      ("Method:grackle:metal_cooling",
        method_grackle_chemistry->metal_cooling);

    method_grackle_chemistry->h2_on_dust = p->value_integer
      ("Method:grackle:h2_on_dust",
        method_grackle_chemistry->h2_on_dust);

    method_grackle_chemistry->three_body_rate = p->value_integer
      ("Method:grackle:three_body_rate",
        method_grackle_chemistry->three_body_rate);

    method_grackle_chemistry->cmb_temperature_floor = p->value_integer
      ("Method:grackle:cmb_temperature_floor",
        method_grackle_chemistry->cmb_temperature_floor);

    std::string grackle_data_file_ = p->value_string
      ("Method:grackle:data_file", "");
    ASSERT("EnzoConfig::read",
	   "no value specified for \"Method:grackle:data_file\"",
	   grackle_data_file_.length() > 0);

    method_grackle_chemistry->grackle_data_file
      = new char[grackle_data_file_.length() + 1];
    strcpy(method_grackle_chemistry->grackle_data_file,
	   grackle_data_file_.c_str());

    method_grackle_chemistry->cie_cooling = p->value_integer
      ("Method:grackle:cie_cooling",
        method_grackle_chemistry->cie_cooling);

    method_grackle_chemistry->h2_optical_depth_approximation = p->value_integer
      ("Method:grackle:h2_optical_depth_approximation",
        method_grackle_chemistry->h2_optical_depth_approximation);

    method_grackle_chemistry->photoelectric_heating = p->value_integer
      ("Method:grackle:photoelectric_heating",
        method_grackle_chemistry->photoelectric_heating);

    method_grackle_chemistry->photoelectric_heating_rate = p->value_float
      ("Method:grackle:photoelectric_heating_rate",
        method_grackle_chemistry->photoelectric_heating_rate);

    method_grackle_chemistry->CaseBRecombination = p->value_integer
      ("Method:grackle:CaseBRecombination",
       method_grackle_chemistry->CaseBRecombination);

    method_grackle_chemistry->UVbackground = p->value_integer
      ("Method:grackle:UVbackground",
        method_grackle_chemistry->UVbackground);

    method_grackle_chemistry->use_volumetric_heating_rate = p->value_integer
      ("Method:grackle:use_volumetric_heating_rate",
      method_grackle_chemistry->use_volumetric_heating_rate);

    method_grackle_chemistry->use_specific_heating_rate = p->value_integer
      ("Method:grackle:use_specific_heating_rate",
       method_grackle_chemistry->use_specific_heating_rate);

    method_grackle_chemistry->self_shielding_method = p->value_integer
      ("Method:grackle:self_shielding_method",
       method_grackle_chemistry->self_shielding_method);

    method_grackle_chemistry->H2_self_shielding = p->value_integer
      ("Method:grackle:H2_self_shielding",
       method_grackle_chemistry->H2_self_shielding);

    method_grackle_chemistry->HydrogenFractionByMass = p->value_float
      ("Method:grackle:HydrogenFractionByMass",
        method_grackle_chemistry->HydrogenFractionByMass);

    method_grackle_chemistry->DeuteriumToHydrogenRatio = p->value_float
      ("Method:grackle:DeuteriumToHydrogenRatio",
       method_grackle_chemistry->DeuteriumToHydrogenRatio);

    method_grackle_chemistry->SolarMetalFractionByMass = p->value_float
      ("Method:grackle:SolarMetalFractionByMass",
       method_grackle_chemistry->SolarMetalFractionByMass);

    method_grackle_chemistry->Compton_xray_heating = p->value_integer
      ("Method:grackle:Compton_xray_heating",
       method_grackle_chemistry->Compton_xray_heating);

    method_grackle_chemistry->LWbackground_sawtooth_suppression = p->value_integer
      ("Method:grackle:LWbackground_sawtooth_suppression",
       method_grackle_chemistry->LWbackground_sawtooth_suppression);

    method_grackle_chemistry->LWbackground_intensity = p->value_float
      ("Method:grackle:LWbackground_intensity",
       method_grackle_chemistry->LWbackground_intensity);

    method_grackle_chemistry->UVbackground_redshift_on = p->value_float
      ("Method:grackle:UVbackground_redshift_on",
       method_grackle_chemistry->UVbackground_redshift_on);

    method_grackle_chemistry->UVbackground_redshift_off = p->value_float
      ("Method:grackle:UVbackground_redshift_off",
       method_grackle_chemistry->UVbackground_redshift_off);

    method_grackle_chemistry->UVbackground_redshift_fullon = p->value_float
      ("Method:grackle:UVbackground_redshift_fullon",
        method_grackle_chemistry->UVbackground_redshift_fullon);

    method_grackle_chemistry->UVbackground_redshift_drop = p->value_float
     ("Method:grackle:UVbackground_redshift_drop",
      method_grackle_chemistry->UVbackground_redshift_drop);

    // When radiative transfer is eventually included, make
    // sure to set the below parameter to match the Enzo-P
    // parameter for turning RT on / off:
    //   method_grackle_chemistry->use_radiative_transfer = ENZO_P_PARAMETER_NAME;

  }
#endif /* CONFIG_USE_GRACKLE */

  TRACE("END   EnzoConfig::read()");
}

//======================================================================<|MERGE_RESOLUTION|>--- conflicted
+++ resolved
@@ -146,7 +146,7 @@
   method_check_gravity_particle_type(),
   // EnzoMethodHeat
   method_heat_alpha(0.0),
-/*
+
   // EnzoMethodHydro
   method_hydro_method(""),
   method_hydro_dual_energy(false),
@@ -156,12 +156,7 @@
   method_hydro_reconstruct_conservative(0),
   method_hydro_reconstruct_positive(0),
   method_hydro_riemann_solver(""),
-<<<<<<< HEAD
-*/
-  // EnzoMethodNull
-  method_null_dt(0.0),
-=======
->>>>>>> 5282aa38
+
   // EnzoMethodTurbulence
   method_turbulence_edot(0.0),
   method_turbulence_mach_number(0.0),
@@ -385,7 +380,7 @@
   p | method_check_gravity_particle_type;
 
   p | method_heat_alpha;
-/*
+
   p | method_hydro_method;
   p | method_hydro_dual_energy;
   p | method_hydro_dual_energy_eta_1;
@@ -394,12 +389,8 @@
   p | method_hydro_reconstruct_conservative;
   p | method_hydro_reconstruct_positive;
   p | method_hydro_riemann_solver;
-<<<<<<< HEAD
-*/
-  p | method_null_dt;
-=======
-
->>>>>>> 5282aa38
+
+
   p | method_turbulence_edot;
 
   p | method_gravity_grav_const;
@@ -811,7 +802,7 @@
 
   method_heat_alpha = p->value_float
     ("Method:heat:alpha",1.0);
-/*
+
   method_hydro_method = p->value_string
     ("Method:hydro:method","ppm");
 
@@ -833,12 +824,6 @@
 
   method_hydro_riemann_solver = p->value_string
     ("Method:hydro:riemann_solver","ppm");
-<<<<<<< HEAD
-*/
-  method_null_dt = p->value_float
-    ("Method:null:dt",std::numeric_limits<double>::max());
-=======
->>>>>>> 5282aa38
 
   method_gravity_grav_const = p->value_float
     ("Method:gravity:grav_const",6.67384e-8);
