--- conflicted
+++ resolved
@@ -207,11 +207,6 @@
 
 #ifdef CONFIG_USE_GRACKLE
     method_grackle_chemistry = new chemistry_data;
-<<<<<<< HEAD
-//#else
-//    method_grackle_chemistry = NULL;
-=======
->>>>>>> 680637db
 #endif
 }
 
