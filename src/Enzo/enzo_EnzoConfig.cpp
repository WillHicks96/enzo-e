--- conflicted
+++ resolved
@@ -1048,14 +1048,7 @@
     solver_restart_cycle[index_solver] =
       p->value_integer(solver_name + ":restart_cycle",1);
 
-<<<<<<< HEAD
-    solver_local[index_solver] =
-      p->value_logical (solver_name + ":local",false);
-
-    solver_coarse_level[index_solver] =
-=======
     solver_coarse_level[index_solver] = 
->>>>>>> f0e513f2
       p->value_integer (solver_name + ":coarse_level",
 			solver_min_level[index_solver]);
 
