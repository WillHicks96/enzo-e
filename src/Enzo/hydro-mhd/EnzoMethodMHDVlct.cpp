// See LICENSE_CELLO file for license and copyright information

/// @file     enzo_EnzoMethodMHDVlct.cpp
/// @author   Matthew Abruzzo (matthewabruzzo@gmail.com)
/// @date     Fri June 14 2019
/// @brief    [\ref Enzo] Implementation of the EnzoMethodMHDVlct class

#include <algorithm>    // std::copy

#include "Cello/cello.hpp"
#include "Enzo/enzo.hpp" // EnzoBlock,
#include "Enzo/hydro-mhd/hydro-mhd.hpp"
#include "Enzo/hydro-mhd/EnzoMHDIntegratorStageCommands.hpp"

//----------------------------------------------------------------------

static void check_field_l_(std::vector<std::string> &field_l)
{
  FieldDescr * field_descr = cello::field_descr();
  for (const std::string& field : field_l){
    ASSERT1("EnzoMethodMHDVlct", "\"%s\" must be a permanent field",
	    field.c_str(), field_descr->is_field(field));
  }
}

//----------------------------------------------------------------------

// concatenate 2 vectors of strings
static str_vec_t concat_str_vec_(const str_vec_t& vec1, const str_vec_t& vec2){
  str_vec_t out(vec2);
  out.reserve(vec1.size() + vec2.size());
  out.insert(out.begin(),vec1.begin(), vec1.end());
  return out;
}

//----------------------------------------------------------------------

EnzoMethodMHDVlct::EnzoMethodMHDVlct (std::string rsolver,
				      std::string time_scheme,
                                      std::string recon_name,
				      double theta_limiter,
				      std::string mhd_choice,
				      bool store_fluxes_for_corrections)
  : Method()
{
<<<<<<< HEAD
=======
#ifdef CONFIG_USE_GRACKLE
  if (enzo::problem()->method("grackle") != nullptr){
    // we can remove the following once EnzoMethodGrackle no longer requires
    // the internal_energy to be a permanent field
    ASSERT("EnzoMethodMHDVlct::determine_quantities_",
           ("Grackle cannot currently be used alongside this integrator "
            "unless the dual-energy formalism is in use"),
           enzo::fluid_props()->dual_energy_config().any_enabled());
  }
#endif /* CONFIG_USE_GRACKLE */
>>>>>>> 40254c83

  time_scheme_ = time_scheme;

  std::vector<std::string> recon_names;
  if (time_scheme == "euler") {
    recon_names = {recon_name};
    WARNING("EnzoMethodMHDVlct::EnzoMethodMHDVlct",
            "\"euler\" temporal integration exists for debugging purposes. It "
            "has not been rigorously tested. USE WITH CAUTION");
  } else if (time_scheme == "vl") {
    // ALWAYS use nearest-neighbor reconstruction for partial timestep!
    recon_names = {"nn", recon_name};
  } else {
    ERROR("EnzoMethodMHDVlct::EnzoMethodMHDVlct",
          "time_scheme must be \"vl\" or \"euler\"");
  }

  int nstages = static_cast<int>(recon_names.size());

  // initialize the integrator
  integrator_arg_pack_ = new EnzoMHDIntegratorStageArgPack {rsolver, recon_names,
                                                 theta_limiter, mhd_choice};
  integrator_ = new EnzoMHDIntegratorStageCommands(*integrator_arg_pack_);

  // Determine the lists of fields that are required to hold the integration
  // quantities and primitives and ensure that they are defined
  integration_field_list_ = integrator_->integration_quantity_keys();
  primitive_field_list_ = integrator_->primitive_quantity_keys();

  check_field_l_(integration_field_list_);
  check_field_l_(primitive_field_list_);

  // make sure "pressure" is defined (it's needed to compute the timestep)
  FieldDescr * field_descr = cello::field_descr();
  ASSERT("EnzoMethodMHDVlct", "\"pressure\" must be a permanent field",
	 field_descr->is_field("pressure"));

  bfield_method_ = integrator_->construct_bfield_method(nstages);
  if (bfield_method_ != nullptr) { bfield_method_->check_required_fields(); }

  // Check that the (cell-centered) ghost depth is large enough
  // Face-centered ghost depth could in principle be 1 smaller
  int min_gdepth_req = 0;
  for (int stage_index = 0; stage_index < nstages; stage_index++) {
    min_gdepth_req += integrator_->staling_from_stage(stage_index);
  }
  int gx,gy,gz;
  field_descr->ghost_depth(field_descr->field_id("density"), &gx, &gy, &gz);
  ASSERT1("EnzoMethodMHDVlct::compute", "ghost depth must be at least %d.",
	  min_gdepth_req, std::min(gx, std::min(gy, gz)) >= min_gdepth_req);

  // initialize other attributes
  store_fluxes_for_corrections_ = store_fluxes_for_corrections;
  if (store_fluxes_for_corrections){
    ASSERT("EnzoMethodMHDVlct::EnzoMethodMHDVlct",
           "Flux corrections are currently only supported in hydro-mode",
           integrator_->is_pure_hydro());
  }

  scratch_space_ = nullptr;

  // Finally, initialize the default Refresh object
  cello::simulation()->refresh_set_name(ir_post_,name());
  Refresh * refresh = cello::refresh(ir_post_);
  // Need to refresh all fields because the fields holding passively advected
  // scalars won't necessarily be known until after all Methods have been
  // constructed and all intializers have been executed
  refresh->add_all_fields();
}

//----------------------------------------------------------------------

EnzoMethodMHDVlct::~EnzoMethodMHDVlct()
{
  delete integrator_arg_pack_;
  delete integrator_;
  if (scratch_space_ != nullptr){
    delete scratch_space_;
  }
  if (bfield_method_ != nullptr){
    delete bfield_method_;
  }
}

//----------------------------------------------------------------------

void EnzoMethodMHDVlct::pup (PUP::er &p)
{
  // NOTE: change this function whenever attributes change

  TRACEPUP;

  Method::pup(p);

  p | time_scheme_;

  if (p.isUnpacking()) {
    integrator_arg_pack_ = new EnzoMHDIntegratorStageArgPack;
  }
  p | *integrator_arg_pack_;
  if (p.isUnpacking()) {
    integrator_ = new EnzoMHDIntegratorStageCommands(*integrator_arg_pack_);
    bfield_method_ = integrator_->construct_bfield_method(2);
  }


  // skip scratch_space_. This will be freshly constructed the first time that
  // the compute method is called.

  p|integration_field_list_;
  p|primitive_field_list_;
  p|lazy_passive_list_;
  p|store_fluxes_for_corrections_;
}

//----------------------------------------------------------------------

EnzoEFltArrayMap EnzoMethodMHDVlct::get_integration_map_
(Block * block,  const str_vec_t *passive_list) const noexcept
{
  str_vec_t field_list = (passive_list == nullptr) ? integration_field_list_ :
    concat_str_vec_(integration_field_list_, *passive_list);

  Field field = block->data()->field();
  std::vector<EFlt3DArray> arrays;
  arrays.reserve(field_list.size());
  for (const std::string& field_name : field_list){
    arrays.push_back( field.view<enzo_float>(field_name) );
  }

  return EnzoEFltArrayMap("integration",field_list,arrays);
}

//----------------------------------------------------------------------

static EnzoEFltArrayMap get_accel_map_(Block* block) noexcept
{
  Field field = block->data()->field();
  if (field.field_id("acceleration_x") < 0){
    return EnzoEFltArrayMap();
  }

  str_vec_t field_list = {"acceleration_x", "acceleration_y", "acceleration_z"};
  std::vector<CelloView<enzo_float,3>> arrays
    = {field.view<enzo_float>("acceleration_x"),
       field.view<enzo_float>("acceleration_y"),
       field.view<enzo_float>("acceleration_z")};
  return EnzoEFltArrayMap("accel", field_list, arrays);
}

//----------------------------------------------------------------------

EnzoVlctScratchSpace* EnzoMethodMHDVlct::get_scratch_ptr_
(const std::array<int,3>& field_shape, const str_vec_t& passive_list) noexcept
{
  if (scratch_space_ == nullptr){
    scratch_space_ = new EnzoVlctScratchSpace
      (field_shape, integration_field_list_, primitive_field_list_,
       integrator_->dUcons_map_keys(), passive_list,
       enzo::fluid_props()->dual_energy_config().any_enabled());
  }
  return scratch_space_;
}

//----------------------------------------------------------------------

void EnzoMethodMHDVlct::save_fluxes_for_corrections_
(Block * block, const EnzoEFltArrayMap &flux_map, int dim, double cell_width,
 double dt) const noexcept
{

  Field field = block->data()->field();

  // load the cell-centered shape and the ghost depth
  int density_field_id = field.field_id("density");
  int cc_mx, cc_my, cc_mz; // the values are ordered as x,y,z
  field.dimensions(density_field_id, &cc_mx, &cc_my, &cc_mz);
  int gx, gy, gz;
  field.ghost_depth(density_field_id, &gx, &gy, &gz);

  double dt_dxi = dt/cell_width;

  FluxData * flux_data = block->data()->flux_data();
  const int nf = flux_data->num_fields();

  for (int i_f = 0; i_f < nf; i_f++) {
    const int index_field = flux_data->index_field(i_f);
    const std::string field_name = field.field_name(index_field);

    // note the field_name is the same as the key
    CelloView<const enzo_float, 3> flux_arr = flux_map.at(field_name);

    FaceFluxes * left_ff = flux_data->block_fluxes(dim,0,i_f);
    FaceFluxes * right_ff = flux_data->block_fluxes(dim,1,i_f);

    int mx, my, mz;
    left_ff->get_size(&mx,&my,&mz);

    int dx_l,dy_l,dz_l,    dx_r,dy_r,dz_r;
    enzo_float* left_dest = left_ff->flux_array(&dx_l,&dy_l,&dz_l);
    enzo_float* right_dest = right_ff->flux_array(&dx_r,&dy_r,&dz_r);

    // NOTE: dx_l/dx_r, dy_l/dy_r, dz_l/dz_r have the wrong value when
    // dim is 0, 1, or 2 respectively. In each case the variables are equal to
    // 1 when they should be 0.

    if (dim == 0){
      int left_ix = gx-1;
      int right_ix = cc_mx-gx-1;

      for (int iz = 0; iz < mz; iz++){
        for (int iy = 0; iy < my; iy++){
          left_dest[dz_l*iz + dy_l*iy]
            = dt_dxi* flux_arr(gz+iz, gy+iy, left_ix);
          right_dest[dz_r*iz + dy_r*iy]
            = dt_dxi* flux_arr(gz+iz, gy+iy, right_ix);
        }
      }

    } else if (dim == 1) {
      int left_iy = gy-1;
      int right_iy = cc_my-gy-1;

      for (int iz = 0; iz < mz; iz++){
        for (int ix = 0; ix < mx; ix++){
          left_dest[dz_l*iz + dx_l*ix]
            = dt_dxi* flux_arr(gz+iz, left_iy, gx+ix);
          right_dest[dz_l*iz + dx_l*ix]
            = dt_dxi* flux_arr(gz+iz, right_iy, gx+ix);
        }
      }
    } else {
      int left_iz = gz-1;
      int right_iz = cc_mz-gz-1;

      for (int iy = 0; iy < my; iy++){
        for (int ix = 0; ix < mx; ix++){
          left_dest[dy_l*iy + dx_l*ix]
            = dt_dxi* flux_arr(left_iz, gy + iy, gx+ix);
          right_dest[dy_l*iy + dx_l*ix]
            = dt_dxi* flux_arr(right_iz, gy + iy, gx+ix);
        }
      }

    }
  }
}

//----------------------------------------------------------------------

static void allocate_FC_flux_buffer_(Block * block) throw()
{
  Field field = block->data()->field();
  // this could be better integrated with fields required by the solver
  auto field_names = field.groups()->group_list("conserved");
  const int nf = field_names.size();
  std::vector<int> field_list;
  field_list.resize(nf);
  for (int i=0; i<nf; i++) {
    field_list[i] = field.field_id(field_names[i]);
  }

  int nx,ny,nz;
  field.size(&nx,&ny,&nz);

  // this needs to be allocated every cycle
  block->data()->flux_data()->allocate (nx,ny,nz,field_list,
                                        true /* = single_flux_array */ );
}

//----------------------------------------------------------------------

void EnzoMethodMHDVlct::compute ( Block * block) throw()
{
  if (cello::is_initial_cycle(InitCycleKind::fresh_or_noncharm_restart)) {
    post_init_checks_();
  }

  if (store_fluxes_for_corrections_){ allocate_FC_flux_buffer_(block); }

  if (block->is_leaf()) {
    // load the list of keys for the passively advected scalars
    const str_vec_t passive_list = *(lazy_passive_list_.get_list());

    // initialize map that holds arrays wrapping the Cello Fields holding each
    // of the integration quantities. Additionally, this also includes
    // temporary arrays used to hold the specific form of the passive scalar
    //
    // by the very end of EnzoMethodMHDVlct::compute, the arrays in this map
    // will be updated with their new values
    EnzoEFltArrayMap external_integration_map = get_integration_map_
      (block, &passive_list);

    // get maps of arrays and stand-alone arrays that serve as scratch space.
    // (first, retrieve the pointer to the scratch space struct)
    const std::array<int,3> shape = {external_integration_map.array_shape(0),
                                     external_integration_map.array_shape(1),
                                     external_integration_map.array_shape(2)};
    EnzoVlctScratchSpace* const scratch = get_scratch_ptr_(shape, passive_list);

    // map used for storing integration values at the half time-step. This
    // includes key,array pairs for each entry in external_integration_map
    // (there should be no aliased arrays shared between maps)
    EnzoEFltArrayMap temp_integration_map = scratch->temp_integration_map;

    // Map of arrays used to temporarily store the cell-centered primitive
    // quantities that are subsequently reconstructed. This includes arrays for
    // storing the specific form of each of the passively advected scalars.
    EnzoEFltArrayMap primitive_map = scratch->primitive_map;

    // holds left and right reconstructed primitives (scratch-space)
    EnzoEFltArrayMap priml_map = scratch->priml_map;
    EnzoEFltArrayMap primr_map = scratch->primr_map;

    // maps used to store fluxes
    std::array<EnzoEFltArrayMap, 3> flux_maps_xyz = {scratch->xflux_map,
                                                     scratch->yflux_map,
                                                     scratch->zflux_map};

    // map of arrays used to accumulate the changes to the conserved forms of
    // the integration quantities and passively advected scalars. In other
    // words, at the start of the (partial) timestep, the fields are all set to
    // zero and are used to accumulate the flux divergence and source terms. If
    // CT is used, it won't have space to store changes in the magnetic fields.
    EnzoEFltArrayMap dUcons_map = scratch->dUcons_map;

    // initialize the map that wraps the fields holding the acceleration
    // components (these are nominally computed from gravity). This data is
    // used for the gravity source term calculation. An empty map indicates
    // that the gravity source term is not included.
    const EnzoEFltArrayMap accel_map = get_accel_map_(block);

    // array used to temporary velocity data for computing the internal
    // energy source terms (while using the dual-energy formalism)
    EFlt3DArray interface_vel_arr = scratch->interface_vel_arr;

    // allocate constrained transport object
    if (bfield_method_ != nullptr) {
      bfield_method_->register_target_block(block);
    }

    const std::array<enzo_float,3> cell_widths_xyz =
      { enzo::block(block)->CellWidth[0],
        enzo::block(block)->CellWidth[1],
        enzo::block(block)->CellWidth[2],
      };

    double dt = block->dt();

    // stale_depth indicates the number of field entries from the outermost
    // field value that the region including "stale" values (need to be
    // refreshed) extends over.
    int stale_depth = 0;

    // NOTE: it would take minimal effort to extend this code to support
    // Runge-Kutta integration (e.g. 2nd order or 3rd order). We just need to
    // adopt the 2 register method discussed in the Athena++ method paper.
    // That change boils down to 4 parts (for unigrid):
    //   1. we probably need to introduce a memory copy method to copy data
    //      between the integration map (OR we may be able to use Cello's field
    //      history capacity)
    //   2. we need to tweak the signature of
    //      EnzoMHDIntegratorStageCommands::compute_update_stage
    //   3. to EnzoIntegrationQuanUpdate needs a few minor tweaks
    //   4. Adding MHD support requires some extra steps
    unsigned short nstages;
    if (time_scheme_ == "euler") {
      nstages = 1;
    } else if (time_scheme_ == "vl") {
      nstages = 2;
    } else {
      ERROR("EnzoMethodMHDVlct::compute", "unrecognized time_scheme_");
    }

    // repeat the following loop twice (for half time-step and full time-step)
    for (unsigned short stage_index = 0; stage_index < nstages; stage_index++){

      const bool is_final_stage = (stage_index + 1) == nstages;
      const double cur_dt = (!is_final_stage) ? dt/2. : dt;
      EnzoEFltArrayMap cur_stage_integration_map =
        (stage_index == 0) ? external_integration_map : temp_integration_map;
      EnzoEFltArrayMap out_integration_map =
        (is_final_stage) ? external_integration_map : temp_integration_map;

      integrator_->compute_update_stage
        (external_integration_map,  // holds values from start of the timestep
         cur_stage_integration_map, // holds values from start of current stage
         out_integration_map,       // where to write results of current stage
         primitive_map, priml_map, primr_map,
         flux_maps_xyz, dUcons_map, accel_map, interface_vel_arr,
         passive_list, this->bfield_method_, stage_index,
         cur_dt, stale_depth, cell_widths_xyz);

      // update the stale_depth from the current stage
      stale_depth += integrator_->staling_from_stage((int)stage_index);

      if (is_final_stage && store_fluxes_for_corrections_) {
        // Dual Energy Formalism Note:
        // - the interface velocities on the edge of the blocks will be
        //   different if using SMR/AMR. This means that the internal energy
        //   source terms won't be fully self-consistent along the edges. This
        //   same effect is also present in the Ppm Solver
        for (int i = 0; i < 3; i++) {
          save_fluxes_for_corrections_(block, flux_maps_xyz[i], i,
                                       cell_widths_xyz[i], cur_dt);
        }
      }

      if (bfield_method_ != nullptr) {
        bfield_method_->increment_partial_timestep();
      }

    }
  }

  block->compute_done();
}

//----------------------------------------------------------------------

void EnzoMethodMHDVlct::post_init_checks_() const noexcept
{
  if (enzo::grackle_chemistry() != nullptr){
    // we can remove this check if:
    // - EnzoMethodGrackle is modified to no longer require internal_energy to
    //   be a permanent field
    // - OR if EnzoMethodMHDVlct is modified to always track internal_energy
    //   (even if not using dual-energy formalism)
    ASSERT("EnzoMethodMHDVlct::determine_quantities_",
           ("Grackle cannot currently be used alongside this integrator "
            "unless the dual-energy formalism is in use"),
           enzo::fluid_props()->dual_energy_config().any_enabled());
  }

  ASSERT("EnzoMethodMHDVlct::post_init_checks_",
         "This solver isn't currently compatible with cosmological sims",
         enzo::cosmology() == nullptr);

  const Problem* problem = enzo::problem();

  // problems would arise relating to particle-mesh deposition (relating to
  // particle drift before deposition) and in cosmological simulations if the
  // the VL+CT method were to precede the gravity method.
  ASSERT("EnzoMethodMHDVlct::post_init_checks_",
         "when the gravity method exists, it must precede this method.",
         problem->method_precedes("gravity", "mhd_vlct") |
         (!problem->method_exists("gravity")) );

  // the following checks address some problems I've encountered in the past
  // (they probably need to be revisited when we add Bfield flux corrections)
  bool fc_exists = problem->method_exists("flux_correct");
  if (fc_exists & !problem->method_precedes("mhd_vlct", "flux_correct")) {
    ERROR("EnzoMethodMHDVlct::post_init_checks_",
          "this method can't precede the flux_correct method");
  } else if (fc_exists & !store_fluxes_for_corrections_) {
    ERROR("EnzoMethodMHDVlct::post_init_checks_",
          "the flux_correct method exists, but this method isn't saving "
          "fluxes to be used for corrections.");
  } else if (store_fluxes_for_corrections_ & !fc_exists) {
    ERROR("EnzoMethodMHDVlct::post_init_checks_",
          "this method is saving fluxes for corrections, but the flux_correct "
          "method doesn't exist");
  }
}

//----------------------------------------------------------------------

double EnzoMethodMHDVlct::timestep ( Block * block ) throw()
{
  // analogous to ppm timestep calulation, probably want to require that cfast
  // is no smaller than some tiny positive number.

  // Constructs a map containing the field data for each integration quantity
  // This includes each passively advected scalar (as densities)
  EnzoEFltArrayMap integration_map = get_integration_map_
    (block, (lazy_passive_list_.get_list()).get());

  EnzoPhysicsFluidProps* fluid_props = enzo::fluid_props();

  if (fluid_props->dual_energy_config().any_enabled()){
    // synchronize eint and etot.
    // This is only strictly necessary after problem initialization and when
    // there is an inflow boundary condition
    fluid_props->apply_floor_to_energy_and_sync(integration_map, 0);
  }

  // Compute thermal pressure
  Field field = block->data()->field();
  CelloView<enzo_float, 3> pressure = field.view<enzo_float>("pressure");
  fluid_props->pressure_from_integration(integration_map, pressure, 0);

  // widths of cells
  EnzoBlock * enzo_block = enzo::block(block);
  const double dx = enzo_block->CellWidth[0];
  const double dy = enzo_block->CellWidth[1];
  const double dz = enzo_block->CellWidth[2];

  // compute the actual timestep
  double dtBaryons = integrator_->timestep(integration_map, pressure,
                                           dx, dy, dz);

  // Multiply resulting dt by CourantSafetyNumber (for extra safety!).
  // This should be less than 0.5 for standard algorithm
  return dtBaryons * courant_;
}<|MERGE_RESOLUTION|>--- conflicted
+++ resolved
@@ -43,19 +43,6 @@
 				      bool store_fluxes_for_corrections)
   : Method()
 {
-<<<<<<< HEAD
-=======
-#ifdef CONFIG_USE_GRACKLE
-  if (enzo::problem()->method("grackle") != nullptr){
-    // we can remove the following once EnzoMethodGrackle no longer requires
-    // the internal_energy to be a permanent field
-    ASSERT("EnzoMethodMHDVlct::determine_quantities_",
-           ("Grackle cannot currently be used alongside this integrator "
-            "unless the dual-energy formalism is in use"),
-           enzo::fluid_props()->dual_energy_config().any_enabled());
-  }
-#endif /* CONFIG_USE_GRACKLE */
->>>>>>> 40254c83
 
   time_scheme_ = time_scheme;
 
