// See LICENSE_CELLO file for license and copyright information

/// @file     enzo_EnzoMethodPpm.cpp
/// @author   James Bordner (jobordner@ucsd.edu)
/// @date     Fri Apr  2 17:05:23 PDT 2010
/// @brief    Implements the EnzoMethodPpm class

#include "Cello/cello.hpp"
#include "Enzo/enzo.hpp"
#include "Enzo/hydro-mhd/hydro-mhd.hpp"

#include "Enzo/hydro-mhd/ppm_fortran/ppm_fortran.hpp" // FORTRAN_NAME(calc_dt)

// #define DEBUG_PPM
// #define COPY_FIELDS_TO_OUTPUT

#ifdef DEBUG_PPM
#  define TRACE_PPM(MESSAGE)						\
  CkPrintf ("%s:%d TRACE_PPM %s %s\n",					\
	    __FILE__,__LINE__,block->name().c_str(),MESSAGE);		\
  fflush (stdout);
#else
#  define TRACE_PPM(MESSAGE) /* ... */
#endif

#define COPY_FIELD(BLOCK,FIELD,FIELD_COPY)                              \
  {                                                                     \
    Field field = BLOCK->data()->field();                               \
    enzo_float * f = (enzo_float *) field.values(FIELD);                \
    enzo_float * f_copy = (enzo_float *) field.values(FIELD_COPY);      \
    if (f_copy) {                                                       \
      int mx,my,mz;                                                     \
      field.dimensions(0,&mx,&my,&mz);                                  \
      for (int i=0; i<mx*my*mz; i++) f_copy[i]=f[i];                    \
    }                                                                   \
  }

//----------------------------------------------------------------------

EnzoMethodPpm::EnzoMethodPpm (bool store_fluxes_for_corrections,
                              bool diffusion,
                              int flattening,
                              bool pressure_free,
                              bool steepening,
                              bool use_minimum_pressure_support,
                              enzo_float minimum_pressure_support_parameter)
  : Method(),
    comoving_coordinates_(enzo::config()->physics_cosmology),
    store_fluxes_for_corrections_(store_fluxes_for_corrections),
    diffusion_(diffusion),
    flattening_(flattening),
    pressure_free_(pressure_free),
    steepening_(steepening),
    use_minimum_pressure_support_(use_minimum_pressure_support),
    minimum_pressure_support_parameter_(minimum_pressure_support_parameter)
{

  // check compatability with EnzoPhysicsFluidProps
  EnzoPhysicsFluidProps* fluid_props = enzo::fluid_props();
  const EnzoDualEnergyConfig& de_config = fluid_props->dual_energy_config();
  ASSERT("EnzoMethodPpm::EnzoMethodPpm",
         "selected formulation of dual energy formalism is incompatible",
         de_config.is_disabled() || de_config.bryan95_formulation());

  // technically, the PPM solver doesn't directly use any of the functionality
  // implemented by EnzoEOSIdeal, (it implements the required functionality in
  // fortran), but this check is here to ensure that the EOS is handled
  // consistently by different Methods in a given Enzo-E simulation
  ASSERT("EnzoMethodPpm::EnzoMethodPpm",
         "PPM solver is currently incompatible with a non-ideal EOS",
         fluid_props->eos_variant().holds_alternative<EnzoEOSIdeal>());

  const int rank = cello::rank();

  cello::define_field("density");
  cello::define_field("total_energy");
  cello::define_field("internal_energy");
  cello::define_field("pressure");
  if (rank >= 1) {
      cello::define_field("velocity_x");
      cello::define_field("acceleration_x");
  }
  if (rank >= 2) {
      cello::define_field("velocity_y");
      cello::define_field("acceleration_y");
  }
  if (rank >= 3) {
      cello::define_field("velocity_z");
      cello::define_field("acceleration_z");
  }

  // Initialize default Refresh object

  cello::simulation()->refresh_set_name(ir_post_,name());
  Refresh * refresh = cello::refresh(ir_post_);
  refresh->add_field("density");
  refresh->add_field("velocity_x");
  refresh->add_field("velocity_y");
  refresh->add_field("velocity_z");
  refresh->add_field("total_energy");
  refresh->add_field("internal_energy");
  refresh->add_field("pressure");
  refresh->add_field("acceleration_x");
  refresh->add_field("acceleration_y");
  refresh->add_field("acceleration_z");

  // add all color fields to refresh
  refresh->add_all_fields("color");

   // PPM parameters initialized in EnzoBlock::initialize()
}

//----------------------------------------------------------------------

void EnzoMethodPpm::pup (PUP::er &p)
{
  // NOTE: change this function whenever attributes change

  TRACEPUP;

  Method::pup(p);

  p | comoving_coordinates_;
  p | store_fluxes_for_corrections_;
  p | diffusion_;
  p | flattening_;
  p | pressure_free_;
  p | steepening_;
  p | use_minimum_pressure_support_;
  p | minimum_pressure_support_parameter_;
}

//----------------------------------------------------------------------

void EnzoMethodPpm::compute ( Block * block) throw()
{
  TRACE_PPM("BEGIN compute()");
#ifdef COPY_FIELDS_TO_OUTPUT
  const int rank = cello::rank();
  COPY_FIELD(block,"density","density_in");
  COPY_FIELD(block,"velocity_x","velocity_x_in");
  COPY_FIELD(block,"velocity_y","velocity_y_in");
  if (rank >= 3) COPY_FIELD(block,"velocity_z","velocity_z_in");
  COPY_FIELD(block,"total_energy","total_energy_in");
  COPY_FIELD(block,"internal_energy","internal_energy_in");
  COPY_FIELD(block,"pressure","pressure_in");
  COPY_FIELD(block,"acceleration_x","acceleration_x_in");
  COPY_FIELD(block,"acceleration_y","acceleration_y_in");
  if (rank >= 3) COPY_FIELD(block,"acceleration_z","acceleration_z_in");
#endif

  bool single_flux_array = true;
  if (store_fluxes_for_corrections_){
    Field field = block->data()->field();

    auto field_names = field.groups()->group_list("conserved");
    const int nf = field_names.size();
    std::vector<int> field_list;
    field_list.resize(nf);
    for (int i=0; i<nf; i++) {
      field_list[i] = field.field_id(field_names[i]);
    }

    int nx,ny,nz;
    field.size(&nx,&ny,&nz);
    block->data()->flux_data()->allocate(nx,ny,nz,field_list,single_flux_array);
  }

  if (block->is_leaf()) {

    EnzoBlock * enzo_block = enzo::block(block);

    // (this should go in interpolation / restriction not here)
    //
    // // restore energy consistency if dual energy formalism used
    //
    // if (enzo::fluid_props()->dual_energy_config().bryan95_formulation()) {
    //   int mx,my,mz;
    //   field.dimensions(0,&mx,&my,&mz);
    //   const int m = mx*my*mz;
    //   enzo_float * ie = (enzo_float*) field.values("internal_energy");
    //   enzo_float * te = (enzo_float*) field.values("total_energy");
    //   enzo_float * vxa = (enzo_float*) field.values("velocity_x");
    //   enzo_float * vya = (enzo_float*) field.values("velocity_y");
    //   enzo_float * vza = (enzo_float*) field.values("velocity_z");
    //   const int rank = cello::rank();
    //   if (rank == 1) {
    //     for (int i=0; i<m; i++) {
    //       const enzo_float vx = vxa[i]*vxa[i];
    //       te[i] = ie[i] + 0.5*(vx*vx);
    //     }
    //   } else if (rank == 2) {
    //     for (int i=0; i<m; i++) {
    //       const enzo_float vx = vxa[i]*vxa[i];
    //       const enzo_float vy = vya[i]*vya[i];
    //       te[i] = ie[i] + 0.5*(vx*vx+vy*vy);
    //     }
    //   } else if (rank == 3) {
    //     for (int i=0; i<m; i++) {
    //       const enzo_float vx = vxa[i]*vxa[i];
    //       const enzo_float vy = vya[i]*vya[i];
    //       const enzo_float vz = vza[i]*vza[i];
    //       te[i] = ie[i] + 0.5*(vx*vx+vy*vy+vz*vz);
    //     }
    //   }
    // }

    TRACE_PPM ("BEGIN SolveHydroEquations");

<<<<<<< HEAD
    const double time = block->state()->time();
    const double dt = block->state()->dt();
    enzo_block->SolveHydroEquations
      ( time, dt, comoving_coordinates_, single_flux_array );
=======
    enzo_block->SolveHydroEquations 
      ( block->time(), block->dt(), comoving_coordinates_, single_flux_array,
        diffusion_, flattening_, pressure_free_, steepening_,
        use_minimum_pressure_support_,
        minimum_pressure_support_parameter_);
>>>>>>> 7e7ecd20

    TRACE_PPM ("END SolveHydroEquations");

  }

#ifdef COPY_FIELDS_TO_OUTPUT
  COPY_FIELD(block,"density","density_out");
  COPY_FIELD(block,"velocity_x","velocity_x_out");
  COPY_FIELD(block,"velocity_y","velocity_y_out");
  if (rank >= 3) COPY_FIELD(block,"velocity_z","velocity_z_out");
  COPY_FIELD(block,"total_energy","total_energy_out");
  COPY_FIELD(block,"internal_energy","internal_energy_out");
  COPY_FIELD(block,"pressure","pressure_out");
  COPY_FIELD(block,"acceleration_x","acceleration_x_out");
  COPY_FIELD(block,"acceleration_y","acceleration_y_out");
  if (rank >= 3) COPY_FIELD(block,"acceleration_z","acceleration_z_out");
#endif
  TRACE_PPM("END compute()");

  block->compute_done();

}

//----------------------------------------------------------------------

double EnzoMethodPpm::timestep ( Block * block ) throw()
{

  TRACE_PPM("timestep()");

  EnzoBlock * enzo_block = enzo::block(block);

  enzo_float cosmo_a = 1.0, cosmo_dadt=0.0;

  EnzoPhysicsCosmology * cosmology = enzo::cosmology();

  ASSERT ("EnzoMethodPpm::timestep()",
	  "comoving_coordinates enabled but missing EnzoPhysicsCosmology",
	  ! (comoving_coordinates_ && (cosmology == NULL)) );

  if (comoving_coordinates_) {

    enzo_float time = (enzo_float)enzo_block->state()->time();
    cosmology->compute_expansion_factor (&cosmo_a, &cosmo_dadt, time);

  }

  enzo_float dtBaryons = ENZO_HUGE_VAL;

  /* Compute the pressure. */

  enzo_float gamma = enzo::fluid_props()->gamma();

  EnzoComputePressure compute_pressure(gamma, comoving_coordinates_);
  compute_pressure.compute(enzo_block);

  Field field = enzo_block->data()->field();

  int rank = cello::rank();

  enzo_float * density    = (enzo_float *)field.values("density");
  enzo_float * velocity_x = (rank >= 1) ?
    (enzo_float *)field.values("velocity_x") : NULL;
  enzo_float * velocity_y = (rank >= 2) ?
    (enzo_float *)field.values("velocity_y") : NULL;
  enzo_float * velocity_z = (rank >= 3) ?
    (enzo_float *)field.values("velocity_z") : NULL;
  enzo_float * pressure = (enzo_float *) field.values("pressure");

  /* calculate minimum timestep */

  int pressure_free_int = pressure_free_;

  FORTRAN_NAME(calc_dt)(&rank,
			enzo_block->GridDimension,
			enzo_block->GridDimension+1,
			enzo_block->GridDimension+2,
			enzo_block->GridStartIndex,
			enzo_block->GridEndIndex,
			enzo_block->GridStartIndex+1,
			enzo_block->GridEndIndex+1,
			enzo_block->GridStartIndex+2,
			enzo_block->GridEndIndex+2,
			&enzo_block->CellWidth[0],
			&enzo_block->CellWidth[1],
			&enzo_block->CellWidth[2],
			&gamma, &pressure_free_int, &cosmo_a,
			density, pressure,
			velocity_x,
			velocity_y,
			velocity_z,
			&dtBaryons);

  TRACE1 ("dtBaryons: %f",dtBaryons);

  dtBaryons *= courant_;

  double dt = dtBaryons;

  return dt;
}<|MERGE_RESOLUTION|>--- conflicted
+++ resolved
@@ -207,18 +207,14 @@
 
     TRACE_PPM ("BEGIN SolveHydroEquations");
 
-<<<<<<< HEAD
     const double time = block->state()->time();
     const double dt = block->state()->dt();
+
     enzo_block->SolveHydroEquations
-      ( time, dt, comoving_coordinates_, single_flux_array );
-=======
-    enzo_block->SolveHydroEquations 
-      ( block->time(), block->dt(), comoving_coordinates_, single_flux_array,
+      ( time, dt, comoving_coordinates_, single_flux_array,
         diffusion_, flattening_, pressure_free_, steepening_,
         use_minimum_pressure_support_,
-        minimum_pressure_support_parameter_);
->>>>>>> 7e7ecd20
+        minimum_pressure_support_parameter_ );
 
     TRACE_PPM ("END SolveHydroEquations");
 
