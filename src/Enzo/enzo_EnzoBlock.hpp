--- conflicted
+++ resolved
@@ -226,12 +226,6 @@
   void p_method_gravity_end();
 
   //--------------------------------------------------
-<<<<<<< HEAD
-  //EnzoMethodRamsesRT
-  void p_method_ramses_rt_solve_transport_eqn();
-  void p_method_ramses_rt_set_global_averages(CkReductionMsg * msg);
-  //--------------------------------------------------
-=======
   /// Checkpoint
   //--------------------------------------------------
 
@@ -259,7 +253,6 @@
   /// Synchronize for accumulate refresh before adding the
   /// sink fields.
   void p_method_accretion_end();
->>>>>>> f0ed781f
 
   // ------------------------------------------------
   
@@ -354,8 +347,11 @@
   void p_solver_mg0_restrict_recv(FieldMsg * msg);
 
   // EnzoMethodFeedbackSTARSS
-
   void p_method_feedback_starss_end();
+
+  //EnzoMethodRamsesRT
+  void p_method_ramses_rt_solve_transport_eqn();
+  void p_method_ramses_rt_set_global_averages(CkReductionMsg * msg);
 
   virtual void print() const {
     CkPrintf ("PRINT_ENZO_BLOCK name = %s\n",name().c_str());
