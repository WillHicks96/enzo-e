--- conflicted
+++ resolved
@@ -116,14 +116,6 @@
 
   enzo_float * metal = (enzo_float *) field.values("metal_density");
 
-  enzo_float * d_HI = (enzo_float *) field.values("HI_density");
-  enzo_float * d_HII = (enzo_float *) field.values("HII_density");
-  enzo_float * d_HeI = (enzo_float *) field.values("HeI_density");
-  enzo_float * d_HeII = (enzo_float *) field.values("HeII_density");
-  enzo_float * d_HeIII = (enzo_float *) field.values("HeIII_density");
-  enzo_float * d_electron = (enzo_float *) field.values("e_density");
-  enzo_float * temperature = (enzo_float *) field.values("temperature");
-
   // Block size (excluding ghosts)
   int nx,ny,nz;
   field.size(&nx,&ny,&nz);
@@ -155,23 +147,14 @@
 
          int i = INDEX(ix,iy,iz,ngx,ngy);
 
-<<<<<<< HEAD
-         d[i]  = enzo_config->initial_feedback_test_density / enzo_units->density();
-=======
          // values are specified in CGS in the parameter file
          d[i]  = enzo_config->initial_feedback_test_density / enzo_units->density(); 
->>>>>>> f0ed781f
          d_HI[i]  = enzo_config->initial_feedback_test_HI_density / enzo_units->density();
          d_HII[i]  = enzo_config->initial_feedback_test_HII_density / enzo_units->density();
          d_HeI[i]  = enzo_config->initial_feedback_test_HeI_density / enzo_units->density();
          d_HeII[i]  = enzo_config->initial_feedback_test_HeII_density / enzo_units->density();
          d_HeIII[i]  = enzo_config->initial_feedback_test_HeIII_density / enzo_units->density();
          d_electron[i]  = enzo_config->initial_feedback_test_e_density / enzo_units->density();
-<<<<<<< HEAD
-         temperature[i] = enzo_config->initial_feedback_test_temperature / enzo_units->temperature();
-=======
-         temperature[i] = enzo_config->initial_feedback_test_temperature / enzo_units->kelvin_per_energy_units();
->>>>>>> f0ed781f
 
          for (int dim = 0; dim < 3; dim++) v3[dim][i] = 0.0;
 
@@ -189,11 +172,6 @@
 
   // drop in a particle
 
-<<<<<<< HEAD
-  if (enzo_block->level() < 0) return; // don't do particles below root grid
-
-=======
->>>>>>> f0ed781f
   ParticleDescr * particle_descr = cello::particle_descr();
   Particle particle              = block->data()->particle();
 
