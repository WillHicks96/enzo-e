--- conflicted
+++ resolved
@@ -80,7 +80,6 @@
     refresh_matvec->add_field (ir_);
     refresh_matvec->add_field (iy_);
     refresh_matvec->add_field (iz_);
-<<<<<<< HEAD
 
     refresh_matvec->set_callback(CkIndex_EnzoBlock::p_solver_cg_matvec());
     
@@ -97,24 +96,6 @@
     refresh_loop_2->add_field (iy_);
     refresh_loop_2->add_field (iz_);
 
-=======
-
-    refresh_matvec->set_callback(CkIndex_EnzoBlock::p_solver_cg_matvec());
-    
-  //--------------------------------------------------
-
-    ir_loop_2_ = add_new_refresh_();
-    cello::simulation()->new_refresh_set_name(ir_post_,name+":loop_2");
-
-    Refresh * refresh_loop_2 = cello::refresh(ir_loop_2_);
-
-    refresh_loop_2->add_field (ix_);
-    refresh_loop_2->add_field (id_);
-    refresh_loop_2->add_field (ir_);
-    refresh_loop_2->add_field (iy_);
-    refresh_loop_2->add_field (iz_);
-
->>>>>>> 1a79e211
     refresh_loop_2->set_callback(CkIndex_EnzoBlock::p_solver_cg_loop_2());
     
   }
@@ -296,13 +277,8 @@
   
   refresh->set_active(is_finest_(enzo_block));
 
-<<<<<<< HEAD
-  enzo_block->new_refresh_start(ir_matvec_,
-				CkIndex_EnzoBlock::p_solver_cg_matvec());
-=======
   enzo_block->new_refresh_start
     (ir_matvec_, CkIndex_EnzoBlock::p_solver_cg_matvec());
->>>>>>> 1a79e211
 }
 
 //----------------------------------------------------------------------
@@ -336,11 +312,7 @@
   refresh->set_active(is_finest_(enzo_block));
 
   enzo_block->new_refresh_start
-<<<<<<< HEAD
-    (ir_matvec_,CkIndex_EnzoBlock::p_solver_cg_matvec());
-=======
     (ir_matvec_, CkIndex_EnzoBlock::p_solver_cg_matvec());
->>>>>>> 1a79e211
 }
 
 //----------------------------------------------------------------------
@@ -451,11 +423,7 @@
   refresh->set_active(is_finest_(enzo_block));
 
   enzo_block->new_refresh_start
-<<<<<<< HEAD
-    (ir_loop_2_,CkIndex_EnzoBlock::p_solver_cg_loop_2());
-=======
     (ir_loop_2_, CkIndex_EnzoBlock::p_solver_cg_loop_2());
->>>>>>> 1a79e211
 }
 
 //----------------------------------------------------------------------
