--- conflicted
+++ resolved
@@ -544,16 +544,8 @@
                          MeshPos &pos, int mx, int my, int mz, double gamma)
 {
   Field field = block->data()->field();
-<<<<<<< HEAD
-
-  EFlt3DArray density, specific_total_energy;
-  EnzoFieldArrayFactory array_factory(block);
-  density = array_factory.from_name("density");
-  specific_total_energy = array_factory.from_name("total_energy");
-=======
   EFlt3DArray density = field.view<enzo_float>("density");
   EFlt3DArray specific_total_energy = field.view<enzo_float>("total_energy");
->>>>>>> bac823ad
 
   EFlt3DArray velocity_x = field.view<enzo_float>("velocity_x");
   EFlt3DArray velocity_y = field.view<enzo_float>("velocity_y");
@@ -583,7 +575,6 @@
         }
       }
     }
-<<<<<<< HEAD
 
     // If present, setup internal energy (to test dual energy formalism):
     if (field.is_field("internal_energy")) { setup_eint_(block); }
@@ -596,59 +587,22 @@
     const bool dual_energy = field.is_field("internal_energy");
     EFlt3DArray specific_internal_energy;
     if (dual_energy){
-      specific_internal_energy = array_factory.from_name("internal_energy");
-    }
-=======
-  }
-
-  // If present, setup internal energy (to test dual energy formalism):
-  if (field.is_field("internal_energy")) { setup_eint_(block); }
-}
-
-//----------------------------------------------------------------------
-
-void setup_circ_polarized_alfven(Block *block, ScalarInit *density_init, 
-				 VectorInit *momentum_init,
-				 MeshPos &pos, int mx, int my, int mz,
-				 double gamma)
-{
-  // this function directly sets pressure = 0.1 by hand
-  // Gardiner & Stone (2008) explicitly as states that the truncation error of
-  // B_perp**2/P is important
-  Field field = block->data()->field();
-
-  EFlt3DArray density = field.view<enzo_float>("density");
-  EFlt3DArray specific_total_energy = field.view<enzo_float>("total_energy");
-
-  EFlt3DArray velocity_x = field.view<enzo_float>("velocity_x");
-  EFlt3DArray velocity_y = field.view<enzo_float>("velocity_y");
-  EFlt3DArray velocity_z = field.view<enzo_float>("velocity_z");
-
-  EFlt3DArray bfield_x = field.view<enzo_float>("bfield_x");
-  EFlt3DArray bfield_y = field.view<enzo_float>("bfield_y");
-  EFlt3DArray bfield_z = field.view<enzo_float>("bfield_z");
-
-  EFlt3DArray specific_internal_energy;
-  const bool dual_energy = field.is_field("internal_energy");
-  if (dual_energy){
-    specific_internal_energy = field.view<enzo_float>("internal_energy");
-  }
-  
->>>>>>> bac823ad
+      specific_internal_energy = field.view<enzo_float>("internal_energy");
+    }
 
     const bool mag = field.is_field("bfield_x");
     using RdOnlyEFlt3DArray = CelloArray<const enzo_float, 3>;
-    RdOnlyEFlt3DArray bfield_x = (mag) ?
-      RdOnlyEFlt3DArray(array_factory.from_name("bfield_x")) :
+    const RdOnlyEFlt3DArray bfield_x = (mag) ?
+      RdOnlyEFlt3DArray(field.view<enzo_float>("bfield_x")) :
       RdOnlyEFlt3DArray();
-    RdOnlyEFlt3DArray bfield_y = (mag) ?
-      RdOnlyEFlt3DArray(array_factory.from_name("bfield_y")) :
+    const RdOnlyEFlt3DArray bfield_y = (mag) ?
+      RdOnlyEFlt3DArray(field.view<enzo_float>("bfield_y")) :
       RdOnlyEFlt3DArray();
-    RdOnlyEFlt3DArray bfield_z = (mag) ?
-      RdOnlyEFlt3DArray(array_factory.from_name("bfield_z")) :
+    const RdOnlyEFlt3DArray bfield_z = (mag) ?
+      RdOnlyEFlt3DArray(field.view<enzo_float>("bfield_z")) :
       RdOnlyEFlt3DArray();
 
-    double inv_gm1 = 1.0 / (gamma - 1.0);
+    const double inv_gm1 = 1.0 / (gamma - 1.0);
 
     for (int iz=0; iz<mz; iz++){
       for (int iy=0; iy<my; iy++){
