// See LICENSE_CELLO file for license and copyright information

/// @file     enzo.ci
/// @author   James Bordner (jobordner@ucsd.edu)
/// @date     2011-03-24
/// @brief    CHARM++ Enzo process group

module enzo {

  initnode void register_method_turbulence(void);
  initnode void mutex_init();
  initnode void mutex_init_bcg_iter();

  readonly EnzoConfig g_enzo_config;
  readonly int EnzoBlock::UseMinimumPressureSupport[CONFIG_NODE_SIZE];
  readonly enzo_float EnzoBlock::MinimumPressureSupportParameter[CONFIG_NODE_SIZE];
  readonly int EnzoBlock::MultiSpecies[CONFIG_NODE_SIZE];
  readonly int EnzoBlock::PressureFree[CONFIG_NODE_SIZE];
  readonly enzo_float EnzoBlock::Gamma[CONFIG_NODE_SIZE];
  readonly enzo_float EnzoBlock::GravitationalConstant[CONFIG_NODE_SIZE];
  readonly int EnzoBlock::ProblemType[CONFIG_NODE_SIZE];
  readonly int EnzoBlock::PPMFlatteningParameter[CONFIG_NODE_SIZE];
  readonly int EnzoBlock::PPMDiffusionParameter[CONFIG_NODE_SIZE];
  readonly int EnzoBlock::PPMSteepeningParameter[CONFIG_NODE_SIZE];
  readonly int EnzoBlock::DualEnergyFormalism[CONFIG_NODE_SIZE];
  readonly enzo_float EnzoBlock::DualEnergyFormalismEta1[CONFIG_NODE_SIZE];
  readonly enzo_float EnzoBlock::DualEnergyFormalismEta2[CONFIG_NODE_SIZE];
  readonly enzo_float EnzoBlock::pressure_floor[CONFIG_NODE_SIZE];
  readonly enzo_float EnzoBlock::density_floor[CONFIG_NODE_SIZE];
  readonly enzo_float EnzoBlock::number_density_floor[CONFIG_NODE_SIZE];
  readonly enzo_float EnzoBlock::temperature_floor[CONFIG_NODE_SIZE];
  readonly enzo_float EnzoBlock::InitialRedshift[CONFIG_NODE_SIZE];
  readonly enzo_float EnzoBlock::InitialTimeInCodeUnits[CONFIG_NODE_SIZE];
  readonly enzo_float EnzoBlock::DomainLeftEdge [CONFIG_NODE_SIZE_3];
  readonly enzo_float EnzoBlock::DomainRightEdge[CONFIG_NODE_SIZE_3];
  readonly int EnzoBlock::GridRank[CONFIG_NODE_SIZE];
  readonly int EnzoBlock::ghost_depth[CONFIG_NODE_SIZE_3];
  readonly int EnzoBlock::NumberOfBaryonFields[CONFIG_NODE_SIZE];      // active baryon fields

#ifdef CONFIG_USE_GRACKLE
  PUPable EnzoInitialGrackleTest;
  PUPable EnzoMethodGrackle;
  PUPable EnzoComputeCoolingTime;
#endif

  PUPable EnzoBoundary;
  PUPable EnzoConfig;
  PUPable EnzoFactory;

  PUPable EnzoInitialBCenter;
  PUPable EnzoInitialCloud;
  PUPable EnzoInitialCollapse;
  PUPable EnzoInitialCosmology;
<<<<<<< HEAD
  PUPable EnzoInitialFeedbackTest;
  PUPable EnzoInitialInclinedWave;
=======
  PUPable EnzoInitialHdf5;
>>>>>>> 1cfa4721
  PUPable EnzoInitialImplosion2;
  PUPable EnzoInitialMusic;
  PUPable EnzoInitialPm;
  PUPable EnzoInitialBurkertBodenheimer;
  PUPable EnzoInitialPpmlTest;
  PUPable EnzoInitialSedovArray2;
  PUPable EnzoInitialSedovArray3;
  PUPable EnzoInitialSedovRandom;
  PUPable EnzoInitialShockTube;
  PUPable EnzoInitialSoup;
  PUPable EnzoInitialTurbulence;
  PUPable EnzoInitialIsolatedGalaxy;

  PUPable IoEnzoBlock;

  PUPable EnzoRefineShock;
  PUPable EnzoRefineParticleMass;
  PUPable EnzoRefineMass;

  PUPable EnzoComputePressure;
  PUPable EnzoComputeTemperature;
  PUPable EnzoComputeAcceleration;
  PUPable EnzoComputeCicInterp;

  PUPable EnzoMatrixLaplace;
  PUPable EnzoMatrixDiagonal;
  PUPable EnzoMatrixIdentity;
  PUPable IoEnzoBlock;

  PUPable EnzoMethodBackgroundAcceleration;
  PUPable EnzoMethodFeedback;
  PUPable EnzoMethodDistributedFeedback;

  PUPable EnzoMethodComovingExpansion;
  PUPable EnzoMethodCosmology;
  PUPable EnzoMethodGravity;

  PUPable EnzoMethodHeat;
  PUPable EnzoMethodPmDeposit;
  PUPable EnzoMethodPmUpdate;
  PUPable EnzoMethodPpm;
  PUPable EnzoMethodPpml;
  PUPable EnzoMethodTurbulence;
  PUPable EnzoMethodMHDVlct;

  PUPable EnzoEOSIdeal;
  PUPable EnzoIntegrableUpdate;
  PUPable EnzoReconstructorNN;
  // EnzoReconstructorPLMEnzoRKLim
  PUPable EnzoReconstructorPLM<PLM_EnzoRKLimiter>;
  // EnzoReconstructorPLMAthenaLim
  PUPable EnzoReconstructorPLM<PLM_AthenaLimiter>;

  // EnzoRiemannHLLMHD
  PUPable EnzoRiemannImpl<HLLImpl<DavisWavespeed<MHDLUT>>>;
  // EnzoRiemannHLLE
  PUPable EnzoRiemannImpl<HLLImpl<EinfeldtWavespeed<HydroLUT>>>;
  // EnzoRiemannHLLEMHD
  PUPable EnzoRiemannImpl<HLLImpl<EinfeldtWavespeed<MHDLUT>>>;
  PUPable EnzoRiemannImpl<HLLCImpl>; //EnzoRiemannHLLC
  PUPable EnzoRiemannImpl<HLLDImpl>; //EnzoRiemannHLLD

  PUPable EnzoMethodStarMaker;
  PUPable EnzoMethodStarMakerStochasticSF;
  PUPable EnzoBfieldMethodCT;

  PUPable EnzoPhysicsCosmology;

  PUPable EnzoProblem;
  PUPable EnzoProlong;
  PUPable EnzoProlongMC1;
  PUPable EnzoProlongPoisson;

  PUPable EnzoRestrict;

  PUPable EnzoSolverCg;
  PUPable EnzoSolverDd;
  PUPable EnzoSolverDiagonal;
  PUPable EnzoSolverBiCgStab;
  PUPable EnzoSolverMg0;
  PUPable EnzoSolverJacobi;

  PUPable EnzoStopping;

  PUPable EnzoUnits;

  extern module mesh;

  readonly CProxy_EnzoSimulation proxy_enzo_simulation;

  group [migratable] EnzoSimulation : Simulation {

    entry EnzoSimulation (const char filename[n], int n);

    entry void r_startup_begun (CkReductionMsg *);

    entry void p_get_msg_refine(Index index);
  }

  array[Index] EnzoBlock : Block {

    entry EnzoBlock (MsgRefine * msg);
    entry EnzoBlock (process_type ip_source);
    entry EnzoBlock();
    entry void p_set_msg_refine (MsgRefine * msg);

    // EnzoMethodTurbulence synchronization entry methods
    entry void p_method_turbulence_end(CkReductionMsg *msg);

    entry void p_initial_hdf5_recv(MsgInitial * msg_initial);

    // EnzoMethodGravity synchronization entry methods
    entry void p_method_gravity_continue();
    entry void p_method_gravity_end();

    // EnzoSolverCg synchronization entry methods

    entry void p_solver_cg_matvec();

    entry void r_solver_cg_loop_0a(CkReductionMsg *msg);
    entry void r_solver_cg_loop_0b(CkReductionMsg *msg);
    entry void r_solver_cg_shift_1(CkReductionMsg *msg);
    entry void p_solver_cg_loop_2();
    entry void r_solver_cg_loop_3(CkReductionMsg *msg);
    entry void r_solver_cg_loop_5(CkReductionMsg *msg);

    // EnzoSolverBiCGStab post-reduction entry methods

    entry void r_solver_bicgstab_start_1(CkReductionMsg *msg);
    entry void r_solver_bicgstab_start_3(CkReductionMsg *msg);
    entry void r_solver_bicgstab_loop_5(CkReductionMsg *msg);
    entry void r_solver_bicgstab_loop_11(CkReductionMsg *msg);
    entry void r_solver_bicgstab_loop_13(CkReductionMsg *msg);
    entry void r_solver_bicgstab_loop_15(CkReductionMsg *msg);

    entry void p_solver_bicgstab_loop_2();
    entry void p_solver_bicgstab_loop_3();
    entry void p_solver_bicgstab_loop_8();
    entry void p_solver_bicgstab_loop_9();

    entry void p_dot_recv_parent(int n, long double dot[n],
				 std::vector<int> isa,
				 int i_function, int iter);
    entry void p_dot_recv_children(int n, long double dot[n],
				   std::vector<int> isa,
				   int i_function);

    // EnzoSolverDd

    entry void p_solver_dd_restrict_recv(FieldMsg * msg);
    entry void p_solver_dd_prolong_recv(FieldMsg * msg);
    entry void p_solver_dd_solve_coarse();
    entry void p_solver_dd_solve_domain();
    entry void p_solver_dd_last_smooth();
    entry void r_solver_dd_barrier(CkReductionMsg *msg);
    entry void r_solver_dd_end(CkReductionMsg *msg);

    // EnzoSolverJacobi

    entry void p_solver_jacobi_continue();

    // EnzoSolverMg0

    entry void p_solver_mg0_restrict();
    entry void p_solver_mg0_solve_coarse();
    entry void p_solver_mg0_post_smooth();
    entry void p_solver_mg0_last_smooth();
    entry void r_solver_mg0_begin_solve(CkReductionMsg *msg);
    entry void r_solver_mg0_barrier(CkReductionMsg* msg);
    entry void p_solver_mg0_prolong_recv(FieldMsg * msg);
    entry void p_solver_mg0_restrict_recv(FieldMsg * msg);

  };

};<|MERGE_RESOLUTION|>--- conflicted
+++ resolved
@@ -51,12 +51,9 @@
   PUPable EnzoInitialCloud;
   PUPable EnzoInitialCollapse;
   PUPable EnzoInitialCosmology;
-<<<<<<< HEAD
+  PUPable EnzoInitialHdf5;
   PUPable EnzoInitialFeedbackTest;
   PUPable EnzoInitialInclinedWave;
-=======
-  PUPable EnzoInitialHdf5;
->>>>>>> 1cfa4721
   PUPable EnzoInitialImplosion2;
   PUPable EnzoInitialMusic;
   PUPable EnzoInitialPm;
@@ -84,7 +81,6 @@
   PUPable EnzoMatrixLaplace;
   PUPable EnzoMatrixDiagonal;
   PUPable EnzoMatrixIdentity;
-  PUPable IoEnzoBlock;
 
   PUPable EnzoMethodBackgroundAcceleration;
   PUPable EnzoMethodFeedback;
