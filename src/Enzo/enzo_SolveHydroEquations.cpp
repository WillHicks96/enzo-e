// See LICENSE_ENZO file for license and copyright information

/// @file      enzo_SolveHydroEquations.cpp
/// @author    Greg Bryan
/// @date      November, 1994
/// @brief     Solve the hydro equations, saving subgrid fluxes

#include "cello.hpp"
#include "enzo.hpp"
#include <stdio.h>

// #define IE_ERROR_FIELD
// #define DEBUG_PPM
#define EXIT_ON_ERROR
// #define DEBUG_FLUX
//----------------------------------------------------------------------

int EnzoBlock::SolveHydroEquations
(
 enzo_float time,
 enzo_float dt,
 bool comoving_coordinates,
 bool single_flux_array
 )
{
  /* initialize */

  int dim, size;

  Field field = data()->field();
  int gx,gy,gz;
  int mx,my,mz;
  field.ghost_depth(0,&gx,&gy,&gz);
  field.dimensions(0,&mx,&my,&mz);

#ifdef IE_ERROR_FIELD
  int num_ie_error = 0;
  int *ie_error_x = new int [mx*my*mz];
  int *ie_error_y = new int [mx*my*mz];
  int *ie_error_z = new int [mx*my*mz];
#else
  int num_ie_error = -1;
  int *ie_error_x = nullptr;
  int *ie_error_y = nullptr;
  int *ie_error_z = nullptr;
#endif


  //------------------------------
  // Prepare color field parameters
  //------------------------------

  // ncolor: number of color fields

  int    ncolor  = field.groups()->size("color");

  // colorpt: the color 'array' (contains all color fields)
  enzo_float * colorpt = (enzo_float *) field.permanent();

  // coloff: offsets into the color array (for each color field)
  int * coloff   = (ncolor > 0) ? (new int [ncolor]) : NULL;
  int index_color = 0;
  for (int index_field = 0;
       index_field < field.field_count();
       index_field++) {
    std::string name = field.field_name(index_field);
    if (field.groups()->is_in(name,"color")) {
      coloff[index_color++]
	= (enzo_float *)(field.values(index_field)) - colorpt;
    }

  }

<<<<<<< HEAD
  // No subgrids, so colindex is NULL
  // int *colindex         = NULL;

=======
>>>>>>> 7e074f0c
  /* Compute size (in enzo_floats) of the current grid. */

  int rank = cello::rank();

  size = 1;
  for (dim = 0; dim < rank; dim++)
    size *= GridDimension[dim];

  enzo_float * density         = (enzo_float *) field.values("density");
  enzo_float * total_energy    = (enzo_float *) field.values("total_energy");
  enzo_float * internal_energy = (enzo_float *) field.values("internal_energy");

  /* velocity_x must exist, but if y & z aren't present, then create blank
     buffers for them (since the solver needs to advect something). */

  enzo_float * velocity_x = NULL;
  enzo_float * velocity_y = NULL;
  enzo_float * velocity_z = NULL;

  velocity_x = (enzo_float *) field.values("velocity_x");

  if (rank >= 2) {
    velocity_y = (enzo_float *) field.values("velocity_y");
  } else {
    velocity_y = new enzo_float[size];
    for (int i=0; i<size; i++) velocity_y[i] = 0.0;
  }

    if (rank >= 3) {
    velocity_z = (enzo_float *) field.values("velocity_z");
  } else {
    velocity_z = new enzo_float[size];
    for (int i=0; i<size; i++) velocity_z[i] = 0.0;
  }

  enzo_float * acceleration_x  = field.is_field("acceleration_x") ?
    (enzo_float *) field.values("acceleration_x") : NULL;
  enzo_float * acceleration_y  = field.is_field("acceleration_y") ?
    (enzo_float *)field.values("acceleration_y") : NULL;
  enzo_float * acceleration_z  = field.is_field("acceleration_z") ?
    (enzo_float *)field.values("acceleration_z") : NULL;


  /* Determine if Gamma should be a scalar or a field. */

  const int in = cello::index_static();

  /* Set minimum support. */

  enzo_float MinimumSupportEnergyCoefficient = 0;
  if (UseMinimumPressureSupport[in] == TRUE) {
    if (SetMinimumSupport(MinimumSupportEnergyCoefficient,
			  comoving_coordinates) == ENZO_FAIL) {
      ERROR("EnzoBlock::SolveHydroEquations()",
	    "Grid::SetMinimumSupport() returned ENZO_FAIL");
    }
  }
  /* allocate space for fluxes */

  int NumberOfSubgrids = 1;

  /* fix grid quantities so they are defined to at least 3 dims */

  for (int i = rank; i < 3; i++) {
    GridDimension[i]   = 1;
    GridStartIndex[i]  = 0;
    GridEndIndex[i]    = 0;
    //      GridGlobalStart[i] = 0;
  }

  /* allocate temporary space for solver (enough to fit 31 of the largest
     possible 2d slices plus 4*ncolor). */

  int tempsize = MAX(MAX(GridDimension[0]*GridDimension[1],
			 GridDimension[1]*GridDimension[2]),
		     GridDimension[2]*GridDimension[0]);

  enzo_float *temp = new enzo_float[tempsize*(32+ncolor*4)];

  /* create and fill in arrays which are easier for the solver to
     understand. */

  size = NumberOfSubgrids*3*(18+2*ncolor) + 1;

  int * array = new int[size];
  for (int i=0; i<size; i++) array[i] = 0;

  int * p = array;
  int *leftface  = p; p+=3;
  int *rightface = p; p+=3;
  int *istart    = p; p+=3;
  int *jstart    = p; p+=3;
  int *iend      = p; p+=3;
  int *jend      = p; p+=3;
  int *dindex    = p; p+=3*2; // 3 axes 2 faces
  int *Eindex    = p; p+=3*2;
  int *uindex    = p; p+=3*2;
  int *vindex    = p; p+=3*2;
  int *windex    = p; p+=3*2;
  int *geindex   = p; p+=3*2;
  int *colindex  = p; p+=3*2*ncolor;

  // Offsets computed from the "standard" pointer to the start of each
  // flux data

  FluxData * flux_data = data()->flux_data();

  enzo_float * flux_array = (single_flux_array) ?
    flux_data->flux_array() : temp;

  if (flux_array == nullptr) flux_array = temp; // required if flux_correction not used

  //  enzo_float * flux_array = temp;
  
  // int l3[3] = {gx,gy,gz};
  // int u3[3] = {mx-gx,my-gy,mz-gz};
  int l3[3] = {gx,gy,gz};
  int u3[3] = {mx-gx-1,my-gy-1,mz-gz-1};
  const int nf = flux_data->num_fields();
#ifdef DEBUG_FLUX
  long long min=std::numeric_limits<long long>::max();
  long long max=std::numeric_limits<long long>::lowest();
#endif  
 
  index_color = 0; 
  for (int i_f=0; i_f<nf; i_f++) {
    int * flux_index = 0;
    const int index_field = flux_data->index_field(i_f);
    const std::string field_name = field.field_name(index_field);

    if (field_name == "density")         flux_index = dindex;
    if (field_name == "velocity_x")      flux_index = uindex;
    if (field_name == "velocity_y")      flux_index = vindex;
    if (field_name == "velocity_z")      flux_index = windex;
    if (field_name == "total_energy")    flux_index = Eindex;
    if (field_name == "internal_energy") flux_index = geindex;
    
    if (field.groups()->is_in(field_name,"color")) {
      flux_index = colindex + 3*2*index_color;
      index_color++;
    }

    if (field.groups()->is_in(field_name,"color")) {
      flux_index = colindex + 3*2*index_color;
      index_color++;
    }

    for (int axis=0; axis<rank; axis++) {
      leftface[axis] = l3[axis];
      rightface[axis] = u3[axis];

      const int axis_i = (axis == 0) ? 1 : 0;
      const int axis_j = (axis == 2) ? 1 : 2;
      istart[axis] = l3[axis_i];
      jstart[axis] = l3[axis_j];
      iend[axis] = u3[axis_i];
      jend[axis] = u3[axis_j];
      for (int face=0; face<2; face++) {
        FaceFluxes * ff_b = flux_data->block_fluxes(axis,face,i_f);
        flux_index[axis*2+face] =
          ff_b->flux_array() - flux_array;
#ifdef DEBUG_FLUX        
        min = std::min(min,(long long)flux_index[axis*2+face]);
        max = std::max(max,(long long)flux_index[axis*2+face]);
#endif        
      }
    }
  }

#ifdef DEBUG_FLUX
  CkPrintf ("DEBUG_FLUX %s %lld %lld\n",this->name().c_str(),min,max);
#endif
  

  //==================================================
  //    enzo_float *standard = SubgridFluxes[0]->LeftFluxes[0][0];

  /* If using comoving coordinates, multiply dx by a(n+1/2).
     In one fell swoop, this recasts the equations solved by solver
     in comoving form (except for the expansion terms which are taken
     care of elsewhere). */

  enzo_float cosmo_a = 1.0, cosmo_dadt = 0.0;

  EnzoPhysicsCosmology * cosmology = enzo::cosmology();

  if (comoving_coordinates) {
    cosmology->compute_expansion_factor(&cosmo_a, &cosmo_dadt, time+0.5*dt);
  }

  ASSERT ("EnzoBlock::SolveHydroEquations()",
	  "comoving_coordinates enabled but missing EnzoPhysicsCosmology",
	  ! (comoving_coordinates && (cosmology == NULL)) );

  /* Create a cell width array to pass (and convert to absolute coords). */

  enzo_float * CellWidthTemp[MAX_DIMENSION];
  for (dim = 0; dim < MAX_DIMENSION; dim++) {
    CellWidthTemp[dim] = new enzo_float [GridDimension[dim]];
    if (dim < rank) {
      for (int i=0; i<GridDimension[dim]; i++)
	CellWidthTemp[dim][i] = (cosmo_a*CellWidth[dim]);
    } else {
      for (int i=0; i<GridDimension[dim]; i++)
	CellWidthTemp[dim][i] = 1.0;
    }
  }

  /* call a Fortran routine to actually compute the hydro equations
     on this grid.
     Notice that it is hard-wired for three dimensions, but it does
     the right thing for < 3 dimensions. */
  /* note: Start/EndIndex are zero based */

  int gravity_on = (acceleration_x != NULL) ? 1 : 0;

  int iconsrec = 0;
  int iposrec = 0;

  int error = 0;

  FORTRAN_NAME(ppm_de)
    (
     density, total_energy, velocity_x, velocity_y, velocity_z,
     internal_energy,
     &gravity_on,
     acceleration_x,
     acceleration_y,
     acceleration_z,
     &Gamma[in], &dt, &cycle_,
     CellWidthTemp[0], CellWidthTemp[1], CellWidthTemp[2],
     &rank, &GridDimension[0], &GridDimension[1],
     &GridDimension[2], GridStartIndex, GridEndIndex,
     &PPMFlatteningParameter[in],
     &PressureFree[in],
     &iconsrec, &iposrec,
     &PPMDiffusionParameter[in], &PPMSteepeningParameter[in],
     &DualEnergyFormalism[in], &DualEnergyFormalismEta1[in],
     &DualEnergyFormalismEta2[in],
     &NumberOfSubgrids, leftface, rightface,
     istart, iend, jstart, jend,
     flux_array, dindex, Eindex, uindex, vindex, windex,
     geindex, temp,
     &ncolor, colorpt, coloff, colindex,
     &error, ie_error_x,ie_error_y,ie_error_z,&num_ie_error
     );

#ifdef EXIT_ON_ERROR  
  ASSERT2 ("EnzoBlock::SolveHydroEquations",
           "Error %d in call to ppm_de block %s",error,name().c_str(),
           (error == 0));
#endif  


#ifdef IE_ERROR_FIELD
  if (num_ie_error > 0) {
    CkPrintf ("DEBUG_IE_ERROR num_ie_error = %d\n",num_ie_error);

    enzo_float * error_ie  = (enzo_float*)field.values("internal_energy_error");
    for (int i=0; i<mx*my*mz; i++) {
      error_ie[i] = 0.0;
    }
    for (int k=0; k<num_ie_error; k++) {
      int i = ie_error_x[k] + mx*(ie_error_y[k] + my*ie_error_z[k]);
      CkPrintf ("DEBUG_IE_ERROR setting error_ie[%d (%d %d %d)]\n",
                i,ie_error_x[k],ie_error_y[k],ie_error_z[k]);
      error_ie[i] = 1.0;
    }
  }
#endif

  for (dim = 0; dim < MAX_DIMENSION; dim++) {
    delete [] CellWidthTemp[dim];
  }

  /* deallocate temporary space for solver */

  delete [] temp;
  if (rank < 2) delete [] velocity_y;
  if (rank < 3) delete [] velocity_z;

  delete [] array;

  delete [] coloff;
#ifdef IE_ERROR_FIELD
  delete [] ie_error_x;
  delete [] ie_error_y;
  delete [] ie_error_z;
#endif

  return ENZO_SUCCESS;

}<|MERGE_RESOLUTION|>--- conflicted
+++ resolved
@@ -71,12 +71,6 @@
 
   }
 
-<<<<<<< HEAD
-  // No subgrids, so colindex is NULL
-  // int *colindex         = NULL;
-
-=======
->>>>>>> 7e074f0c
   /* Compute size (in enzo_floats) of the current grid. */
 
   int rank = cello::rank();
