--- conflicted
+++ resolved
@@ -14,7 +14,7 @@
 
 EnzoMethodGrackle* EnzoMethodGrackle::from_parameters
 (
- ParameterAccessor p,
+ ParameterGroup p,
  const double physics_cosmology_initial_redshift,
  const double time
 )
@@ -124,15 +124,6 @@
                     physics_cosmology_initial_redshift, time),
     use_cooling_timestep_(use_cooling_timestep)
 {
-<<<<<<< HEAD
-#ifdef CONFIG_USE_GRACKLE
-  // sanity check:
-  if ((radiation_redshift_ >= 0) && (enzo::cosmology() != nullptr)){
-    ERROR("EnzoMethodGrackle::EnzoMethodGrackle",
-          "radiation redshift should not be specified in cosmological sims");
-  }
-=======
->>>>>>> d33acc37
 
   // Gather list of fields that MUST be defined for this
   // method and check that they are permanent. If not,
