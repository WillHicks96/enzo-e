--- conflicted
+++ resolved
@@ -22,11 +22,7 @@
 //----------------------------------------------------------------------
 
 EnzoMethodPmUpdate::EnzoMethodPmUpdate
-<<<<<<< HEAD
-( ParameterAccessor& p )
-=======
 ( ParameterGroup p )
->>>>>>> d33acc37
   : Method(),
     // load value from Method:pm_update:max_dt
     max_dt_(p.value_float("max_dt", std::numeric_limits<double>::max()))
