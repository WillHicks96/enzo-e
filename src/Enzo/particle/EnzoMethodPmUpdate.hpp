// See LICENSE_CELLO file for license and copyright information

/// @file     enzo_EnzoMethodPmUpdate.hpp
/// @author   James Bordner (jobordner@ucsd.edu) 
/// @date     2016-04-25
/// @brief    [\ref Enzo] Implementation of particle updating for for PM method

#ifndef ENZO_ENZO_METHOD_PM_UPDATE_HPP
#define ENZO_ENZO_METHOD_PM_UPDATE_HPP

class EnzoMethodPmUpdate : public Method {

  /// @class    EnzoMethodPmUpdate
  /// @ingroup  Enzo
  /// @brief    [\ref Enzo] PM method particle update

public: // interface

  /// Create a new EnzoMethodPmUpdate object
<<<<<<< HEAD
  EnzoMethodPmUpdate(ParameterAccessor& p);
=======
  EnzoMethodPmUpdate(ParameterGroup p);
>>>>>>> d33acc37

  /// Charm++ PUP::able declarations
  PUPable_decl(EnzoMethodPmUpdate);
  
  /// Charm++ PUP::able migration constructor
  EnzoMethodPmUpdate (CkMigrateMessage *m)
    : Method (m),
      max_dt_(0.0)
  { }

  /// CHARM++ Pack / Unpack function
  void pup (PUP::er &p);
  
  /// Apply the method to advance a block one timestep 
  virtual void compute( Block * block) throw();

  virtual std::string name () throw () 
  { return "pm_update"; }

  /// Compute maximum timestep for this method
  virtual double timestep ( Block * block) throw();

protected: // attributes

  double max_dt_;

};

#endif /* ENZO_ENZO_METHOD_PM_UPDATE_HPP */<|MERGE_RESOLUTION|>--- conflicted
+++ resolved
@@ -17,11 +17,7 @@
 public: // interface
 
   /// Create a new EnzoMethodPmUpdate object
-<<<<<<< HEAD
-  EnzoMethodPmUpdate(ParameterAccessor& p);
-=======
   EnzoMethodPmUpdate(ParameterGroup p);
->>>>>>> d33acc37
 
   /// Charm++ PUP::able declarations
   PUPable_decl(EnzoMethodPmUpdate);
