// See LICENSE_CELLO file for license and copyright information

/// @file     enzo_EnzoSolverCg.cpp
/// @author   James Bordner (jobordner@ucsd.edu)
/// @date     2016-1-08
/// @brief    Implements the CG Krylov iterative linear solver

<<<<<<< HEAD
#include "enzo.hpp"
#include "charm_enzo.hpp"
=======
#include "Enzo/enzo.hpp"
#include "Enzo/gravity/gravity.hpp"
>>>>>>> 7a6c950c

// #define COPY_FIELD

//----------------------------------------------------------------------

#ifdef COPY_FIELD
#  undef COPY_FIELD
#   define COPY_FIELD(BLOCK,MSG,ID,COPY)                        \
  {                                                             \
  Field field = BLOCK->data()->field();                         \
  enzo_float* X      = (enzo_float*) field.values(ID);          \
  enzo_float* X_bcg  = (enzo_float*) field.values(COPY);        \
  const int m = mx_*my_*mz_;                                    \
  if (X_bcg) for (int i=0; i<m; i++)  X_bcg[i] = X[i];          \
  long double sum=0.0,min=1e100,max=-1e100;                     \
  int count = 0;                                                \
  for (int iz=gz_; iz<mz_-gz_; iz++) {                          \
    for (int iy=gy_; iy<my_-gy_; iy++) {                        \
      for (int ix=gx_; ix<mx_-gx_; ix++) {                      \
        int i=ix+mx_*(iy+my_*iz);                               \
        sum += X[i];                                            \
        min = std::min(min,(long double)X[i]);                  \
        max = std::max(max,(long double)X[i]);                  \
        count++;                                                \
      }                                                         \
    }                                                           \
  }                                                             \
  CkPrintf ("DEBUG_COPY_FIELD %s %s [%Lg %Lg %Lg]\n",           \
    BLOCK->name().c_str(),COPY,min,sum/count,max);              \
  }
#else
#   define COPY_FIELD(BLOCK,MSG,ID,COPY) /* ... */
#endif
//----------------------------------------------------------------------

EnzoSolverCg::EnzoSolverCg
(std::string name,
 std::string field_x,
 std::string field_b,
 int monitor_iter,
 int restart_cycle,
 int solve_type,
 int index_prolong,
 int index_restrict,
 int min_level, int max_level,
 int iter_max, double res_tol,
 int index_precon
 )
  : Solver(name,
	   field_x,
	   field_b,
	   monitor_iter,
	   restart_cycle,
	   solve_type,
           index_prolong,
           index_restrict,
	   min_level,
	   max_level),
    A_(NULL),
    index_precon_(index_precon),
    iter_max_(iter_max),
    ir_(0), id_(0), iy_(0), iz_(0),
    nx_(0),ny_(0),nz_(0),
    mx_(0),my_(0),mz_(0),
    gx_(0),gy_(0),gz_(0),
    iter_(0),
    res_tol_(res_tol),
    rr0_(0.0),
    rr_min_(0.0),rr_max_(0.0),
    rr_(0.0), rz_(0.0), rz2_(0.0), dy_(0.0), bs_(0.0), rs_(0.0), xs_(0.0),
    bc_(0.0),
    local_(solve_type==solve_block),
    ir_matvec_(-1),
    ir_loop_2_(-1)

{
  FieldDescr * field_descr = cello::field_descr();

  id_ = field_descr->insert_temporary();
  ir_ = field_descr->insert_temporary();
  iy_ = field_descr->insert_temporary();
  iz_ = field_descr->insert_temporary();

  /// Initialize default Refresh

  field_descr->ghost_depth    (ib_,&gx_,&gy_,&gz_);

  if (! local_) {

    Refresh * refresh = cello::refresh(ir_post_);
    cello::simulation()->refresh_set_name(ir_post_,name);

    refresh->add_field (ix_);

  //--------------------------------------------------

    ir_matvec_ = add_refresh_();
    cello::simulation()->refresh_set_name(ir_post_,name+":matvec");

    Refresh * refresh_matvec = cello::refresh(ir_matvec_);

    refresh_matvec->add_field (id_);

    refresh_matvec->set_callback(CkIndex_EnzoBlock::p_solver_cg_matvec());

  //--------------------------------------------------

    ir_loop_2_ = add_refresh_();
    cello::simulation()->refresh_set_name(ir_post_,name+":loop_2");

    Refresh * refresh_loop_2 = cello::refresh(ir_loop_2_);

    refresh_loop_2->add_field (id_);

    refresh_loop_2->set_callback(CkIndex_EnzoBlock::p_solver_cg_loop_2());

  }
}

//----------------------------------------------------------------------

void EnzoSolverCg::pup (PUP::er &p)
{
  TRACEPUP;

  Solver::pup(p);

  //  p | A_;

  p | index_precon_;

  p | iter_max_;
  p | ir_;
  p | id_;
  p | iy_;
  p | iz_;

  p | nx_;
  p | ny_;
  p | nz_;

  p | mx_;
  p | my_;
  p | mz_;

  p | gx_;
  p | gy_;
  p | gz_;

  p | iter_;

  p | res_tol_;
  p | rr0_;
  p | rr_min_;
  p | rr_max_;
  p | rz_;
  p | rz2_;
  p | dy_;
  p | bs_;
  p | bc_;

  p | local_;

  p | ir_matvec_;
  p | ir_loop_2_;

}

//======================================================================

void EnzoSolverCg::apply ( std::shared_ptr<Matrix> A, Block * block) throw()
{
  Solver::begin_(block);

  A_ = A;

  Field field = block->data()->field();

  allocate_temporary_(field,block);

  field.size           (&nx_,&ny_,&nz_);
  field.dimensions (ib_,&mx_,&my_,&mz_);
  field.ghost_depth(ib_,&gx_,&gy_,&gz_);
  EnzoBlock * enzo_block = enzo::block(block);

  // assumes all fields involved in calculation have same precision
  // int precision = field.precision(ib_);

  compute_(enzo_block);

}

//======================================================================

void EnzoSolverCg::compute_ (EnzoBlock * enzo_block) throw()
//     X = initial guess
//     B = right-hand side
//     R = B - A*X
//     solve(M*Z = R)
//     D = Z
//     shift (B)
{
  // If local, call serial CG solver
  if (local_) {
    local_cg_(enzo_block);
    return;
  }

  iter_ = 0;

  Field field = enzo_block->data()->field();

  enzo_float * X = (enzo_float*) field.values(ix_);

  //  std::fill_n(X,mx_*my_*mz_,0.0);

  enzo_float * B = (enzo_float*) field.values(ib_);
  enzo_float * R = (enzo_float*) field.values(ir_);
  enzo_float * D = (enzo_float*) field.values(id_);
  enzo_float * Z = (enzo_float*) field.values(iz_);

  COPY_FIELD(enzo_block,"compute_",ib_,"B0_bcg");

  if (is_finest_(enzo_block)) {

    for (int i=0; i<mx_*my_*mz_; i++) {
      X[i] = 0.0;
      R[i] = B[i];
      D[i] = R[i];
      Z[i] = R[i];
    }
  }

  long double reduce[3] = {0.0};

  if (is_finest_(enzo_block)) {

    enzo_float * B = (enzo_float*) field.values(ib_);
    enzo_float * R = (enzo_float*) field.values(ir_);

    for (int iz=gz_; iz<mz_-gz_; iz++) {
      for (int iy=gy_; iy<my_-gy_; iy++) {
	for (int ix=gx_; ix<mx_-gx_; ix++) {
	  int i = ix + mx_*(iy + my_*iz);
	  reduce[0] += R[i]*R[i];
	  reduce[1] += B[i];
	}
      }
    }
    reduce[2] = nx_*ny_*nz_;
  }

  CkCallback callback(CkIndex_EnzoBlock::r_solver_cg_loop_0a(NULL),
		      enzo_block->proxy_array());

  enzo_block->contribute (3*sizeof(long double), &reduce,
			  sum_long_double_3_type,
			  callback);
}

//----------------------------------------------------------------------

void EnzoBlock::r_solver_cg_loop_0a (CkReductionMsg * msg)
/// - EnzoBlock accumulate global contribution to DOT(R,R)
/// ==> refresh P for AP = MATVEC (A,P)
{
  performance_start_(perf_compute,__FILE__,__LINE__);

  EnzoSolverCg * solver =
    static_cast<EnzoSolverCg*> (this->solver());

  solver->loop_0a(this,msg);
  performance_stop_(perf_compute,__FILE__,__LINE__);
}

//----------------------------------------------------------------------

void EnzoSolverCg::loop_0a
(EnzoBlock * enzo_block, CkReductionMsg * msg) throw ()
{

  long double * data = (long double *) msg->getData();

  rr_ = data[0];
  bs_ = data[1];
  bc_ = data[2];

  delete msg;

// Refresh field faces then call p_solver_cg_matvec

  Refresh * refresh = cello::refresh(ir_matvec_);

  refresh->set_active(is_finest_(enzo_block));

  enzo_block->refresh_start
    (ir_matvec_, CkIndex_EnzoBlock::p_solver_cg_matvec());
}

//----------------------------------------------------------------------

void EnzoBlock::r_solver_cg_loop_0b (CkReductionMsg * msg)
/// ==> refresh P for AP = MATVEC (A,P)
{
  performance_start_(perf_compute,__FILE__,__LINE__);

  EnzoSolverCg * solver =
    static_cast<EnzoSolverCg*> (this->solver());

  solver->loop_0b(this,msg);
  performance_stop_(perf_compute,__FILE__,__LINE__);
}

//----------------------------------------------------------------------

void EnzoSolverCg::loop_0b
(EnzoBlock * enzo_block, CkReductionMsg * msg) throw ()
{

  set_iter ( ((int*)msg->getData())[0] );

  delete msg;

  // Refresh field faces then call solver_matvec

  Refresh * refresh = cello::refresh(ir_matvec_);

  refresh->set_active(is_finest_(enzo_block));

  enzo_block->refresh_start
    (ir_matvec_, CkIndex_EnzoBlock::p_solver_cg_matvec());
}

//----------------------------------------------------------------------

void EnzoBlock::p_solver_cg_matvec()
{

  performance_start_(perf_compute,__FILE__,__LINE__);

  EnzoSolverCg * solver =
    static_cast<EnzoSolverCg*> (this->solver());

  //  Field field = data()->field();

  // assumes all fields involved in calculation have same precision
  //  int precision = field.precision(0);

  solver->shift_1(this);

  performance_stop_(perf_compute,__FILE__,__LINE__);
}

//----------------------------------------------------------------------

void EnzoSolverCg::shift_1 (EnzoBlock * enzo_block) throw()
{
  Data * data = enzo_block->data();
  Field field = data->field();

  if (is_finest_(enzo_block)) {

    enzo_float * B  = (enzo_float*) field.values(ib_);
    enzo_float * R  = (enzo_float*) field.values(ir_);

    if (iter_ == 0 && A_->is_singular())  {

      // shift rhs B by projection of B onto e: B~ <== B - (e*eT)/(eT*e) b
      // eT*e == n === zone count (bc)
      // eT*b == sum_i=1,n B[i]

      // shift_ (R,shift,R);
      // shift_ (B,shift,B);

      long double shift = -bs_ / bc_;
      enzo_float * D = (enzo_float*) field.values(id_);
      enzo_float * Z = (enzo_float*) field.values(iz_);
      for (int i=0; i<mx_*my_*mz_; i++) {
	R[i] += shift;
	B[i] += shift;
	D[i] = R[i];
	Z[i] = R[i];
      }
      cello::check(rr_,"CG::rr_",__FILE__,__LINE__);
      cello::check(bs_,"CG::bs_",__FILE__,__LINE__);
      cello::check(bc_,"CG::bc_",__FILE__,__LINE__);
    }
  }

  long double reduce = 0;

  if (is_finest_(enzo_block)) {

    enzo_float * R  = (enzo_float*) field.values(ir_);
    // reduce = field.dot(ir_,ir_);

    for (int iz=gz_; iz<mz_-gz_; iz++) {
      for (int iy=gy_; iy<my_-gy_; iy++) {
	for (int ix=gx_; ix<mx_-gx_; ix++) {
	  int i = ix + mx_*(iy + my_*iz);
	  reduce += R[i]*R[i];
	}
      }
    }
  }

  CkCallback callback(CkIndex_EnzoBlock::r_solver_cg_shift_1(NULL),
		      enzo_block->proxy_array());

  enzo_block->contribute (sizeof(long double), &reduce,
			  sum_long_double_type,
			  callback);
}

//----------------------------------------------------------------------

void EnzoBlock::r_solver_cg_shift_1 (CkReductionMsg * msg)
{
  performance_start_(perf_compute,__FILE__,__LINE__);

  EnzoSolverCg * solver =
    static_cast<EnzoSolverCg*> (this->solver());

  solver->set_rr( ((long double*)msg->getData())[0] );

  delete msg;

  solver -> loop_2a(this);

  performance_stop_(perf_compute,__FILE__,__LINE__);
}

//----------------------------------------------------------------------

void EnzoSolverCg::loop_2a (EnzoBlock * enzo_block) throw()
{
  Refresh * refresh = cello::refresh(ir_loop_2_);

  refresh->set_active(is_finest_(enzo_block));

  enzo_block->refresh_start
    (ir_loop_2_, CkIndex_EnzoBlock::p_solver_cg_loop_2());
}

//----------------------------------------------------------------------

void EnzoBlock::p_solver_cg_loop_2 ()
{
  performance_start_(perf_compute,__FILE__,__LINE__);

  EnzoSolverCg * solver =
    static_cast<EnzoSolverCg*> (this->solver());

  solver->loop_2b(this);
  performance_stop_(perf_compute,__FILE__,__LINE__);

}

//----------------------------------------------------------------------

void EnzoSolverCg::loop_2b (EnzoBlock * enzo_block) throw()
{
  if (iter_ == 0) {
    rr0_ = rr_;
    rr_min_ = rr_;
    rr_max_ = rr_;
  } else {
    rr_min_ = std::min(rr_min_,rr_);
    rr_max_ = std::max(rr_max_,rr_);
  }

  if (enzo_block->index().is_root()) monitor_output_(enzo_block);

  const bool is_converged = (rr_ / rr0_ < res_tol_);
  const bool is_diverged = (iter_ >= iter_max_);

  if (is_converged) {

    end (enzo_block,return_converged);

  } else if (is_diverged)  {

    end (enzo_block,return_error);

  } else {

    // else continue
    Data * data = enzo_block->data();
    Field field = data->field();

    if (is_finest_(enzo_block)) {

      A_->matvec(iy_,id_,enzo_block);

    }

    long double reduce[3] = {0.0, 0.0, 0.0};

    if (is_finest_(enzo_block)) {

      enzo_float * D = (enzo_float*) field.values(id_);
      enzo_float * Y = (enzo_float*) field.values(iy_);
      enzo_float * R = (enzo_float*) field.values(ir_);
      enzo_float * Z = (enzo_float*) field.values(iz_);

      for (int iz=gz_; iz<mz_-gz_; iz++) {
	for (int iy=gy_; iy<my_-gy_; iy++) {
	  for (int ix=gx_; ix<mx_-gx_; ix++) {
	    int i = ix + mx_*(iy + my_*iz);
	    reduce[0] += R[i]*R[i];
	    reduce[1] += R[i]*Z[i];
	    reduce[2] += D[i]*Y[i];
	  }
	}
      }
    }

    CkCallback callback(CkIndex_EnzoBlock::r_solver_cg_loop_3(NULL),
			enzo_block->proxy_array());

    enzo_block->contribute (3*sizeof(long double), &reduce,
			    sum_long_double_3_type,
			    callback);
  }
}

//----------------------------------------------------------------------

void EnzoBlock::r_solver_cg_loop_3 (CkReductionMsg * msg)
{
  performance_start_(perf_compute,__FILE__,__LINE__);

  EnzoSolverCg * solver =
    static_cast<EnzoSolverCg*> (this->solver());

  long double * data = (long double *) msg->getData();

  solver->set_rr(data[0]);
  solver->set_rz(data[1]);
  solver->set_dy(data[2]);

  delete msg;

  solver -> loop_4(this);

  performance_stop_(perf_compute,__FILE__,__LINE__);

}

//----------------------------------------------------------------------

void EnzoSolverCg::loop_4 (EnzoBlock * enzo_block) throw ()
//  a = rz / dy;
//  X = X + a*D;
//  R = R - a*Y;
//  solve(M*Z = R)
//  rz2 = dot(R,Z)
//  b = rz2 / rz;
//  D = Z + b*D;
//  rz = rz2;
{

  if (is_finest_(enzo_block)) cello::check(rr_,"CG::rr_",__FILE__,__LINE__);
  if (is_finest_(enzo_block)) cello::check(rz_,"CG::rz_",__FILE__,__LINE__);
  if (is_finest_(enzo_block)) cello::check(dy_,"CG::dy_",__FILE__,__LINE__);

  Data * data = enzo_block->data();
  Field field = data->field();

  if (is_finest_(enzo_block)) {

    enzo_float * X = (enzo_float*) field.values(ix_);
    enzo_float * D = (enzo_float*) field.values(id_);
    enzo_float * R = (enzo_float*) field.values(ir_);
    enzo_float * Y = (enzo_float*) field.values(iy_);

    enzo_float a = rz_ / dy_;

    cello::check(a,"CG::a",__FILE__,__LINE__);

    //    field.axpy (ix_,  a ,id_, ix_);
    //    field.axpy (ir_, -a, iy_, ir_);
    for (int i=0; i<mx_*my_*mz_; i++) {
      X[i] += a * D[i];
      R[i] -= a * Y[i];
    }

    enzo_float * Z = (enzo_float*) field.values(iz_);

    // M_->matvec(iz_,ir_,enzo_block);
    for (int i=0; i<mx_*my_*mz_; i++) {
      Z[i] = R[i];
    }

  }

  long double reduce[3] = {0.0, 0.0, 0.0};

  if (is_finest_(enzo_block)) {

    enzo_float * X = (enzo_float*) field.values(ix_);
    enzo_float * R = (enzo_float*) field.values(ir_);
    enzo_float * Z = (enzo_float*) field.values(iz_);

    //    reduce[0] = field.dot(ir_,iz_);
    //    reduce[1] = sum_(R);
    //    reduce[2] = sum_(X);
    for (int iz=gz_; iz<mz_-gz_; iz++) {
      for (int iy=gy_; iy<my_-gy_; iy++) {
	for (int ix=gx_; ix<mx_-gx_; ix++) {
	  int i = ix + mx_*(iy + my_*iz);
	  reduce[0] += R[i]*Z[i];
	  reduce[1] += R[i];
	  reduce[2] += X[i];
	}
      }
    }
  }

  CkCallback callback(CkIndex_EnzoBlock::r_solver_cg_loop_5(NULL),
		      enzo_block->proxy_array());

  enzo_block->contribute (3*sizeof(long double), &reduce,
			  sum_long_double_3_type,
			  callback);
}

//----------------------------------------------------------------------

void EnzoBlock::r_solver_cg_loop_5 (CkReductionMsg * msg)
/// - EnzoBlock accumulate global contribution to DOT(R,R)
/// ==> solver_cg_loop_6
{
  performance_start_(perf_compute,__FILE__,__LINE__);

  EnzoSolverCg * solver =
    static_cast<EnzoSolverCg*> (this->solver());

  long double * data = (long double *) msg->getData();

  solver->set_rz2(data[0]);
  solver->set_rs (data[1]);
  solver->set_xs (data[2]);

  delete msg;

  solver -> loop_6(this);

  performance_stop_(perf_compute,__FILE__,__LINE__);
}

//----------------------------------------------------------------------

void EnzoSolverCg::loop_6 (EnzoBlock * enzo_block) throw ()
//  rz2 = dot(R,Z)
//  b = rz2 / rz;
//  D = Z + b*D;
//  rz = rz2;
{

  Field field = enzo_block->data()->field();

  if (is_finest_(enzo_block)) {

    cello::check(rz2_,"CG::rz2_",__FILE__,__LINE__);
    cello::check(rs_,"CG::rs_",__FILE__,__LINE__);
    cello::check(xs_,"CG::xs_",__FILE__,__LINE__);

    if (A_->is_singular())  {

      // shift rhs B by projection of B onto e: B~ <== B - (e*eT)/(eT*e) b
      // eT*e == n === zone count (bc)
      // eT*b == sum_i=1,n B[i]

      enzo_float * X  = (enzo_float*) field.values(ix_);
      enzo_float * R  = (enzo_float*) field.values(ir_);

      // shift_ (X,T(-xs_/bc_),X);
      // shift_ (R,T(-rs_/bc_),R);

      for (int i=0; i<mx_*my_*mz_; i++) {
	X[i] -= enzo_float(xs_/bc_);
	R[i] -= enzo_float(rs_/bc_);
      }

    }

    enzo_float * D  = (enzo_float*) field.values(id_);
    enzo_float * Z  = (enzo_float*) field.values(iz_);

    enzo_float b = rz2_ / rz_;

    cello::check(b,"CG::b",__FILE__,__LINE__);

    // zaxpy_ (D,b,D,Z);
    for (int iz=0; iz<mz_; iz++) {
      for (int iy=0; iy<my_; iy++) {
	for (int ix=0; ix<mx_; ix++) {
	  int i = ix + mx_*(iy + my_*iz);
	  D[i] = Z[i] + b * D[i];
	}
      }
    }
  }

  int iter = iter_ + 1;

  CkCallback callback(CkIndex_EnzoBlock::r_solver_cg_loop_0b(NULL),
		      enzo_block->proxy_array());

  enzo_block->contribute (sizeof(int), &iter,
			  CkReduction::max_int, callback);
}

//----------------------------------------------------------------------

void EnzoSolverCg::local_cg_(EnzoBlock * enzo_block)
{
  Field field = enzo_block->data()->field();

  enzo_float * B = (enzo_float*) field.values(ib_);
  enzo_float * D = (enzo_float*) field.values(id_);
  enzo_float * R = (enzo_float*) field.values(ir_);
  enzo_float * X = (enzo_float*) field.values(ix_);
  enzo_float * Y = (enzo_float*) field.values(iy_);
  enzo_float * Z = (enzo_float*) field.values(iz_);

  if ( ! is_finest_(enzo_block)) {

    end(enzo_block,return_unknown);

    return;
  }

  iter_ = 0;

  for (int i=0; i<mx_*my_*mz_; i++) {
    X[i] = 0.0;
    R[i] = B[i];
    D[i] = R[i];
    Z[i] = R[i];
  }
  bs_ = 0.0;
  bc_ = 0.0;

  refresh_local_(ib_,enzo_block);
  refresh_local_(ix_,enzo_block);
  refresh_local_(ir_,enzo_block);
  refresh_local_(id_,enzo_block);
  refresh_local_(iz_,enzo_block);

  // Compute shift and update B if needed
  if (iter_ == 0 && A_->is_singular()) {
    for (int iz=gz_; iz<mz_-gz_; iz++) {
      for (int iy=gy_; iy<my_-gy_; iy++) {
	for (int ix=gx_; ix<mx_-gx_; ix++) {
	  int i = ix + mx_*(iy + my_*iz);
	  bs_ += B[i];
	}
      }
    }
    bc_ = nx_*ny_*nz_;
    long double shift = -bs_ / bc_;
    for (int i=0; i<mx_*my_*mz_; i++) {
      R[i] += shift;
      B[i] += shift;
      D[i] = R[i];
      Z[i] = R[i];
    }
    cello::check(rr_,"CG::rr_",__FILE__,__LINE__);
    cello::check(bs_,"CG::bs_",__FILE__,__LINE__);
    cello::check(bc_,"CG::bc_",__FILE__,__LINE__);

  }

  // compute residual
  rr_ = 0.0;
  for (int iz=gz_; iz<mz_-gz_; iz++) {
    for (int iy=gy_; iy<my_-gy_; iy++) {
      for (int ix=gx_; ix<mx_-gx_; ix++) {
	int i = ix + mx_*(iy + my_*iz);
	rr_ += R[i]*R[i];
      }
    }
  }

  rr0_ = rr_;

  bool is_converged = (rr_ / rr0_ < res_tol_);
  bool is_diverged = iter_ >= iter_max_;

  while ( (! is_converged) && (! is_diverged) ) {

    rr_min_ = std::min(rr_min_,rr_);
    rr_max_ = std::max(rr_max_,rr_);

    refresh_local_(id_,enzo_block);

    A_->matvec(iy_,id_,enzo_block);

    rr_ = 0.0;
    rz_ = 0.0;
    dy_ = 0.0;
    for (int iz=gz_; iz<mz_-gz_; iz++) {
      for (int iy=gy_; iy<my_-gy_; iy++) {
	for (int ix=gx_; ix<mx_-gx_; ix++) {
	  int i = ix + mx_*(iy + my_*iz);
	  rr_ += R[i]*R[i];
	  rz_ += R[i]*Z[i];
	  dy_ += D[i]*Y[i];
	}
      }
    }

    cello::check(rr_,"CG::rr_",__FILE__,__LINE__);
    cello::check(rz_,"CG::rz_",__FILE__,__LINE__);
    cello::check(dy_,"CG::dy_",__FILE__,__LINE__);

    enzo_float a = rz_ / dy_;

    cello::check(a,"CG::a",__FILE__,__LINE__);

    for (int i=0; i<mx_*my_*mz_; i++) {
      X[i] += a * D[i];
      R[i] -= a * Y[i];
      Z[i] = R[i];
    }

    rz2_ = 0.0;
    rs_ = 0.0;
    xs_ = 0.0;
    for (int iz=gz_; iz<mz_-gz_; iz++) {
      for (int iy=gy_; iy<my_-gy_; iy++) {
	for (int ix=gx_; ix<mx_-gx_; ix++) {
	  int i = ix + mx_*(iy + my_*iz);
	  rz2_ += R[i]*Z[i];
	  rs_  += R[i];
	  xs_  += X[i];
	}
      }
    }

    cello::check(rz2_,"CG::rz2_",__FILE__,__LINE__);
    cello::check(rs_,"CG::rs_",__FILE__,__LINE__);
    cello::check(xs_,"CG::xs_",__FILE__,__LINE__);

    if (A_->is_singular()) {
      for (int i=0; i<mx_*my_*mz_; i++) {
	X[i] -= enzo_float(xs_/bc_);
	R[i] -= enzo_float(rs_/bc_);
      }
    }


    enzo_float b = rz2_ / rz_;

    cello::check(b,"CG::b",__FILE__,__LINE__);

    for (int i=0; i<mx_*my_*mz_; i++) {
      D[i] = Z[i] + b * D[i];
    }

    ++iter_;

    monitor_output_(enzo_block);

    is_converged = (rr_ / rr0_ < res_tol_);
    is_diverged = iter_ >= iter_max_;
  }

  if (is_converged) {

    end (enzo_block,return_converged);

  } else if (is_diverged)  {

    end(enzo_block,return_error);

  }

}

//----------------------------------------------------------------------

void EnzoSolverCg::refresh_local_(int ix,EnzoBlock * enzo_block)
{

  enzo_float * X = (enzo_float*) enzo_block->data()->field().values(ix);

  // ASSUMES SINGULAR MATRIX IMPLIES PERIODIC DOMAIN.

  if (A_->is_singular()) {

    // shift first
    shift_local_(ix, enzo_block);

    // XM ghost <- XP face (y)(z)
    for (int iz=gz_; iz<nz_+gz_; iz++) {
      for (int iy=gy_; iy<ny_+gy_; iy++) {
	for (int ix=0; ix<gx_; ix++) {
	  int is = (ix+nx_) + mx_*(iy + my_*iz);
	  int id = (ix    ) + mx_*(iy + my_*iz);
	  X[id] = X[is];
	}
      }
    }

    // XM ghost <- XP face (y)(z)
    for (int iz=gz_; iz<nz_+gz_; iz++) {
      for (int iy=gy_; iy<ny_+gy_; iy++) {
	for (int ix=nx_+gx_; ix<nx_+2*gx_; ix++) {
	  int is = (ix-nx_) + mx_*(iy + my_*iz);
	  int id = (ix    ) + mx_*(iy + my_*iz);
	  X[id] = X[is];
	}
      }
    }

    // YM ghost <- YP face [x](z)
    for (int iz=gz_; iz<nz_+gz_; iz++) {
      for (int iy=0; iy<gy_; iy++) {
	for (int ix=0; ix<mx_; ix++) {
	  int is = ix + mx_*((iy+ny_) + my_*iz);
	  int id = ix + mx_*((iy    ) + my_*iz);
	  X[id] = X[is];
	}
      }
    }

    // YP ghost <- YM face [x](z)
    for (int iz=gz_; iz<nz_+gz_; iz++) {
      for (int iy=ny_+gy_; iy<ny_+2*gy_; iy++) {
	for (int ix=0; ix<mx_; ix++) {
	  int is = ix + mx_*((iy-ny_) + my_*iz);
	  int id = ix + mx_*((iy    ) + my_*iz);
	  X[id] = X[is];
	}
      }
    }

    // ZM ghost <- ZP face [x][y]
    for (int iz=0; iz<gz_; iz++) {
      for (int iy=0; iy<my_; iy++) {
	for (int ix=0; ix<mx_; ix++) {
	  int is = ix + mx_*(iy + my_*(iz+nz_));
	  int id = ix + mx_*(iy + my_*(iz    ));
	  X[id] = X[is];
	}
      }
    }

    // ZP ghost <- ZM face [x][y]
    for (int iz=nz_+gz_; iz<nz_+2*gz_; iz++) {
      for (int iy=0; iy<my_; iy++) {
	for (int ix=0; ix<mx_; ix++) {
	  int is = ix + mx_*(iy + my_*(iz-nz_));
	  int id = ix + mx_*(iy + my_*(iz    ));
	  X[id] = X[is];
	}
      }
    }


  } else {

    ERROR("EnzoSolverCg::refresh_local_()",
	  "Only periodic boundary conditions available");

  }

}

//----------------------------------------------------------------------

void EnzoSolverCg::shift_local_(int i_x,EnzoBlock * enzo_block)
{
  if (A_->is_singular()) {
    enzo_float * X = (enzo_float*) enzo_block->data()->field().values(i_x);
    long double xs = 0.0;
    long double xc = 0.0;
    for (int iz=gz_; iz<mz_-gz_; iz++) {
      for (int iy=gy_; iy<my_-gy_; iy++) {
	for (int ix=gx_; ix<mx_-gx_; ix++) {
	  const int i = ix + mx_*(iy + my_*iz);
	  xs += X[i];
	  xc += 1.0;
	}
      }
    }
    for (int i=0; i<mx_*my_*mz_; i++) {
      X[i] -= xs/xc;
    }
  }
}

//----------------------------------------------------------------------

void EnzoSolverCg::end (EnzoBlock * enzo_block,int retval) throw ()
///    if (return == return_converged) {
///       ==> exit()
///    } else {
///       ERROR (return-)
///    }
{
  if (local_ && is_finest_(enzo_block)) refresh_local_(ix_,enzo_block);

  Field field = enzo_block->data()->field();

  deallocate_temporary_(field,enzo_block);

  Solver::end_(enzo_block);

}

//----------------------------------------------------------------------

void EnzoSolverCg::monitor_output_(EnzoBlock * enzo_block)
{
  //  const bool l_is_root = enzo_block->index().is_root();
  const bool l_first_iter = (iter_ == 0);
  const bool l_max_iter   = (iter_ >= iter_max_);
  const bool l_monitor    = (monitor_iter_ && (iter_ % monitor_iter_) == 0 );
  const bool l_converged  = (rr_ / rr0_ < res_tol_);

  const bool l_output = l_first_iter || l_max_iter || l_monitor || l_converged;

  if (l_output) {
    Solver::monitor_output_ (enzo_block,iter_,rr0_,rr_min_,rr_,rr_max_);
  }

}<|MERGE_RESOLUTION|>--- conflicted
+++ resolved
@@ -5,13 +5,8 @@
 /// @date     2016-1-08
 /// @brief    Implements the CG Krylov iterative linear solver
 
-<<<<<<< HEAD
-#include "enzo.hpp"
-#include "charm_enzo.hpp"
-=======
 #include "Enzo/enzo.hpp"
 #include "Enzo/gravity/gravity.hpp"
->>>>>>> 7a6c950c
 
 // #define COPY_FIELD
 
