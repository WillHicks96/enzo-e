// See LICENSE_CELLO file for license and copyright information

/// @file     enzo_EnzoSolverDiagonal.cpp
/// @author   James Bordner (jobordner@ucsd.edu)
/// @date     2017-03-01
/// @brief    Diagonal preconditioner: return X = B\diag(A)

<<<<<<< HEAD
#include "enzo.hpp"

#include "charm_enzo.hpp"
=======
#include "Cello/cello.hpp"
#include "Enzo/enzo.hpp"
#include "Enzo/gravity/gravity.hpp"
>>>>>>> 7e7ecd20

// #define DEBUG_SOLVER

#ifdef DEBUG_SOLVER
#   define TRACE_SOLVER(solver)						\
  CkPrintf ("%d %s:%d TRACE_DIAGONAL %s %p\n",CkMyPe(),__FILE__,__LINE__,solver,this); \
  fflush(stdout);
#else
#   define TRACE_SOLVER(solver) /*  */ 
#endif

EnzoSolverDiagonal::EnzoSolverDiagonal
(std::string name,
 std::string field_x,
 std::string field_b,
 int monitor_iter,
 int restart_cycle,
 int solve_type,
 int index_prolong,
 int index_restrict) throw()
  : Solver
    (name,
     field_x,
     field_b,
     monitor_iter,
     restart_cycle,
     solve_type,
     index_prolong,
     index_restrict)
{
  id_ = cello::field_descr()->insert_temporary();
}

//======================================================================

void EnzoSolverDiagonal::apply (std::shared_ptr<Matrix> A, Block * block) throw()
{
  Solver::begin_(block);

  TRACE_SOLVER("apply()");
  if (is_finest_(block)) {

    TRACE_SOLVER("is_finest");
    Field field = block->data()->field();

    // // assumes all fields involved in calculation have same precision
    // int precision = field.precision(ib);

    compute_(A,block);
  }
  
  Solver::end_(block);
}

//======================================================================

void EnzoSolverDiagonal::compute_
( std::shared_ptr<Matrix> A, Block * block) throw()
//     X = B / diag(A)
{
  TRACE_SOLVER("compute_() ENTER");

  Field field = block->data()->field();

  int mx,my,mz;
  field.dimensions (ib_,&mx,&my,&mz);

  if (is_finest_(block)) {

    field.allocate_temporary(id_);

    ///   - X = 0
    ///   - R = P = B ( residual with X = 0);

    A->diagonal(id_,block);

    enzo_float * X = (enzo_float*) field.values(ix_);
    enzo_float * B = (enzo_float*) field.values(ib_);
    enzo_float * D = (enzo_float*) field.values(id_);

    for (int iz=0; iz<mz; iz++) {
      for (int iy=0; iy<my; iy++) {
	for (int ix=0; ix<mx; ix++) {
	  int i = ix + mx*(iy + my*iz);
	  X[i] = B[i] / D[i];
	}
      }
    }
    field.deallocate_temporary(id_);
  }
  TRACE_SOLVER("compute_() EXIT");
}
<|MERGE_RESOLUTION|>--- conflicted
+++ resolved
@@ -5,15 +5,9 @@
 /// @date     2017-03-01
 /// @brief    Diagonal preconditioner: return X = B\diag(A)
 
-<<<<<<< HEAD
-#include "enzo.hpp"
-
-#include "charm_enzo.hpp"
-=======
 #include "Cello/cello.hpp"
 #include "Enzo/enzo.hpp"
 #include "Enzo/gravity/gravity.hpp"
->>>>>>> 7e7ecd20
 
 // #define DEBUG_SOLVER
 
