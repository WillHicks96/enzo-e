--- conflicted
+++ resolved
@@ -6,16 +6,9 @@
 /// @brief    Implements the EnzoMethodGravity class
 
 
-<<<<<<< HEAD
-#include "cello.hpp"
-#include "enzo.hpp"
-
-#include "charm_enzo.hpp"
-=======
 #include "Cello/cello.hpp"
 #include "Enzo/enzo.hpp"
 #include "Enzo/gravity/gravity.hpp"
->>>>>>> 7a6c950c
 
 // #define DEBUG_COPY_B
 // #define DEBUG_COPY_DENSITIES
