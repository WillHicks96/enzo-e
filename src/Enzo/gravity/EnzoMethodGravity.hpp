// See LICENSE_CELLO file for license and copyright information

/// @file     enzo_EnzoMethodGravity.hpp
/// @author   James Bordner (jobordner@ucsd.edu) 
/// @date     2016-11-07
/// @brief    [\ref Enzo] Declaration of EnzoMethodGravity
///
/// Solve for gravitational potential using the specified linear solver

#ifndef ENZO_ENZO_METHOD_GRAVITY_HPP
#define ENZO_ENZO_METHOD_GRAVITY_HPP

class EnzoMethodGravity : public Method {

  /// @class    EnzoMethodGravity
  /// @ingroup  Enzo
  ///
  /// @brief [\ref Enzo] Method to solve self-gravity.  Uses the
  /// "density_total" field, which must be initialized with the
  /// density field(s) and particles with "mass" attribute or
  /// constant.  Applies the solver to solve for the "potential"
  /// field.

public: // interface

  /// Create a new EnzoMethodGravity object
<<<<<<< HEAD
  EnzoMethodGravity(ParameterAccessor& p, int index_solver, int index_prolong);
=======
  EnzoMethodGravity(int index_solver,
		    int order,
		    bool accumulate,
		    int index_prolong,
		    double dt_max);
>>>>>>> d33acc37

  EnzoMethodGravity()
    : index_solver_(-1),
      order_(4),
      ir_exit_(-1),
      index_prolong_(0),
      dt_max_(0.0)
  {};

  /// Destructor
  virtual ~EnzoMethodGravity() throw() {}

  /// Charm++ PUP::able declarations
  PUPable_decl(EnzoMethodGravity);
  
  /// Charm++ PUP::able migration constructor
  EnzoMethodGravity (CkMigrateMessage *m)
    : Method (m),
      index_solver_(-1),
      order_(4),
      ir_exit_(-1),
      index_prolong_(0),
      dt_max_(0.0)

  { }

  /// CHARM++ Pack / Unpack function
//----------------------------------------------------------------------

  void pup (PUP::er &p)
  {

    // NOTE: change this function whenever attributes change

    TRACEPUP;

    Method::pup(p);

    p | index_solver_;
    p | order_;
    p | dt_max_;
    p | ir_exit_;

  }

  /// Solve for the gravitational potential
  virtual void compute( Block * block) throw();

  virtual std::string name () throw () 
  { return "gravity"; }

  /// Compute maximum timestep for this method
  virtual double timestep (Block * block) throw() ;

  /// Compute accelerations from potential and exit solver
  void compute_accelerations (EnzoBlock * enzo_block) throw();

  void refresh_potential (EnzoBlock * enzo_block) throw();

  protected: // methods

  void compute_ (EnzoBlock * enzo_block) throw();

  /// Compute maximum timestep for this method
  double timestep_ (Block * block) throw() ;
  
protected: // attributes

  /// Solver index for the linear solver used to compute the potential
  int index_solver_;

  /// Order of Laplacian and acceleration computation: 2 or 4
  /// (Note EnzoMatrixLaplacian supports order=6 as well)
  int order_;

  /// Refresh id's
  int ir_exit_;

  /// Prolongation
  int index_prolong_;

  /// Maximum timestep
  double dt_max_;
};


#endif /* ENZO_ENZO_METHOD_GRAVITY_HPP */<|MERGE_RESOLUTION|>--- conflicted
+++ resolved
@@ -24,15 +24,7 @@
 public: // interface
 
   /// Create a new EnzoMethodGravity object
-<<<<<<< HEAD
-  EnzoMethodGravity(ParameterAccessor& p, int index_solver, int index_prolong);
-=======
-  EnzoMethodGravity(int index_solver,
-		    int order,
-		    bool accumulate,
-		    int index_prolong,
-		    double dt_max);
->>>>>>> d33acc37
+  EnzoMethodGravity(ParameterGroup p, int index_solver, int index_prolong);
 
   EnzoMethodGravity()
     : index_solver_(-1),
