--- conflicted
+++ resolved
@@ -167,13 +167,10 @@
 #include "fortran_types.h" /* included so scons knowns to install fortran.h */
 
 #include "enzo_constants.hpp"
-<<<<<<< HEAD
-=======
 
 // TODO: remove this after factoring out other subcomponents OR after
 //       EnzoEFltArrayMap becomes an alias for a class template defined in the
 //       Cello-layer (GH PR #326)
->>>>>>> ab06a708
 #include "utils/utils.hpp"
 #include "utils/EnzoPermutedCoordinates.hpp"
 
@@ -191,7 +188,6 @@
 #include "enzo-core/EnzoUnits.hpp"
 
 // [order dependencies:]
-#include "utils/EnzoEFltArrayMap.hpp"
 #include "utils/EnzoFieldAdaptor.hpp"
 #include "chemistry/GrackleChemistryData.hpp"
 #include "chemistry/GrackleFacade.hpp"
