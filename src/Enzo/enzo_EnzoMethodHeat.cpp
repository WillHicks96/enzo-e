--- conflicted
+++ resolved
@@ -16,23 +16,16 @@
     alpha_(alpha),
     courant_(courant)
 {
+
+  this->required_fields_ = std::vector<std::string> {"temperature"};
+  this->define_fields();
+
   // Initialize default Refresh object
 
-<<<<<<< HEAD
   cello::simulation()->new_refresh_set_name(ir_post_,name());
   Refresh * refresh = cello::refresh(ir_post_);
   refresh->add_field("temperature");
-=======
-  this->required_fields_ = std::vector<std::string> {"temperature"};
-  this->define_fields();
 
-  const int ir = add_refresh(4,0,neighbor_leaf,sync_barrier,
-			     enzo_sync_id_method_heat);
-
-  FieldDescr * field_descr = cello::field_descr();
-
-  refresh(ir)->add_field(field_descr->field_id("temperature"));
->>>>>>> 615598bc
 }
 
 //----------------------------------------------------------------------
