/// See LICENSE_CELLO file for license and copyright information

/// @file	enzo_EnzoMethodStarMaker.cpp
/// @author     Andrew Emerick (aemerick11@gmail.com)
/// @date
/// @brief  Implements a star maker class
///
///       This is supposed to be a general class for star formation routines
///       where individual SF routines can be created as derived classes.
///       The intention is to try and improve upon the clutter / mess
///       in Enzo's Grid_StarParticleHandler. This will do this, but
///       will still require quite a bit of repeated code across
///       individual SF (the derived classes) routines... so not perfect...

#include "cello.hpp"
#include "enzo.hpp"

//#define DEBUG_SF

//-------------------------------------------------------------------

EnzoMethodStarMaker::EnzoMethodStarMaker
()
  : Method()
{
  cello::particle_descr()->check_particle_attribute("star","mass");

  const EnzoConfig * enzo_config = enzo::config();
  // AJE: This was the old way this was done
  // Initialize default Refresh object
  // const int ir = add_refresh(4,0,neighbor_leaf,sync_barrier,
  //                           enzo_sync_id_method_star_maker);
  // refresh(ir)->add_all_fields();

  cello::simulation()->refresh_set_name(ir_post_,name());

  Refresh * refresh = cello::refresh(ir_post_);

  refresh->add_all_fields();

  // Copy over parameters from config to local names here for convenience
  use_density_threshold_     = enzo_config->method_star_maker_use_density_threshold;
  use_velocity_divergence_   = enzo_config->method_star_maker_use_velocity_divergence;
  use_self_gravitating_      = enzo_config->method_star_maker_use_self_gravitating;
  use_altAlpha_              = enzo_config->method_star_maker_use_altAlpha;
  use_h2_self_shielding_     = enzo_config->method_star_maker_use_h2_self_shielding;
  use_jeans_mass_            = enzo_config->method_star_maker_use_jeans_mass;
  number_density_threshold_  = enzo_config->method_star_maker_number_density_threshold;
  efficiency_                = enzo_config->method_star_maker_efficiency;
  maximum_star_fraction_     = enzo_config->method_star_maker_maximum_mass_fraction;
  star_particle_min_mass_    = enzo_config->method_star_maker_minimum_star_mass;
  star_particle_max_mass_    = enzo_config->method_star_maker_maximum_star_mass;
  use_dynamical_time_        = enzo_config->method_star_maker_use_dynamical_time;

  use_overdensity_threshold_ = enzo_config->method_star_maker_use_overdensity_threshold;
  overdensity_threshold_     = enzo_config->method_star_maker_overdensity_threshold;
  use_critical_metallicity_  = enzo_config->method_star_maker_use_critical_metallicity;
  critical_metallicity_      = enzo_config->method_star_maker_critical_metallicity;
  use_cooling_time_          = enzo_config->method_star_maker_use_cooling_time;
  use_temperature_threshold_ = enzo_config->method_star_maker_use_temperature_threshold;
  temperature_threshold_     = enzo_config->method_star_maker_temperature_threshold;
}

//-------------------------------------------------------------------

void EnzoMethodStarMaker::pup (PUP::er &p)
{
  // NOTE: Change this function whenever attributes change

  TRACEPUP;

  Method::pup(p);

  p | use_density_threshold_;
  p | use_velocity_divergence_;
  p | number_density_threshold_;
  p | efficiency_;
  p | maximum_star_fraction_;
  p | star_particle_min_mass_;
  p | star_particle_max_mass_;
  p | use_self_gravitating_;
  p | use_h2_self_shielding_;
  p | use_jeans_mass_;
  p | use_cooling_time_;
  p | use_overdensity_threshold_;
  p | critical_metallicity_;

  return;
}

//------------------------------------------------------------------
//   This does nothing at the moment - business is done in derived
//   class (Currently EnzoMethodStarMakerStochasticSF)
void EnzoMethodStarMaker::compute ( Block *block) throw()
{

  if (! block->is_leaf()) return;

  block->compute_done();

  return;
}

//----------------------------------------------------------------------

void EnzoMethodStarMaker::rescale_densities(EnzoBlock * enzo_block,
                                            const int index,
                                            const double density_ratio) throw() {

  // Loop through all passive scalars (color fields)
  // which are mass fractions stored as densities, and rescale
  // to the new density after star formation.
  //
  // AE: NOTE: Change this routine if / whenever there needs to be
  //           fraction fields that are not labelled as color
  //           Obviously requires these fields to be declared as color
  //           in input file to work.
  //           This can / should likely get moved to be a more general
  //           function of the block / data / field class (one of those)
  //
  //    density_ratio = new_density / old_density
  //

  Field field = enzo_block->data()->field();

  Grouping * field_groups = field.groups();
  int nc = field_groups->size("color");

  for (int ic = 0; ic < nc; ic++){
    enzo_float * cfield = (enzo_float *)
      field.values(field_groups->item("color",ic));
      cfield[index] *= density_ratio;

  }
/*
  for (int i=0; i<field.field_count(); i++) {
    std::string name = field.field_name(i);
    if (field.groups()->is_in(name,"color")) {
      ((enzo_float *) field.values(name))[index] *= density_ratio;
//      std::cout << i << ' ' << std::endl;
    }
  }
*/
  return;
}

/*
void EnzoMethodStarMaker::convert_densities_to_fraction(EnzoBlock * enzo_block,
                                                        int direction) throw() {

  // Actually, I don't really think we need this...
  //   this only needs to be done with cells that either have
  //   star formation or get gas removed for star formation. This is
  //   likely to be a small number of cells on a given grid, so
  //   really there is no need to do this conversion for every cell...


  Field field = enzo_block->data()->field();

  int gx,gy,gz;
  field.ghost_depth (0, &gx, &gy, &gz);

  int mx, my, mz;
  field.dimensions (0, &mx, &my, &mz);

  int nx, ny, nz;
  field.size ( &nx, &ny, &nz);

  int ngx = nx + 2*gx;
  int ngy = ny + 2*gy;
  int ngz = nz + 2*gz;

  enzo_float * d = (enzo_float *) field.values("density");

  if (direction == 0){ // convert density to fraction

    for (int iz = 0; iz < ngz; iz++){
      for (int iy = 0; iy < ngy; iy++){
        for (int ix = 0; ix < ngx; ix++){
          int i = INDEX(ix,iy,iz,ngx,ngy);

          double inv_dens = 1.0 / d[i];

          if (metal) metal[i] = metal[i] * inv_dens;
        }
      }
    }


  } else { // convert fraction to density

    if (metal) metal[i] *= d[i];
  }

  return;
}
*/

// ---------------------------------------------------------

int EnzoMethodStarMaker::check_number_density_threshold(
                                                       const double &d
                                                        ){

  ///  Apply the criteria that the local number density be greater
  ///  than the provided number density if use_density_threshold_ is
  ///  desired by the user.

  return !(this->use_density_threshold_) +
          (d >= this->number_density_threshold_);
}

int EnzoMethodStarMaker::check_overdensity_threshold(const double &rho)
{
  //#ifdef DEBUG_SF
  //  CkPrintf("MethodStarMaker -- overdensity = %f\n", rho);
  //#endif
  return !(this->use_overdensity_threshold_) +  
          (rho >= this->overdensity_threshold_);
}


int EnzoMethodStarMaker::check_self_gravitating_new(const double total_energy, const double potential)
{

  if (!this->use_self_gravitating_)
    return 1;

  #ifdef DEBUG_SF
    CkPrintf("MethodStarMaker -- alpha = %f\n",total_energy/potential); 
  #endif

  return (total_energy/potential < 1);

}

int EnzoMethodStarMaker::check_self_gravitating(
                const double mean_particle_mass, const double density, const enzo_float temperature,
                enzo_float *vx, enzo_float *vy, enzo_float *vz,
                const double lunit, const double vunit, const double rhounit,
                const int &index, const int &dix, const int &diy, const int &diz,
                const double dx, const double dy, const double dz)
{

  if (!this->use_self_gravitating_)
    return 1;

  // Hopkins et al. (2013). Virial parameter: alpha < 1 -> self-gravitating

  double div_v_norm2, cs2, alpha;
  double dx2 = dx*dx * lunit*lunit;
  double dy2 = dy*dy * lunit*lunit;
  double dz2 = dz*dz * lunit*lunit;

  // Frobenius norm of the velocity gradient tensor
  div_v_norm2 = (pow(vx[index+dix] - vx[index-dix], 2) +
                 pow(vy[index+dix] - vy[index-dix], 2) +
                 pow(vz[index+dix] - vz[index-dix], 2)) / (4*dx2) +
                (pow(vx[index+diy] - vx[index-diy], 2) +
                 pow(vy[index+diy] - vy[index-diy], 2) +
                 pow(vz[index+diy] - vz[index-diy], 2)) / (4*dy2) +
                (pow(vx[index+diz] - vx[index-diz], 2) +
                 pow(vy[index+diz] - vy[index-diz], 2) +
                 pow(vz[index+diz] - vz[index-diz], 2)) / (4*dz2);
  div_v_norm2 *= (vunit*vunit); 

  // constant for testing. TODO: change to variable
  const double gamma = 5.0 / 3.0;
  cs2 = (gamma * enzo_constants::kboltz * temperature) / mean_particle_mass;

<<<<<<< HEAD
  alpha = (div_v_norm2 + cs2/dx2) / (8 * cello::pi * cello::grav_constant * density*rhounit);
  #ifdef DEBUG_SF
    CkPrintf("MethodStarMaker -- alpha = %f\n",alpha); 
  #endif

=======
  alpha = (div_v_norm2 + cs2/dx2) / (8 * cello::pi * enzo_constants::grav_constant * rho_cgs);
>>>>>>> 8b8192d4
  return (alpha < 1);

}

double EnzoMethodStarMaker::h2_self_shielding_factor(
                enzo_float *rho, const double metallicity,
                const double dunit, const double lunit,
                const int &index, const int &dix, const int &diy, const int &diz,
                const double dx, const double dy, const double dz)
{

  if (!this->use_h2_self_shielding_)
    return 1;

  // Hopkins et al. (2017) and Krumholz & Gnedin (2011). Constant numbers come from their models and fits.
  // Mass fraction that is self-shielded and able to cool. f_shield > 0

  double tau, phi, psi, f_shield, grad_rho;

  const double rho_cgs = rho[index] * dunit;

  grad_rho = sqrt(pow((rho[index+dix] - rho[index-dix]) / (2*dx), 2) +
                  pow((rho[index+diy] - rho[index-diy]) / (2*dy), 2) +
                  pow((rho[index+diz] - rho[index-diz]) / (2*dz), 2));
  grad_rho *= dunit / lunit;
  tau = 434.8 * rho_cgs * (dx*lunit + rho_cgs / grad_rho);  // 434.8 cm^2 / g
  phi = 0.756 * pow(1.0 + 3.1 * metallicity, 0.365);
  psi = (0.6 * tau * (0.01 + metallicity)) / (log(1.0 + 0.6*phi + 0.01*phi*phi));
  f_shield = 1.0 - 3.0 / (1.0 + 4.0*psi);
  #ifdef DEBUG_SF
    CkPrintf("MethodStarMaker -- f_shield = %f\n",f_shield); 
  #endif
  return f_shield;

}

int EnzoMethodStarMaker::check_jeans_mass(
  const double temperature, const double mean_particle_mass,
  const double density, const double mass,
  const double munit, const double rhounit
)
{
  if (!use_jeans_mass_)
    return 1;

  const double gamma = 5.0 / 3.0;
<<<<<<< HEAD
  const double minimum_jeans_mass = 1000 * cello::mass_solar;
  double cs2 = (gamma * cello::kboltz * temperature) / mean_particle_mass;

  double m_jeans = (cello::pi/6) * pow(cs2, 1.5) / 
                   (pow(cello::grav_constant, 1.5) * sqrt(density*rhounit));
=======
  const double minimum_jeans_mass = 1000 * enzo_constants::mass_solar;
  double cs2 = (gamma * enzo_constants::kboltz * temperature) / mean_particle_mass;
  double m_jeans = (cello::pi/6) * pow(cs2, 1.5) / (pow(enzo_constants::grav_constant, 1.5) * sqrt(rho_cgs));
>>>>>>> 8b8192d4
  double m_jcrit = MAX(minimum_jeans_mass, m_jeans);
  #ifdef DEBUG_SF
    CkPrintf("MethodStarMaker -- jeans_mass = %f\n",m_jeans); 
  #endif
  return (mass*munit < m_jcrit);
}

int EnzoMethodStarMaker::check_velocity_divergence(
                enzo_float *vx, enzo_float *vy, enzo_float *vz,
                const int &index, const int &dix, const int &diy,
                const int &diz, const double dx, const double dy, const double dz) {

    ///  Apply the criteria that the divergence of the velocity
    ///  be negative, if so desired by user (use_velocity_divergence).

    if (!(this->use_velocity_divergence_)){
      return 1.0;
    }

   double div = 0.0;
   if (vx) div += 0.5 * (vx[index+dix] - vx[index-dix]) / dx; // in units of dx
   if (vy) div += 0.5 * (vy[index+diy] - vy[index-diy]) / dy; // in units of dy
   if (vz) div += 0.5 * (vz[index+diz] - vz[index-diz]) / dz; // in units of dz

   #ifdef DEBUG_SF
     CkPrintf("MethodStarMaker -- velocity_divergence = %f\n",div); 
   #endif

   return div < 0;
}

int EnzoMethodStarMaker::check_mass(const double &m){
  /// Apply the condition that the mass of gas converted into
  /// stars in a single cell cannot exceed a certain fraction
  /// of that cell's mass. There does not need to be a check on
  /// the maximum particle mass.

  int minlimit = ((maximum_star_fraction_ * m) > star_particle_min_mass_);
  return minlimit;

}

int EnzoMethodStarMaker::check_cooling_time(const double &cooling_time,const double &total_density,
                         const double tunit, const double rhounit)
{
  // Check whether cooling_time < dynamical_time
  if (!(this->use_cooling_time_)) {
    return 1;
  }

  double dynamical_time = pow(3.0*cello::pi/32.0/cello::grav_constant/(total_density*rhounit),0.5); //s
  #ifdef DEBUG_SF
    CkPrintf("MethodStarMaker -- cooling_time = %f, dynamical_time = %f\n",cooling_time*tunit, dynamical_time); 
  #endif
  return cooling_time*tunit < dynamical_time;
  
}

int EnzoMethodStarMaker::check_metallicity(const double &Z) 
{
  // Enforce a critical metallicity for star formation
  #ifdef DEBUG_SF
    CkPrintf("MethodStarMaker -- Z = %f, Zcrit = %f\n",Z, critical_metallicity_); 
  #endif
  return !(this->use_critical_metallicity_) +
          (Z >= critical_metallicity_);
}

int EnzoMethodStarMaker::check_temperature(const double &T)
{
  #ifdef DEBUG_SF
    CkPrintf("MethodStarMaker -- T = %f, Tcrit = %f\n", T, temperature_threshold_); 
  #endif
  return !(this->use_temperature_threshold_) +
          (T < temperature_threshold_);
}<|MERGE_RESOLUTION|>--- conflicted
+++ resolved
@@ -132,15 +132,7 @@
       cfield[index] *= density_ratio;
 
   }
-/*
-  for (int i=0; i<field.field_count(); i++) {
-    std::string name = field.field_name(i);
-    if (field.groups()->is_in(name,"color")) {
-      ((enzo_float *) field.values(name))[index] *= density_ratio;
-//      std::cout << i << ' ' << std::endl;
-    }
-  }
-*/
+
   return;
 }
 
@@ -268,15 +260,11 @@
   const double gamma = 5.0 / 3.0;
   cs2 = (gamma * enzo_constants::kboltz * temperature) / mean_particle_mass;
 
-<<<<<<< HEAD
-  alpha = (div_v_norm2 + cs2/dx2) / (8 * cello::pi * cello::grav_constant * density*rhounit);
+  alpha = (div_v_norm2 + cs2/dx2) / (8 * cello::pi * enzo_constants::grav_constant * density*rhounit);
   #ifdef DEBUG_SF
     CkPrintf("MethodStarMaker -- alpha = %f\n",alpha); 
   #endif
 
-=======
-  alpha = (div_v_norm2 + cs2/dx2) / (8 * cello::pi * enzo_constants::grav_constant * rho_cgs);
->>>>>>> 8b8192d4
   return (alpha < 1);
 
 }
@@ -323,17 +311,12 @@
     return 1;
 
   const double gamma = 5.0 / 3.0;
-<<<<<<< HEAD
-  const double minimum_jeans_mass = 1000 * cello::mass_solar;
-  double cs2 = (gamma * cello::kboltz * temperature) / mean_particle_mass;
-
-  double m_jeans = (cello::pi/6) * pow(cs2, 1.5) / 
-                   (pow(cello::grav_constant, 1.5) * sqrt(density*rhounit));
-=======
   const double minimum_jeans_mass = 1000 * enzo_constants::mass_solar;
   double cs2 = (gamma * enzo_constants::kboltz * temperature) / mean_particle_mass;
-  double m_jeans = (cello::pi/6) * pow(cs2, 1.5) / (pow(enzo_constants::grav_constant, 1.5) * sqrt(rho_cgs));
->>>>>>> 8b8192d4
+
+  double m_jeans = (cello::pi/6) * pow(cs2, 1.5) / 
+                   (pow(enzo_constants::grav_constant, 1.5) * sqrt(density*rhounit));
+
   double m_jcrit = MAX(minimum_jeans_mass, m_jeans);
   #ifdef DEBUG_SF
     CkPrintf("MethodStarMaker -- jeans_mass = %f\n",m_jeans); 
@@ -384,7 +367,7 @@
     return 1;
   }
 
-  double dynamical_time = pow(3.0*cello::pi/32.0/cello::grav_constant/(total_density*rhounit),0.5); //s
+  double dynamical_time = pow(3.0*cello::pi/32.0/enzo_constants::grav_constant/(total_density*rhounit),0.5); //s
   #ifdef DEBUG_SF
     CkPrintf("MethodStarMaker -- cooling_time = %f, dynamical_time = %f\n",cooling_time*tunit, dynamical_time); 
   #endif
