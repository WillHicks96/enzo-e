// See LICENSE_CELLO file for license and copyright information

/// @file     enzo_EnzoMethodPpml.cpp
/// @author   James Bordner (jobordner@ucsd.edu)
/// @date     Fri Apr  2 17:05:23 PDT 2010
/// @brief    Implements the EnzoMethodPpml class

//----------------------------------------------------------------------

#include "cello.hpp"

#include "enzo.hpp"

//----------------------------------------------------------------------

EnzoMethodPpml::EnzoMethodPpml() 
  : Method(),
    comoving_coordinates_(enzo::config()->physics_cosmology)
{
  // Initialize the default Refresh object
  cello::simulation()->refresh_set_name(ir_post_,name());

  Refresh * refresh = cello::refresh(ir_post_);
  refresh->add_all_fields();
}

//----------------------------------------------------------------------

void EnzoMethodPpml::pup (PUP::er &p)
{
  // NOTE: change this function whenever attributes change

  TRACEPUP;

  Method::pup(p);
  p | comoving_coordinates_;
}

//----------------------------------------------------------------------

void EnzoMethodPpml::compute ( Block * block ) throw()
{

  if (!block->is_leaf()) return;

  EnzoBlock * enzo_block = enzo::block(block);

  enzo_block->SolveMHDEquations ( block->dt() );

  enzo_block->compute_done();

}

//----------------------------------------------------------------------

double EnzoMethodPpml::timestep (Block * block) throw()
{
 
  EnzoBlock * enzo_block = enzo::block(block);

  /* initialize */
 
  enzo_float dt;
  // enzo_float dtTemp;
  enzo_float dtBaryons      = ENZO_HUGE_VAL;
  // enzo_float dtViscous      = ENZO_HUGE_VAL;
  // enzo_float dtParticles    = ENZO_HUGE_VAL;
  // enzo_float dtExpansion    = ENZO_HUGE_VAL;
  // enzo_float dtAcceleration = ENZO_HUGE_VAL;
  // int dim, i, result;
 
  /* Compute the field size. */
 
  // int size = 1;
  // for (dim = 0; dim < GridRank; dim++)
  //   size *= GridDimension[dim];
 
  /* If using comoving coordinates, compute the expansion factor a.  Otherwise,
     set it to one. */
 
  enzo_float cosmo_a = 1.0, cosmo_dadt = 0.0;
  
  EnzoPhysicsCosmology * cosmology = enzo::cosmology();

  ASSERT ("EnzoMethodPpml::timestep()",
	  "comoving_coordinates enabled but missing EnzoPhysicsCosmology",
	  ! (comoving_coordinates_ && (cosmology == NULL)) );

  if (cosmology) {
    cosmology->compute_expansion_factor (&cosmo_a, &cosmo_dadt,enzo_block->time());
  }
  //  float afloat = float(a);
 
  /* 1) Compute Courant condition for baryons. */
<<<<<<< HEAD
 
  const int in = cello::index_static();
  
=======

  const int in = cello::index_static();

>>>>>>> 1cfa4721
  if (EnzoBlock::NumberOfBaryonFields[in] > 0) {
 
    /* Find fields: density, total energy, velocity1-3. */
 
    // int DensNum, GENum, Vel1Num, Vel2Num, Vel3Num, TENum;
    // float *pressure_field;

    // if (HydroMethod != PPML_Isothermal3D) {
    //   if (this->IdentifyPhysicalQuantities(DensNum, GENum, Vel1Num, Vel2Num,
    // 					 Vel3Num, TENum) == FAIL) {
    // 	fprintf(stderr, "ComputeTimeStep: IdentifyPhysicalQuantities error.\n");
    // 	exit(FAIL);
    //   }
 
    // /* Compute the pressure. */
 
    //   pressure_field = new float[size];
    //   if (DualEnergyFormalism)
    // 	result = this->ComputePressureDualEnergyFormalism(Time, pressure_field);
    //   else
    // 	result = this->ComputePressure(Time, pressure_field);
 
    //   if (result == FAIL) {
    // 	fprintf(stderr, "Error in grid->ComputePressure.\n");
    // 	exit(EXIT_FAILURE);
    //   }
    // }

    /* Call fortran routine to do calculation. */
 
    Field field = enzo_block->data()->field();

    enzo_float * d  = (enzo_float *) field.values("density");
    enzo_float * vx = (enzo_float *) field.values("velox");
    enzo_float * vy = (enzo_float *) field.values("veloy");
    enzo_float * vz = (enzo_float *) field.values("veloz");
    enzo_float * bx = (enzo_float *) field.values("bfieldx");
    enzo_float * by = (enzo_float *) field.values("bfieldy");
    enzo_float * bz = (enzo_float *) field.values("bfieldz");

    FORTRAN_NAME(calc_dt_ppml)
      (enzo_block->GridDimension, 
       enzo_block->GridDimension+1, 
       enzo_block->GridDimension+2,
       enzo_block->GridStartIndex, 
       enzo_block->GridEndIndex,
       enzo_block->GridStartIndex+1, 
       enzo_block->GridEndIndex+1,
       enzo_block->GridStartIndex+2, 
       enzo_block->GridEndIndex+2,
       &enzo_block->CellWidth[0], 
       &enzo_block->CellWidth[1], 
       &enzo_block->CellWidth[2],
       d,
       vx, vy, vz,
       bx, by, bz,
       &dtBaryons);
    /* Multiply resulting dt by CourantSafetyNumber (for extra safety!). */
 
    dtBaryons *= courant_;
    
  }
 
  /* 5) calculate minimum timestep */

  dt = std::numeric_limits<enzo_float>::max();

  dt = MIN(dt, dtBaryons);


  return dt;
}

//----------------------------------------------------------------------<|MERGE_RESOLUTION|>--- conflicted
+++ resolved
@@ -92,15 +92,8 @@
   //  float afloat = float(a);
  
   /* 1) Compute Courant condition for baryons. */
-<<<<<<< HEAD
- 
-  const int in = cello::index_static();
-  
-=======
-
   const int in = cello::index_static();
 
->>>>>>> 1cfa4721
   if (EnzoBlock::NumberOfBaryonFields[in] > 0) {
  
     /* Find fields: density, total energy, velocity1-3. */
