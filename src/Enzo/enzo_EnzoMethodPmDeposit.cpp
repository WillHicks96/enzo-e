// See LICENSE_CELLO file for license and copyright information

/// @file     enzo_EnzoMethodPmDeposit.cpp
/// @author   James Bordner (jobordner@ucsd.edu)
/// @date     Fri Apr  2 17:05:23 PDT 2010
/// @brief    Implements the EnzoMethodPmDeposit class
///
/// The EnzoMethodPmDeposit method computes a "density_total" field,
/// which includes the "density" field plus mass from gravitating
/// particles (particles in the "mass" group, e.g. "dark" matter
/// particles)

#include "cello.hpp"
#include "enzo.hpp"

// #define DEBUG_COLLAPSE

#define FORTRAN_NAME(NAME) NAME##_

extern "C" void  FORTRAN_NAME(dep_grid_cic)
  (enzo_float * de,enzo_float * de_t,enzo_float * temp,
   enzo_float * vx, enzo_float * vy, enzo_float * vz, 
   enzo_float * dt, enzo_float * rfield, int *rank,
   enzo_float * hx, enzo_float * hy, enzo_float * hz,
   int * mx,int * my,int * mz,
   int * gxi,int * gyi,int * gzi,
   int * nxi,int * nyi,int * nzi,
   int * ,int * ,int * ,
   int * nx,int * ny,int * nz,
   int * ,int * ,int * );

//----------------------------------------------------------------------

EnzoMethodPmDeposit::EnzoMethodPmDeposit ( double alpha)
  : Method(),
    alpha_(alpha)
{
  // Initialize default Refresh object


  Refresh & refresh = new_refresh(ir_post_);
  cello::simulation()->new_refresh_set_name(ir_post_,name());
  
  refresh.add_field("density");
  refresh.add_field("velocity_x");
  refresh.add_field("velocity_y");
  refresh.add_field("velocity_z");
}

//----------------------------------------------------------------------

void EnzoMethodPmDeposit::pup (PUP::er &p)
{
  // NOTE: change this function whenever attributes change

  TRACEPUP;

  Method::pup(p);

  p | alpha_;
}

//----------------------------------------------------------------------

void EnzoMethodPmDeposit::compute ( Block * block) throw()
{

  if (block->is_leaf()) {

    Particle particle (block->data()->particle());
    Field    field    (block->data()->field());

    int rank = cello::rank();

    enzo_float * de_t = (enzo_float *)
      field.values("density_total");
    enzo_float * de_p = (enzo_float *)
      field.values("density_particle");
    enzo_float * de_pa = (enzo_float *)
      field.values("density_particle_accumulate");

    int mx,my,mz;
    field.dimensions(0,&mx,&my,&mz);
    int nx,ny,nz;
    field.size(&nx,&ny,&nz);
    int gx,gy,gz;
    field.ghost_depth(0,&gx,&gy,&gz);

    const int m = mx*my*mz;
    std::fill_n(de_p,m,0.0);
    std::fill_n(de_pa,m,0.0);

    // Initialize "density_total" with gas "density"

    // NOTE: density_total is now cleared in EnzoMethodGravity to
    // instead of here to possible race conditions with refresh.  This
    // means EnzoMethodPmDeposit ("pm_deposit") currently CANNOT be
    // used without EnzoMethodGravity ("gravity")
    
    // Get block extents and cell widths
    double xm,ym,zm;
    double xp,yp,zp;
    double hx,hy,hz;
    block->lower(&xm,&ym,&zm);
    block->upper(&xp,&yp,&zp);
    block->cell_width(&hx,&hy,&hz);

    // declare particle position arrays

<<<<<<< HEAD
    ParticleDescr * particle_descr = cello::particle_descr();
    Grouping * particle_groups = particle_descr->groups();

    int num_mass = particle_groups->size("has_mass");
=======
    //--------------------------------------------------
    // Add "dark" particle density
    //--------------------------------------------------
    
    if (particle.type_exists ("dark")) {
      const int it = particle.type_index ("dark");

      const int ic_mass = particle.constant_index (it,"mass");
>>>>>>> edd24a5b

      enzo_float dens = *((enzo_float *)(particle.constant_value (it,ic_mass)));

<<<<<<< HEAD
    // Accumulate particle density using CIC

    enzo_float cosmo_a=1.0;
    enzo_float cosmo_dadt=0.0;
    EnzoPhysicsCosmology * cosmology = enzo::cosmology();
=======
      // check precisions match
    
      int ia = particle.attribute_index(it,"x");
      int ba = particle.attribute_bytes(it,ia); // "bytes (actual)"
      int be = sizeof(enzo_float);                // "bytes (expected)"

      ASSERT4 ("EnzoMethodPmUpdate::compute()",
               "Particle type %s attribute %s defined as %s but expecting %s",
               particle.type_name(it).c_str(),
               particle.attribute_name(it,ia).c_str(),
               ((ba == 4) ? "single" : ((ba == 8) ? "double" : "quadruple")),
               ((be == 4) ? "single" : ((be == 8) ? "double" : "quadruple")),
               (ba == be));

      // Accumulate particle density using CIC

      enzo_float cosmo_a=1.0;
      enzo_float cosmo_dadt=0.0;
      EnzoPhysicsCosmology * cosmology = enzo::cosmology();
>>>>>>> edd24a5b
    
      if (cosmology) {

        double time = block->time();
        double dt   = block->dt();
        cosmology->compute_expansion_factor (&cosmo_a,&cosmo_dadt,time+alpha_*dt);
      
      }
      if (rank >= 1) hx *= cosmo_a;
      if (rank >= 2) hy *= cosmo_a;
      if (rank >= 3) hz *= cosmo_a;
    
      const double dt = alpha_ * block->dt() / cosmo_a;

<<<<<<< HEAD
    int level = block->level();

    // Loop over all particles that have mass
    for (int ipt = 0; ipt < num_mass; ipt++){

      int it = particle.type_index( particle_groups->item("has_mass",ipt));

      // check precisions match

      int ia = particle.attribute_index(it,"x");
      int ba = particle.attribute_bytes(it,ia); // "bytes (actual)"
      int be = sizeof(enzo_float);                // "bytes (expected)"

      ASSERT4 ("EnzoMethodPmUpdate::compute()",
               "Particle type %s attribute %s defined as %s but expecting %s",
               particle.type_name(it).c_str(),
               particle.attribute_name(it,ia).c_str(),
               ((ba == 4) ? "single" : ((ba == 8) ? "double" : "quadruple")),
               ((be == 4) ? "single" : ((be == 8) ? "double" : "quadruple")),
               (ba == be));


      enzo_float dens = 0.0;
      int ia_m = -1;

      if (particle.has_constant (it,"mass")){

        const int ic_mass = particle.constant_index (it, "mass");
        dens = *((enzo_float *)(particle.constant_value (it,ic_mass)));
      } else {
        dens = 1.0;
        ia_m = particle.attribute_index(it, "mass");
      }

      // AJE: Make sure this is universal for all non-cosmological runs
      //
      // Scale mass by volume if particle value is mass instead of density
      // Required for Cosmology ("mass" is mass)
      // Not for Collapse ("mass" is density)
      if (cosmology) {
        dens *= std::pow(2.0,rank*level);
      }

      // Accumulated single velocity array for Baryon deposit

      for (int ib=0; ib<particle.num_batches(it); ib++) {

        int np = particle.num_particles(it,ib);

        // Find the mass of each particle. If cosntant generate array of
        // constant values in order to simply code below
        enzo_float * pdens = NULL;
        if (ia_m > 0){
          pdens = (enzo_float *) particle.attribute_array( it, ia_m, ib);
        } else {
          pdens = new enzo_float[np];
          for (int ip = 0; ip<np; ip++) pdens[ip] = 1.0;
        }


        if (rank == 1) {

    	  int ia_x  = particle.attribute_index(it,"x");
	  int ia_vx = particle.attribute_index(it,"vx");

	  enzo_float * xa =  (enzo_float *)particle.attribute_array (it,ia_x,ib);
	  enzo_float * vxa = (enzo_float *)particle.attribute_array (it,ia_vx,ib);

	  int dp =  particle.stride(it,ia_x);
	  int dv =  particle.stride(it,ia_vx);
=======
      // Scale mass by volume if particle value is mass instead of density

      int level = block->level();

      // Required for Cosmology ("mass" is mass)
      // Not for Collapse ("mass" is density)
      if (cosmology) {
        dens *= std::pow(2.0,rank*level);
      }

      // Accumulated single velocity array for Baryon deposit

      for (int ib=0; ib<particle.num_batches(it); ib++) {

        const int np = particle.num_particles(it,ib);

        if (rank == 1) {

          const int ia_x  = particle.attribute_index(it,"x");
          const int ia_vx = particle.attribute_index(it,"vx");

          enzo_float * xa =  (enzo_float *)particle.attribute_array (it,ia_x,ib);
          enzo_float * vxa = (enzo_float *)particle.attribute_array (it,ia_vx,ib);

          const int dp =  particle.stride(it,ia_x);
          const int dv =  particle.stride(it,ia_vx);

          for (int ip=0; ip<np; ip++) {

            double x = xa[ip*dp] + vxa[ip*dv]*dt;

            double tx = nx*(x - xm) / (xp - xm) - 0.5;

            int ix0 = gx + floor(tx);

            int ix1 = ix0 + 1;

            double x0 = 1.0 - (tx - floor(tx));
            double x1 = 1.0 - x0;

            de_p[ix0] += dens*x0;
            de_p[ix1] += dens*x1;

          }

        } else if (rank == 2) {

          const int ia_x  = particle.attribute_index(it,"x");
          const int ia_y  = particle.attribute_index(it,"y");
          const int ia_vx = particle.attribute_index(it,"vx");
          const int ia_vy = particle.attribute_index(it,"vy");

          // Batch arrays
          enzo_float * xa  = (enzo_float *)particle.attribute_array (it,ia_x,ib);
          enzo_float * ya  = (enzo_float *)particle.attribute_array (it,ia_y,ib);
          enzo_float * vxa = (enzo_float *)particle.attribute_array (it,ia_vx,ib);
          enzo_float * vya = (enzo_float *)particle.attribute_array (it,ia_vy,ib);
>>>>>>> edd24a5b

#ifdef DEBUG_COLLAPSE
          CkPrintf ("DEBUG_COLLAPSE vxa[0] = %lg\n",vxa[0]);
#endif            

<<<<<<< HEAD
	  for (int ip=0; ip<np; ip++) {

	    double x = xa[ip*dp] + vxa[ip*dv]*dt;

	    double tx = nx*(x - xm) / (xp - xm) - 0.5;

  	    int ix0 = gx + floor(tx);

	    int ix1 = ix0 + 1;

	    double x0 = 1.0 - (tx - floor(tx));
	    double x1 = 1.0 - x0;

	    de_p[ix0] += pdens[ip]*dens*x0;
	    de_p[ix1] += pdens[ip]*dens*x1;

	  }

        } else if (rank == 2) {

	  int ia_x  = particle.attribute_index(it,"x");
	  int ia_y  = particle.attribute_index(it,"y");
	  int ia_vx = particle.attribute_index(it,"vx");
	  int ia_vy = particle.attribute_index(it,"vy");

	  // Batch arrays
	  enzo_float * xa  = (enzo_float *)particle.attribute_array (it,ia_x,ib);
	  enzo_float * ya  = (enzo_float *)particle.attribute_array (it,ia_y,ib);
	  enzo_float * vxa = (enzo_float *)particle.attribute_array (it,ia_vx,ib);
	  enzo_float * vya = (enzo_float *)particle.attribute_array (it,ia_vy,ib);

	  int dp =  particle.stride(it,ia_x);
	  int dv =  particle.stride(it,ia_vx);

	  for (int ip=0; ip<np; ip++) {

	    double x = xa[ip*dp] + vxa[ip*dv]*dt;
	    double y = ya[ip*dp] + vya[ip*dv]*dt;

	    double tx = nx*(x - xm) / (xp - xm) - 0.5;
	    double ty = ny*(y - ym) / (yp - ym) - 0.5;

	    int ix0 = gx + floor(tx);
	    int iy0 = gy + floor(ty);

	    int ix1 = ix0 + 1;
	    int iy1 = iy0 + 1;

	    double x0 = 1.0 - (tx - floor(tx));
	    double y0 = 1.0 - (ty - floor(ty));

	    double x1 = 1.0 - x0;
	    double y1 = 1.0 - y0;

	    if ( dens < 0.0) {
	      CkPrintf ("%s:%d ERROR: dens = %f\n", __FILE__,__LINE__,dens);
	    }

	    de_p[ix0+mx*iy0] += pdens[ip]*dens*x0*y0;
	    de_p[ix1+mx*iy0] += pdens[ip]*dens*x1*y0;
	    de_p[ix0+mx*iy1] += pdens[ip]*dens*x0*y1;
	    de_p[ix1+mx*iy1] += pdens[ip]*dens*x1*y1;

	    if ( de_p[ix0+mx*iy0] < 0.0) {
	      CkPrintf ("%s:%d ERROR: de_p %d %d = %f\n",
	   	        __FILE__,__LINE__,ix0,iy0,dens);
	    }
	    if ( de_p[ix1+mx*iy0] < 0.0) {
	      CkPrintf ("%s:%d ERROR: de_p %d %d = %f\n",
		        __FILE__,__LINE__,ix1,iy0,dens);
	    }
	    if ( de_p[ix0+mx*iy1] < 0.0) {
	    CkPrintf ("%s:%d ERROR: de_p %d %d = %f\n",
		        __FILE__,__LINE__,ix0,iy1,dens);
	    }
	    if ( de_p[ix1+mx*iy1] < 0.0) {
	      CkPrintf ("%s:%d ERROR: de_p %d %d = %f\n",
		        __FILE__,__LINE__,ix1,iy1,dens);
	    }
	  }

        } else if (rank == 3) {

	  int ia_x  = particle.attribute_index(it,"x");
	  int ia_y  = particle.attribute_index(it,"y");
	  int ia_z  = particle.attribute_index(it,"z");
	  int ia_vx = particle.attribute_index(it,"vx");
	  int ia_vy = particle.attribute_index(it,"vy");
	  int ia_vz = particle.attribute_index(it,"vz");

	  enzo_float * xa  = (enzo_float *) particle.attribute_array (it,ia_x,ib);
	  enzo_float * ya  = (enzo_float *) particle.attribute_array (it,ia_y,ib);
	  enzo_float * za  = (enzo_float *) particle.attribute_array (it,ia_z,ib);

	  // Particle batch velocities
	  enzo_float * vxa = (enzo_float *) particle.attribute_array (it,ia_vx,ib);
	  enzo_float * vya = (enzo_float *) particle.attribute_array (it,ia_vy,ib);
	  enzo_float * vza = (enzo_float *) particle.attribute_array (it,ia_vz,ib);

=======
          const int dp =  particle.stride(it,ia_x);
          const int dv =  particle.stride(it,ia_vx);

          for (int ip=0; ip<np; ip++) {

            double x = xa[ip*dp] + vxa[ip*dv]*dt;
            double y = ya[ip*dp] + vya[ip*dv]*dt;

            double tx = nx*(x - xm) / (xp - xm) - 0.5;
            double ty = ny*(y - ym) / (yp - ym) - 0.5;

            int ix0 = gx + floor(tx);
            int iy0 = gy + floor(ty);

            int ix1 = ix0 + 1;
            int iy1 = iy0 + 1;

            double x0 = 1.0 - (tx - floor(tx));
            double y0 = 1.0 - (ty - floor(ty));

            double x1 = 1.0 - x0;
            double y1 = 1.0 - y0;

            if ( dens < 0.0) {
              CkPrintf ("%s:%d ERROR: dens = %f\n", __FILE__,__LINE__,dens);
            }

            de_p[ix0+mx*iy0] += dens*x0*y0;
            de_p[ix1+mx*iy0] += dens*x1*y0;
            de_p[ix0+mx*iy1] += dens*x0*y1;
            de_p[ix1+mx*iy1] += dens*x1*y1;

            if ( de_p[ix0+mx*iy0] < 0.0) {
              CkPrintf ("%s:%d ERROR: de_p %d %d = %f\n",
                        __FILE__,__LINE__,ix0,iy0,dens);
            }
            if ( de_p[ix1+mx*iy0] < 0.0) {
              CkPrintf ("%s:%d ERROR: de_p %d %d = %f\n",
                        __FILE__,__LINE__,ix1,iy0,dens);
            }
            if ( de_p[ix0+mx*iy1] < 0.0) {
              CkPrintf ("%s:%d ERROR: de_p %d %d = %f\n",
                        __FILE__,__LINE__,ix0,iy1,dens);
            }
            if ( de_p[ix1+mx*iy1] < 0.0) {
              CkPrintf ("%s:%d ERROR: de_p %d %d = %f\n",
                        __FILE__,__LINE__,ix1,iy1,dens);
            }
          }

        } else if (rank == 3) {

          const int ia_x  = particle.attribute_index(it,"x");
          const int ia_y  = particle.attribute_index(it,"y");
          const int ia_z  = particle.attribute_index(it,"z");
          const int ia_vx = particle.attribute_index(it,"vx");
          const int ia_vy = particle.attribute_index(it,"vy");
          const int ia_vz = particle.attribute_index(it,"vz");

          enzo_float *xa,*ya,*za;
          xa = (enzo_float *) particle.attribute_array (it,ia_x,ib);
          ya = (enzo_float *) particle.attribute_array (it,ia_y,ib);
          za = (enzo_float *) particle.attribute_array (it,ia_z,ib);

          // Particle batch velocities
          enzo_float *vxa, *vya, *vza;
          vxa = (enzo_float *) particle.attribute_array (it,ia_vx,ib);
          vya = (enzo_float *) particle.attribute_array (it,ia_vy,ib);
          vza = (enzo_float *) particle.attribute_array (it,ia_vz,ib);
          
>>>>>>> edd24a5b
#ifdef DEBUG_COLLAPSE
          CkPrintf ("DEBUG_COLLAPSE vxa[0] = %lg\n",vxa[0]);
#endif            

<<<<<<< HEAD
	  int dp =  particle.stride(it,ia_x);
	  int dv =  particle.stride(it,ia_vx);

	  for (int ip=0; ip<np; ip++) {

	    // Copy batch particle velocities to temporary block field velocities
	  
	    double x = xa[ip*dp] + vxa[ip*dv]*dt;
	    double y = ya[ip*dp] + vya[ip*dv]*dt;
	    double z = za[ip*dp] + vza[ip*dv]*dt;

	    double tx = nx*(x - xm) / (xp - xm) - 0.5;
	    double ty = ny*(y - ym) / (yp - ym) - 0.5;
	    double tz = nz*(z - zm) / (zp - zm) - 0.5;

	    int ix0 = gx + floor(tx);
	    int iy0 = gy + floor(ty);
	    int iz0 = gz + floor(tz);

	    int ix1 = ix0 + 1;
	    int iy1 = iy0 + 1;
	    int iz1 = iz0 + 1;

	    double x0 = 1.0 - (tx - floor(tx));
	    double y0 = 1.0 - (ty - floor(ty));
	    double z0 = 1.0 - (tz - floor(tz));

	    double x1 = 1.0 - x0;
	    double y1 = 1.0 - y0;
	    double z1 = 1.0 - z0;

	    de_p[ix0+mx*(iy0+my*iz0)] += pdens[ip]*dens*x0*y0*z0;
	    de_p[ix1+mx*(iy0+my*iz0)] += pdens[ip]*dens*x1*y0*z0;
	    de_p[ix0+mx*(iy1+my*iz0)] += pdens[ip]*dens*x0*y1*z0;
	    de_p[ix1+mx*(iy1+my*iz0)] += pdens[ip]*dens*x1*y1*z0;
	    de_p[ix0+mx*(iy0+my*iz1)] += pdens[ip]*dens*x0*y0*z1;
	    de_p[ix1+mx*(iy0+my*iz1)] += pdens[ip]*dens*x1*y0*z1;
	    de_p[ix0+mx*(iy1+my*iz1)] += pdens[ip]*dens*x0*y1*z1;
	    de_p[ix1+mx*(iy1+my*iz1)] += pdens[ip]*dens*x1*y1*z1;

	  }
        }

        if (ia_m < 0){
          delete [] pdens;
        }

      } // end loop over batches
    } // end loop over particle types
=======
          const int dp =  particle.stride(it,ia_x);
          const int dv =  particle.stride(it,ia_vx);

          for (int ip=0; ip<np; ip++) {

            // Copy batch particle velocities to temporary block field velocities
	  
            double x = xa[ip*dp] + vxa[ip*dv]*dt;
            double y = ya[ip*dp] + vya[ip*dv]*dt;
            double z = za[ip*dp] + vza[ip*dv]*dt;

            double tx = nx*(x - xm) / (xp - xm) - 0.5;
            double ty = ny*(y - ym) / (yp - ym) - 0.5;
            double tz = nz*(z - zm) / (zp - zm) - 0.5;

            int ix0 = gx + floor(tx);
            int iy0 = gy + floor(ty);
            int iz0 = gz + floor(tz);

            int ix1 = ix0 + 1;
            int iy1 = iy0 + 1;
            int iz1 = iz0 + 1;

            double x0 = 1.0 - (tx - floor(tx));
            double y0 = 1.0 - (ty - floor(ty));
            double z0 = 1.0 - (tz - floor(tz));

            double x1 = 1.0 - x0;
            double y1 = 1.0 - y0;
            double z1 = 1.0 - z0;

            de_p[ix0+mx*(iy0+my*iz0)] += dens*x0*y0*z0;
            de_p[ix1+mx*(iy0+my*iz0)] += dens*x1*y0*z0;
            de_p[ix0+mx*(iy1+my*iz0)] += dens*x0*y1*z0;
            de_p[ix1+mx*(iy1+my*iz0)] += dens*x1*y1*z0;
            de_p[ix0+mx*(iy0+my*iz1)] += dens*x0*y0*z1;
            de_p[ix1+mx*(iy0+my*iz1)] += dens*x1*y0*z1;
            de_p[ix0+mx*(iy1+my*iz1)] += dens*x0*y1*z1;
            de_p[ix1+mx*(iy1+my*iz1)] += dens*x1*y1*z1;

          }
        }
      }
    }
>>>>>>> edd24a5b

    //--------------------------------------------------
    // Add gas density
    //--------------------------------------------------
    enzo_float * de = (enzo_float *) field.values("density");

    enzo_float * temp =   new enzo_float [4*m];
    enzo_float * de_gas = new enzo_float [m];
    enzo_float * rfield = new enzo_float [m];

    std::fill_n(temp, 4*m, 0.0);
    std::fill_n(de_gas, m, 0.0);
    std::fill_n(rfield, m, 0.0);

    int gxi=gx;
    int gyi=gy;
    int gzi=gz;
    int nxi=mx-gx-1;
    int nyi=my-gy-1;
    int nzi=mz-gz-1;
    int i0 = 0;
    int i1 = 1;
    enzo_float hxf = hx;
    enzo_float hyf = hy;
    enzo_float hzf = hz;
    enzo_float dtf = alpha_;

    enzo_float * vxf = (enzo_float *) field.values("velocity_x");
    enzo_float * vyf = (enzo_float *) field.values("velocity_y");
    enzo_float * vzf = (enzo_float *) field.values("velocity_z");

    enzo_float * vx = new enzo_float [m];
    enzo_float * vy = new enzo_float [m];
    enzo_float * vz = new enzo_float [m];

    for (int i=0; i<m; i++) vx[i] = vxf[i];

    if (rank >= 2) for (int i=0; i<m; i++) vy[i] = vyf[i];
    else           for (int i=0; i<m; i++) vy[i] = 0.0;
    
    if (rank >= 3) for (int i=0; i<m; i++) vz[i] = vzf[i];
    else           for (int i=0; i<m; i++) vz[i] = 0.0;

    FORTRAN_NAME(dep_grid_cic)(de,de_gas,temp,
			       vx, vy, vz, 
			       &dtf, rfield, &rank,
			       &hxf,&hyf,&hzf,
			       &mx,&my,&mz,
			       &gxi,&gyi,&gzi,
			       &nxi,&nyi,&nzi,
			       &i0,&i0,&i0,
			       &nx,&ny,&nz,
			       &i1,&i1,&i1);

    for (int i=0; i<mx*my*mz; i++) {
      de_t[i] = de_pa[i] = de_p[i];
    }

    for (int iz=gz; iz<mz-gz; iz++) {
      for (int iy=gy; iy<my-gy; iy++) {
    	for (int ix=gx; ix<mx-gx; ix++) {
	  int i = ix + mx*(iy + my*iz);
	  int ig = (ix-gx) + nx*((iy-gy) + ny*(iz-gz));
	  de_t[i] += de_gas[ig];
    	}
      }
    }

    delete [] rfield;
    delete [] temp;
    delete [] vx;
    delete [] vy;
    delete [] vz;

    delete [] de_gas;
    
    double sum_de_p = 0.0;
    for (int i=0; i<mx*my*mz; i++) sum_de_p += de_p[i];

  }

    
  block->compute_done(); 
  
}

//----------------------------------------------------------------------

double EnzoMethodPmDeposit::timestep ( Block * block ) const throw()
{
  double dt = std::numeric_limits<double>::max();

  return dt;
}<|MERGE_RESOLUTION|>--- conflicted
+++ resolved
@@ -107,66 +107,31 @@
 
     // declare particle position arrays
 
-<<<<<<< HEAD
     ParticleDescr * particle_descr = cello::particle_descr();
     Grouping * particle_groups = particle_descr->groups();
 
     int num_mass = particle_groups->size("has_mass");
-=======
-    //--------------------------------------------------
-    // Add "dark" particle density
-    //--------------------------------------------------
-    
-    if (particle.type_exists ("dark")) {
-      const int it = particle.type_index ("dark");
-
-      const int ic_mass = particle.constant_index (it,"mass");
->>>>>>> edd24a5b
-
-      enzo_float dens = *((enzo_float *)(particle.constant_value (it,ic_mass)));
-
-<<<<<<< HEAD
+
     // Accumulate particle density using CIC
 
     enzo_float cosmo_a=1.0;
     enzo_float cosmo_dadt=0.0;
     EnzoPhysicsCosmology * cosmology = enzo::cosmology();
-=======
-      // check precisions match
+
     
-      int ia = particle.attribute_index(it,"x");
-      int ba = particle.attribute_bytes(it,ia); // "bytes (actual)"
-      int be = sizeof(enzo_float);                // "bytes (expected)"
-
-      ASSERT4 ("EnzoMethodPmUpdate::compute()",
-               "Particle type %s attribute %s defined as %s but expecting %s",
-               particle.type_name(it).c_str(),
-               particle.attribute_name(it,ia).c_str(),
-               ((ba == 4) ? "single" : ((ba == 8) ? "double" : "quadruple")),
-               ((be == 4) ? "single" : ((be == 8) ? "double" : "quadruple")),
-               (ba == be));
-
-      // Accumulate particle density using CIC
-
-      enzo_float cosmo_a=1.0;
-      enzo_float cosmo_dadt=0.0;
-      EnzoPhysicsCosmology * cosmology = enzo::cosmology();
->>>>>>> edd24a5b
-    
-      if (cosmology) {
-
-        double time = block->time();
-        double dt   = block->dt();
-        cosmology->compute_expansion_factor (&cosmo_a,&cosmo_dadt,time+alpha_*dt);
+    if (cosmology) {
+
+      double time = block->time();
+      double dt   = block->dt();
+      cosmology->compute_expansion_factor (&cosmo_a,&cosmo_dadt,time+alpha_*dt);
       
-      }
-      if (rank >= 1) hx *= cosmo_a;
-      if (rank >= 2) hy *= cosmo_a;
-      if (rank >= 3) hz *= cosmo_a;
-    
-      const double dt = alpha_ * block->dt() / cosmo_a;
-
-<<<<<<< HEAD
+    }
+    if (rank >= 1) hx *= cosmo_a;
+    if (rank >= 2) hy *= cosmo_a;
+    if (rank >= 3) hz *= cosmo_a;
+
+    const double dt = alpha_ * block->dt() / cosmo_a;
+
     int level = block->level();
 
     // Loop over all particles that have mass
@@ -237,71 +202,11 @@
 
 	  int dp =  particle.stride(it,ia_x);
 	  int dv =  particle.stride(it,ia_vx);
-=======
-      // Scale mass by volume if particle value is mass instead of density
-
-      int level = block->level();
-
-      // Required for Cosmology ("mass" is mass)
-      // Not for Collapse ("mass" is density)
-      if (cosmology) {
-        dens *= std::pow(2.0,rank*level);
-      }
-
-      // Accumulated single velocity array for Baryon deposit
-
-      for (int ib=0; ib<particle.num_batches(it); ib++) {
-
-        const int np = particle.num_particles(it,ib);
-
-        if (rank == 1) {
-
-          const int ia_x  = particle.attribute_index(it,"x");
-          const int ia_vx = particle.attribute_index(it,"vx");
-
-          enzo_float * xa =  (enzo_float *)particle.attribute_array (it,ia_x,ib);
-          enzo_float * vxa = (enzo_float *)particle.attribute_array (it,ia_vx,ib);
-
-          const int dp =  particle.stride(it,ia_x);
-          const int dv =  particle.stride(it,ia_vx);
-
-          for (int ip=0; ip<np; ip++) {
-
-            double x = xa[ip*dp] + vxa[ip*dv]*dt;
-
-            double tx = nx*(x - xm) / (xp - xm) - 0.5;
-
-            int ix0 = gx + floor(tx);
-
-            int ix1 = ix0 + 1;
-
-            double x0 = 1.0 - (tx - floor(tx));
-            double x1 = 1.0 - x0;
-
-            de_p[ix0] += dens*x0;
-            de_p[ix1] += dens*x1;
-
-          }
-
-        } else if (rank == 2) {
-
-          const int ia_x  = particle.attribute_index(it,"x");
-          const int ia_y  = particle.attribute_index(it,"y");
-          const int ia_vx = particle.attribute_index(it,"vx");
-          const int ia_vy = particle.attribute_index(it,"vy");
-
-          // Batch arrays
-          enzo_float * xa  = (enzo_float *)particle.attribute_array (it,ia_x,ib);
-          enzo_float * ya  = (enzo_float *)particle.attribute_array (it,ia_y,ib);
-          enzo_float * vxa = (enzo_float *)particle.attribute_array (it,ia_vx,ib);
-          enzo_float * vya = (enzo_float *)particle.attribute_array (it,ia_vy,ib);
->>>>>>> edd24a5b
 
 #ifdef DEBUG_COLLAPSE
           CkPrintf ("DEBUG_COLLAPSE vxa[0] = %lg\n",vxa[0]);
 #endif            
 
-<<<<<<< HEAD
 	  for (int ip=0; ip<np; ip++) {
 
 	    double x = xa[ip*dp] + vxa[ip*dv]*dt;
@@ -401,83 +306,11 @@
 	  enzo_float * vya = (enzo_float *) particle.attribute_array (it,ia_vy,ib);
 	  enzo_float * vza = (enzo_float *) particle.attribute_array (it,ia_vz,ib);
 
-=======
-          const int dp =  particle.stride(it,ia_x);
-          const int dv =  particle.stride(it,ia_vx);
-
-          for (int ip=0; ip<np; ip++) {
-
-            double x = xa[ip*dp] + vxa[ip*dv]*dt;
-            double y = ya[ip*dp] + vya[ip*dv]*dt;
-
-            double tx = nx*(x - xm) / (xp - xm) - 0.5;
-            double ty = ny*(y - ym) / (yp - ym) - 0.5;
-
-            int ix0 = gx + floor(tx);
-            int iy0 = gy + floor(ty);
-
-            int ix1 = ix0 + 1;
-            int iy1 = iy0 + 1;
-
-            double x0 = 1.0 - (tx - floor(tx));
-            double y0 = 1.0 - (ty - floor(ty));
-
-            double x1 = 1.0 - x0;
-            double y1 = 1.0 - y0;
-
-            if ( dens < 0.0) {
-              CkPrintf ("%s:%d ERROR: dens = %f\n", __FILE__,__LINE__,dens);
-            }
-
-            de_p[ix0+mx*iy0] += dens*x0*y0;
-            de_p[ix1+mx*iy0] += dens*x1*y0;
-            de_p[ix0+mx*iy1] += dens*x0*y1;
-            de_p[ix1+mx*iy1] += dens*x1*y1;
-
-            if ( de_p[ix0+mx*iy0] < 0.0) {
-              CkPrintf ("%s:%d ERROR: de_p %d %d = %f\n",
-                        __FILE__,__LINE__,ix0,iy0,dens);
-            }
-            if ( de_p[ix1+mx*iy0] < 0.0) {
-              CkPrintf ("%s:%d ERROR: de_p %d %d = %f\n",
-                        __FILE__,__LINE__,ix1,iy0,dens);
-            }
-            if ( de_p[ix0+mx*iy1] < 0.0) {
-              CkPrintf ("%s:%d ERROR: de_p %d %d = %f\n",
-                        __FILE__,__LINE__,ix0,iy1,dens);
-            }
-            if ( de_p[ix1+mx*iy1] < 0.0) {
-              CkPrintf ("%s:%d ERROR: de_p %d %d = %f\n",
-                        __FILE__,__LINE__,ix1,iy1,dens);
-            }
-          }
-
-        } else if (rank == 3) {
-
-          const int ia_x  = particle.attribute_index(it,"x");
-          const int ia_y  = particle.attribute_index(it,"y");
-          const int ia_z  = particle.attribute_index(it,"z");
-          const int ia_vx = particle.attribute_index(it,"vx");
-          const int ia_vy = particle.attribute_index(it,"vy");
-          const int ia_vz = particle.attribute_index(it,"vz");
-
-          enzo_float *xa,*ya,*za;
-          xa = (enzo_float *) particle.attribute_array (it,ia_x,ib);
-          ya = (enzo_float *) particle.attribute_array (it,ia_y,ib);
-          za = (enzo_float *) particle.attribute_array (it,ia_z,ib);
-
-          // Particle batch velocities
-          enzo_float *vxa, *vya, *vza;
-          vxa = (enzo_float *) particle.attribute_array (it,ia_vx,ib);
-          vya = (enzo_float *) particle.attribute_array (it,ia_vy,ib);
-          vza = (enzo_float *) particle.attribute_array (it,ia_vz,ib);
-          
->>>>>>> edd24a5b
+
 #ifdef DEBUG_COLLAPSE
           CkPrintf ("DEBUG_COLLAPSE vxa[0] = %lg\n",vxa[0]);
 #endif            
 
-<<<<<<< HEAD
 	  int dp =  particle.stride(it,ia_x);
 	  int dv =  particle.stride(it,ia_vx);
 
@@ -527,52 +360,7 @@
 
       } // end loop over batches
     } // end loop over particle types
-=======
-          const int dp =  particle.stride(it,ia_x);
-          const int dv =  particle.stride(it,ia_vx);
-
-          for (int ip=0; ip<np; ip++) {
-
-            // Copy batch particle velocities to temporary block field velocities
-	  
-            double x = xa[ip*dp] + vxa[ip*dv]*dt;
-            double y = ya[ip*dp] + vya[ip*dv]*dt;
-            double z = za[ip*dp] + vza[ip*dv]*dt;
-
-            double tx = nx*(x - xm) / (xp - xm) - 0.5;
-            double ty = ny*(y - ym) / (yp - ym) - 0.5;
-            double tz = nz*(z - zm) / (zp - zm) - 0.5;
-
-            int ix0 = gx + floor(tx);
-            int iy0 = gy + floor(ty);
-            int iz0 = gz + floor(tz);
-
-            int ix1 = ix0 + 1;
-            int iy1 = iy0 + 1;
-            int iz1 = iz0 + 1;
-
-            double x0 = 1.0 - (tx - floor(tx));
-            double y0 = 1.0 - (ty - floor(ty));
-            double z0 = 1.0 - (tz - floor(tz));
-
-            double x1 = 1.0 - x0;
-            double y1 = 1.0 - y0;
-            double z1 = 1.0 - z0;
-
-            de_p[ix0+mx*(iy0+my*iz0)] += dens*x0*y0*z0;
-            de_p[ix1+mx*(iy0+my*iz0)] += dens*x1*y0*z0;
-            de_p[ix0+mx*(iy1+my*iz0)] += dens*x0*y1*z0;
-            de_p[ix1+mx*(iy1+my*iz0)] += dens*x1*y1*z0;
-            de_p[ix0+mx*(iy0+my*iz1)] += dens*x0*y0*z1;
-            de_p[ix1+mx*(iy0+my*iz1)] += dens*x1*y0*z1;
-            de_p[ix0+mx*(iy1+my*iz1)] += dens*x0*y1*z1;
-            de_p[ix1+mx*(iy1+my*iz1)] += dens*x1*y1*z1;
-
-          }
-        }
-      }
-    }
->>>>>>> edd24a5b
+
 
     //--------------------------------------------------
     // Add gas density
