--- conflicted
+++ resolved
@@ -128,17 +128,8 @@
 
     int level = block->level();
 
-<<<<<<< HEAD
     // Loop over all particles that have mass
     for (int ipt = 0; ipt < num_mass; ipt++){
-      // Scale mass by volume if particle value is mass instead of density
-=======
-    // Required for Cosmology ("mass" is mass)
-    // Not for Collapse ("mass" is density)
-    if (cosmology) {
-      dens *= std::pow(2.0,rank*level);
-    }
->>>>>>> afd2c178
 
       int it = particle.type_index( particle_groups->item("has_mass",ipt));
 
@@ -169,7 +160,14 @@
         ia_m = particle.attribute_index(it, "mass");
       }
 
-      dens *= std::pow(2.0,rank*level);
+      // AJE: Make sure this is universal for all non-cosmological runs
+      //
+      // Scale mass by volume if particle value is mass instead of density
+      // Required for Cosmology ("mass" is mass)
+      // Not for Collapse ("mass" is density)
+      if (cosmology) {
+        dens *= std::pow(2.0,rank*level);
+      }
 
       // Accumulated single velocity array for Baryon deposit
 
