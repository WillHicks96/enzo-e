--- conflicted
+++ resolved
@@ -95,20 +95,6 @@
 
 //----------------------------------------------------------------------
 
-<<<<<<< HEAD
-void EnzoMethodPmDeposit::compute ( Block * block) throw()
-{
-   if (enzo::simulation()->cycle() == enzo::config()->initial_cycle) {
-    // Check if the gravity method is being used and that pm_deposit
-    // precedes the gravity method.
-    ASSERT("EnzoMethodPmDeposit",
-           "Error: pm_deposit method must precede gravity method.",
-           enzo::problem()->method_precedes("pm_deposit", "gravity"));
-  }
-
-  if (block->is_leaf()) {
-
-=======
 namespace { // define local helper functions in anonymous namespace
 
   /// deposits mass from all gravitating particles onto density_particle_arr
@@ -132,7 +118,6 @@
                           int mx, int my, int mz,
                           int gx, int gy, int gz)
   {
->>>>>>> 1051b3f1
     Particle particle (block->data()->particle());
     Field    field    (block->data()->field());
 
@@ -545,22 +530,6 @@
 
     Field    field    (block->data()->field());
 
-<<<<<<< HEAD
-    
- FORTRAN_NAME(dep_grid_cic)(de,de_gas,temp,
-			       vx, vy, vz,
-			       &dtf, rfield, &rank,
-			       &hxf,&hyf,&hzf,
-			       &mx,&my,&mz,
-			       &gxi,&gyi,&gzi,
-			       &nxi,&nyi,&nzi,
-			       &i0,&i0,&i0,
-			       &nx,&ny,&nz,
-			       &i1,&i1,&i1);
-
-    for (int i=0; i<mx*my*mz; i++) {
-      de_t[i] = de_pa[i] = de_p[i];
-=======
     CelloArray<enzo_float,3> density_tot_arr =
       field.view<enzo_float>("density_total");
     CelloArray<enzo_float,3> density_particle_arr =
@@ -592,7 +561,6 @@
     if (cosmology) {
       cosmology->compute_expansion_factor(&cosmo_a,&cosmo_dadt,
                                           block->time() + alpha_*block->dt());
->>>>>>> 1051b3f1
     }
     const double dt_div_cosmoa = alpha_ * block->dt() / cosmo_a;
 
