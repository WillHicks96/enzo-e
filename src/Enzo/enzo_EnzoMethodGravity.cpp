--- conflicted
+++ resolved
@@ -30,21 +30,13 @@
     grav_const_(grav_const)
 {
   const int ir = add_refresh(4,0,neighbor_leaf,sync_barrier);
-<<<<<<< HEAD
+
   const int id  = field_descr->field_id("density");
   const int idt = field_descr->field_id("density_total");
   const int idensity = (idt != -1) ? idt : id;
   //  refresh(ir)->set_accumulate(true);
   //  refresh(ir)->add_field(idensity);
   refresh(ir)->add_all_fields(field_descr->field_count());
-=======
-  //  refresh(ir)->set_accumulate(true);
-  const int id  = field_descr->field_id("density");
-  const int idt = field_descr->field_id("density_total");
-  const int idensity = (idt != -1) ? idt : id;
-  refresh(ir)->add_field(idensity);
-  //  refresh(ir)->add_all_fields(field_descr->field_count());
->>>>>>> 979c2ac1
 }
 
 //----------------------------------------------------------------------
@@ -68,6 +60,7 @@
   const int ib = field.field_id ("B");
   //  printf ("id = %d\n",idensity);
   // Solve the linear system
+
   int gx,gy,gz;
   int mx,my,mz;
   field.dimensions (0,&mx,&my,&mz);
@@ -75,10 +68,7 @@
 
   enzo_float * B = (enzo_float*) field.values (ib);
   enzo_float * D = (enzo_float*) field.values (idensity);
-<<<<<<< HEAD
   enzo_float * X = (enzo_float*) field.values ("X");
-=======
->>>>>>> 979c2ac1
 
   TRACE_FIELD("density-total",D,1.0);
 
