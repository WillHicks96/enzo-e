--- conflicted
+++ resolved
@@ -149,11 +149,7 @@
     order_(order),
     ir_exit_(-1)
 {
-<<<<<<< HEAD
-
-=======
-  FieldDescr * field_descr = cello::field_descr();
->>>>>>> ba58451b
+
 
   // Change this if fields used in this routine change
   // declare required fields
@@ -173,13 +169,9 @@
 #ifdef DEBUG_COPY_DENSITY
   this->required_fields_.push_back("density_total_copy");
 #endif
-<<<<<<< HEAD
-
-=======
 #ifdef READ_ENZO_POTENTIAL
   this->required_fields_.push_back({"potential_enzo","potential_dff"});
 #endif
->>>>>>> ba58451b
 
   if (accumulate){
     this->required_fields_.insert(this->required_fields_.end(),
@@ -189,20 +181,10 @@
   // now define fields if they do not exist
   this->define_fields();
 
-<<<<<<< HEAD
-=======
-  const int id  = field_descr->field_id("density");
-  const int idt = field_descr->field_id("density_total");
-  const int ib  = field_descr->field_id("B");
-  const int iax = field_descr->field_id("acceleration_x");
-  const int iay = field_descr->field_id("acceleration_y");
-  const int iaz = field_descr->field_id("acceleration_z");
->>>>>>> ba58451b
 
   // Refresh adds density_total field faces and one layer of ghost
   // zones to "B" field
 
-<<<<<<< HEAD
   cello::simulation()->new_refresh_set_name(ir_post_,name());
   Refresh * refresh = cello::refresh(ir_post_);
   refresh->add_field("acceleration_x");
@@ -211,24 +193,6 @@
   refresh->add_field("density");
 
   // Accumulate is used when particles are deposited into density_total
-=======
-#ifdef DEBUG_FIELD_FACE
-  int idebug1 = field_descr->field_id("debug_1");
-  int idebug2 = field_descr->field_id("debug_2");
-#endif
-
-  const int ir = add_refresh(4,0,neighbor_leaf,sync_neighbor,
-			     enzo_sync_id_method_gravity);
-
-  refresh(ir)->add_field(iax);
-  refresh(ir)->add_field(iay);
-  refresh(ir)->add_field(iaz);
-  refresh(ir)->add_field(id);
-
-  // Accumulate is used when particles are deposited into density_total
-
-  if (accumulate) {
->>>>>>> ba58451b
 
   if (accumulate) {
     refresh->set_accumulate(true);
@@ -243,14 +207,7 @@
 
   refresh_exit->add_field("potential");
 
-<<<<<<< HEAD
   refresh_exit->set_callback(CkIndex_EnzoBlock::p_method_gravity_end());
-=======
-#ifdef DEBUG_FIELD_FACE
-    refresh(ir)->add_field_src_dst(idebug1,idebug2);
-#endif
-  }
->>>>>>> ba58451b
 }
 
 //----------------------------------------------------------------------
@@ -429,18 +386,8 @@
   // refresh ("Charm++ fatal error: mis-matched client callbacks in
   // reduction messages")
 
-<<<<<<< HEAD
   EnzoMethodGravity * method = static_cast<EnzoMethodGravity*> (this->method());
   method->refresh_potential(this);
-=======
-  Refresh refresh (4,0,neighbor_leaf, sync_barrier,
-		   enzo_sync_id_method_gravity_continue);
-
-  refresh.set_active(is_leaf());
-  refresh.add_field(data()->field().field_id("potential"));
-
-  refresh_enter(CkIndex_EnzoBlock::r_method_gravity_end(),&refresh);
->>>>>>> ba58451b
 
 }
 
@@ -455,11 +402,7 @@
 
 void EnzoBlock::p_method_gravity_end()
 {
-<<<<<<< HEAD
   TRACE_METHOD("[pr]_method_gravity_end()",this);
-=======
-  TRACE_METHOD("r_method_gravity_end()",this);
->>>>>>> ba58451b
 
   EnzoMethodGravity * method = static_cast<EnzoMethodGravity*> (this->method());
   method->compute_accelerations(this);
