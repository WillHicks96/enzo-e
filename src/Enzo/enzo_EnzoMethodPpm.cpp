// See LICENSE_CELLO file for license and copyright information

/// @file     enzo_EnzoMethodPpm.cpp
/// @author   James Bordner (jobordner@ucsd.edu)
/// @date     Fri Apr  2 17:05:23 PDT 2010
/// @brief    Implements the EnzoMethodPpm class

#include "cello.hpp"
#include "enzo.hpp"

// #define DEBUG_PPM
// #define COPY_FIELDS_TO_OUTPUT

#ifdef DEBUG_PPM
#  define TRACE_PPM(MESSAGE)						\
  CkPrintf ("%s:%d TRACE_PPM %s %s\n",					\
	    __FILE__,__LINE__,block->name().c_str(),MESSAGE);		\
  fflush (stdout);
#else
#  define TRACE_PPM(MESSAGE) /* ... */
#endif

#define COPY_FIELD(BLOCK,FIELD,FIELD_COPY)                              \
  {                                                                     \
    Field field = BLOCK->data()->field();				\
    enzo_float * f = (enzo_float *) field.values(FIELD);            \
    enzo_float * f_copy = (enzo_float *) field.values(FIELD_COPY);  \
    int mx,my,mz;                                                       \
    field.dimensions(0,&mx,&my,&mz);                                    \
    for (int i=0; i<mx*my*mz; i++) f_copy[i]=f[i];              \
  }

<<<<<<< HEAD
#define DEBUG_BLOCK "B00:1_00:0_00:1"
#define DEBUG_CYCLE 101

=======
>>>>>>> 1a79e211
//----------------------------------------------------------------------

EnzoMethodPpm::EnzoMethodPpm ()
  : Method(),
    comoving_coordinates_(enzo::config()->physics_cosmology)
{

  const int rank = cello::rank();

  this->required_fields_ = std::vector<std::string> {"density","total_energy",
                                         "internal_energy","pressure"};

  if (rank >= 0) this->required_fields_.insert(this->required_fields_.end(),{"velocity_x","acceleration_x"});
  if (rank >= 1) this->required_fields_.insert(this->required_fields_.end(),{"velocity_y","acceleration_y"});
  if (rank >= 2) this->required_fields_.insert(this->required_fields_.end(),{"velocity_z","acceleration_z"});

  this->define_fields();

  // Initialize default Refresh object

  cello::simulation()->new_refresh_set_name(ir_post_,name());
  Refresh * refresh = cello::refresh(ir_post_);
  refresh->add_field("density");
  refresh->add_field("velocity_x");
  refresh->add_field("velocity_y");
  refresh->add_field("velocity_z");
  refresh->add_field("total_energy");
  refresh->add_field("internal_energy");
  refresh->add_field("pressure");
  refresh->add_field("acceleration_x");
  refresh->add_field("acceleration_y");
  refresh->add_field("acceleration_z");
<<<<<<< HEAD

  FieldDescr * field_descr = cello::field_descr();

  // add all color fields to refresh
  refresh->add_all_fields("color");

=======
>>>>>>> 1a79e211
   // PPM parameters initialized in EnzoBlock::initialize()
}

//----------------------------------------------------------------------

void EnzoMethodPpm::pup (PUP::er &p)
{
  // NOTE: change this function whenever attributes change

  TRACEPUP;

  Method::pup(p);

  p | comoving_coordinates_;
}

//----------------------------------------------------------------------

void EnzoMethodPpm::compute ( Block * block) throw()
{
  TRACE_PPM("BEGIN compute()");

#ifdef COPY_FIELDS_TO_OUTPUT
  const int rank = cello::rank();
  COPY_FIELD(block,"density","density_in");
  COPY_FIELD(block,"velocity_x","velocity_x_in");
  COPY_FIELD(block,"velocity_y","velocity_y_in");
  if (rank >= 3) COPY_FIELD(block,"velocity_z","velocity_z_in");
  COPY_FIELD(block,"total_energy","total_energy_in");
  COPY_FIELD(block,"internal_energy","internal_energy_in");
  COPY_FIELD(block,"pressure","pressure_in");
  COPY_FIELD(block,"acceleration_x","acceleration_x_in");
  COPY_FIELD(block,"acceleration_y","acceleration_y_in");
  if (rank >= 3) COPY_FIELD(block,"acceleration_z","acceleration_z_in");
#endif
<<<<<<< HEAD
  if (block->is_leaf()) {
    EnzoBlock * enzo_block = enzo::block(block);
    TRACE_PPM ("BEGIN SolveHydroEquations");
    enzo_block->SolveHydroEquations
=======

  Field field = block->data()->field();

  auto field_names = field.groups()->group_list("conserved");
  const int nf = field_names.size();
  std::vector<int> field_list;
  field_list.resize(nf);
  for (int i=0; i<nf; i++) {
    field_list[i] = field.field_id(field_names[i]);
  }

  int nx,ny,nz;
  field.size(&nx,&ny,&nz);
  block->data()->flux_data()->allocate (nx,ny,nz,field_list);
  
  if (block->is_leaf()) {

    EnzoBlock * enzo_block = enzo::block(block);

    // (this should go in interpolation / restriction not here)
    //
    // // restore energy consistency if dual energy formalism used
    //
    // if (enzo::config()->ppm_dual_energy) {
    //   int mx,my,mz;
    //   field.dimensions(0,&mx,&my,&mz);
    //   const int m = mx*my*mz;
    //   enzo_float * ie = (enzo_float*) field.values("internal_energy");
    //   enzo_float * te = (enzo_float*) field.values("total_energy");
    //   enzo_float * vxa = (enzo_float*) field.values("velocity_x");
    //   enzo_float * vya = (enzo_float*) field.values("velocity_y");
    //   enzo_float * vza = (enzo_float*) field.values("velocity_z");
    //   const int rank = cello::rank();
    //   if (rank == 1) {
    //     for (int i=0; i<m; i++) {
    //       const enzo_float vx = vxa[i]*vxa[i];
    //       te[i] = ie[i] + 0.5*(vx*vx);
    //     }
    //   } else if (rank == 2) {
    //     for (int i=0; i<m; i++) {
    //       const enzo_float vx = vxa[i]*vxa[i];
    //       const enzo_float vy = vya[i]*vya[i];
    //       te[i] = ie[i] + 0.5*(vx*vx+vy*vy);
    //     }
    //   } else if (rank == 3) {
    //     for (int i=0; i<m; i++) {
    //       const enzo_float vx = vxa[i]*vxa[i];
    //       const enzo_float vy = vya[i]*vya[i];
    //       const enzo_float vz = vza[i]*vza[i];
    //       te[i] = ie[i] + 0.5*(vx*vx+vy*vy+vz*vz);
    //     }
    //   }
    // }

    TRACE_PPM ("BEGIN SolveHydroEquations");

    enzo_block->SolveHydroEquations 
>>>>>>> 1a79e211
      ( block->time(), block->dt(), comoving_coordinates_ );

    TRACE_PPM ("END SolveHydroEquations");

  }

#ifdef COPY_FIELDS_TO_OUTPUT
  COPY_FIELD(block,"density","density_out");
  COPY_FIELD(block,"velocity_x","velocity_x_out");
  COPY_FIELD(block,"velocity_y","velocity_y_out");
  if (rank >= 3) COPY_FIELD(block,"velocity_z","velocity_z_out");
  COPY_FIELD(block,"total_energy","total_energy_out");
  COPY_FIELD(block,"internal_energy","internal_energy_out");
  COPY_FIELD(block,"pressure","pressure_out");
  COPY_FIELD(block,"acceleration_x","acceleration_x_out");
  COPY_FIELD(block,"acceleration_y","acceleration_y_out");
  if (rank >= 3) COPY_FIELD(block,"acceleration_z","acceleration_z_out");
<<<<<<< HEAD
#endif
  TRACE_PPM("END compute()");
  block->compute_done();

=======
#endif  
  TRACE_PPM("END compute()");

  block->compute_done(); 
  
>>>>>>> 1a79e211
}

//----------------------------------------------------------------------

double EnzoMethodPpm::timestep ( Block * block ) const throw()
{

  TRACE_PPM("timestep()");

  EnzoBlock * enzo_block = enzo::block(block);

  enzo_float cosmo_a = 1.0, cosmo_dadt=0.0;

  EnzoPhysicsCosmology * cosmology = enzo::cosmology();

  ASSERT ("EnzoMethodPpm::timestep()",
	  "comoving_coordinates enabled but missing EnzoPhysicsCosmology",
	  ! (comoving_coordinates_ && (cosmology == NULL)) );

  if (comoving_coordinates_) {

    cosmology->compute_expansion_factor
      (&cosmo_a, &cosmo_dadt,(enzo_float)enzo_block->time());

  }

  enzo_float dtBaryons = ENZO_HUGE_VAL;

  /* Compute the pressure. */

  const int in = cello::index_static();

  EnzoComputePressure compute_pressure
    (EnzoBlock::Gamma[in],comoving_coordinates_);
  compute_pressure.compute(enzo_block);

  Field field = enzo_block->data()->field();

  int rank = cello::rank();

  enzo_float * density    = (enzo_float *)field.values("density");
  enzo_float * velocity_x = (rank >= 1) ?
    (enzo_float *)field.values("velocity_x") : NULL;
  enzo_float * velocity_y = (rank >= 2) ?
    (enzo_float *)field.values("velocity_y") : NULL;
  enzo_float * velocity_z = (rank >= 3) ?
    (enzo_float *)field.values("velocity_z") : NULL;
  enzo_float * pressure = (enzo_float *) field.values("pressure");

  /* calculate minimum timestep */

  FORTRAN_NAME(calc_dt)(&rank,
			enzo_block->GridDimension,
			enzo_block->GridDimension+1,
			enzo_block->GridDimension+2,
			enzo_block->GridStartIndex,
			enzo_block->GridEndIndex,
			enzo_block->GridStartIndex+1,
			enzo_block->GridEndIndex+1,
			enzo_block->GridStartIndex+2,
			enzo_block->GridEndIndex+2,
			&enzo_block->CellWidth[0],
			&enzo_block->CellWidth[1],
			&enzo_block->CellWidth[2],
			&EnzoBlock::Gamma[in], &EnzoBlock::PressureFree[in], &cosmo_a,
			density, pressure,
			velocity_x,
			velocity_y,
			velocity_z,
			&dtBaryons);

  TRACE1 ("dtBaryons: %f",dtBaryons);

  dtBaryons *= courant_;

  double dt = dtBaryons;

  return dt;
}<|MERGE_RESOLUTION|>--- conflicted
+++ resolved
@@ -30,12 +30,6 @@
     for (int i=0; i<mx*my*mz; i++) f_copy[i]=f[i];              \
   }
 
-<<<<<<< HEAD
-#define DEBUG_BLOCK "B00:1_00:0_00:1"
-#define DEBUG_CYCLE 101
-
-=======
->>>>>>> 1a79e211
 //----------------------------------------------------------------------
 
 EnzoMethodPpm::EnzoMethodPpm ()
@@ -68,15 +62,12 @@
   refresh->add_field("acceleration_x");
   refresh->add_field("acceleration_y");
   refresh->add_field("acceleration_z");
-<<<<<<< HEAD
 
   FieldDescr * field_descr = cello::field_descr();
 
   // add all color fields to refresh
   refresh->add_all_fields("color");
 
-=======
->>>>>>> 1a79e211
    // PPM parameters initialized in EnzoBlock::initialize()
 }
 
@@ -112,12 +103,6 @@
   COPY_FIELD(block,"acceleration_y","acceleration_y_in");
   if (rank >= 3) COPY_FIELD(block,"acceleration_z","acceleration_z_in");
 #endif
-<<<<<<< HEAD
-  if (block->is_leaf()) {
-    EnzoBlock * enzo_block = enzo::block(block);
-    TRACE_PPM ("BEGIN SolveHydroEquations");
-    enzo_block->SolveHydroEquations
-=======
 
   Field field = block->data()->field();
 
@@ -132,7 +117,7 @@
   int nx,ny,nz;
   field.size(&nx,&ny,&nz);
   block->data()->flux_data()->allocate (nx,ny,nz,field_list);
-  
+
   if (block->is_leaf()) {
 
     EnzoBlock * enzo_block = enzo::block(block);
@@ -174,8 +159,7 @@
 
     TRACE_PPM ("BEGIN SolveHydroEquations");
 
-    enzo_block->SolveHydroEquations 
->>>>>>> 1a79e211
+    enzo_block->SolveHydroEquations
       ( block->time(), block->dt(), comoving_coordinates_ );
 
     TRACE_PPM ("END SolveHydroEquations");
@@ -193,18 +177,11 @@
   COPY_FIELD(block,"acceleration_x","acceleration_x_out");
   COPY_FIELD(block,"acceleration_y","acceleration_y_out");
   if (rank >= 3) COPY_FIELD(block,"acceleration_z","acceleration_z_out");
-<<<<<<< HEAD
 #endif
   TRACE_PPM("END compute()");
+
   block->compute_done();
 
-=======
-#endif  
-  TRACE_PPM("END compute()");
-
-  block->compute_done(); 
-  
->>>>>>> 1a79e211
 }
 
 //----------------------------------------------------------------------
