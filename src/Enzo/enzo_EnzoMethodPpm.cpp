--- conflicted
+++ resolved
@@ -118,10 +118,7 @@
     (enzo_float *)field.values("velocity_z") : NULL;
   enzo_float * pressure = (enzo_float *) field.values("pressure");
  
-<<<<<<< HEAD
-  /* 2) Calculate dt from particles. */
- 
-  /* 3) Find dt from expansion. */
+  /* Find dt from expansion. */
  
   if (cosmology) {
 
@@ -129,12 +126,8 @@
     
   }
   
-  //   /* 4) Calculate minimum dt due to acceleration field (if present). */
- 
-  /* 5) calculate minimum timestep */
+  /* calculate minimum timestep */
 
-=======
->>>>>>> 9d6c8bf6
   FORTRAN_NAME(calc_dt)(&rank, 
 			enzo_block->GridDimension, 
 			enzo_block->GridDimension+1,
