--- conflicted
+++ resolved
@@ -366,16 +366,10 @@
       method_feedback_unrestricted_sn(true),
       method_feedback_stellar_winds(true),
       method_feedback_min_level(0),
-<<<<<<< HEAD
-      method_feedback_analytic_SNR_shell_mass(0),
-      method_feedback_fade_SNR(0),
-      method_feedback_NEvents(0),
-
-=======
       method_feedback_analytic_SNR_shell_mass(true),
       method_feedback_fade_SNR(true),
       method_feedback_NEvents(-1),
->>>>>>> 8b24976b
+
       /// EnzoMethodStarMaker
       method_star_maker_flavor(""),
       method_star_maker_use_density_threshold(false),           // check above density threshold before SF
