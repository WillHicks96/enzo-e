// See LICENSE_CELLO file for license and copyright information

/// @file     enzo_EnzoConfig.hpp
/// @author   James Bordner (jobordner@ucsd.edu)
/// @date     2012-10-02
/// @brief    [\ref Parameters] Declaration of the EnzoConfig class
///

#ifndef PARAMETERS_ENZO_CONFIG_HPP
#define PARAMETERS_ENZO_CONFIG_HPP

#define MAX_FIELDS      30
#define MAX_FILE_GROUPS 10

class Parameters;

#ifdef CONFIG_USE_GRACKLE
// Operator to allow Grackle's chemistry data to PUP
inline void operator|(PUP::er &p, chemistry_data &c){
 // all values are single ints, floats, or doubles with the
 // exception of grackle_data_file
 p | c.use_grackle;
 p | c.with_radiative_cooling;
 p | c.primordial_chemistry;
 p | c.dust_chemistry;
 p | c.metal_cooling;
 p | c.UVbackground;

 bool skip_strlen = (p.isUnpacking() || c.grackle_data_file == NULL);
 int length = (skip_strlen) ? 0 : strlen(c.grackle_data_file);
 p | length;
 if (length > 0){
   if (p.isUnpacking()){
     c.grackle_data_file=new char[length+1];
   }
   PUParray(p, c.grackle_data_file,length+1);
 } else {
   c.grackle_data_file = NULL;
 }

 p | c.cmb_temperature_floor;
 p | c.Gamma;
 p | c.h2_on_dust;
 p | c.use_dust_density_field;
 p | c.photoelectric_heating;
 p | c.photoelectric_heating_rate;
 p | c.use_isrf_field;
 p | c.interstellar_radiation_field;
 p | c.use_volumetric_heating_rate;
 p | c.use_specific_heating_rate;
 p | c.three_body_rate;
 p | c.cie_cooling;
 p | c.h2_optical_depth_approximation;
 p | c.ih2co;
 p | c.ipiht;
 p | c.HydrogenFractionByMass;
 p | c.DeuteriumToHydrogenRatio;
 p | c.SolarMetalFractionByMass;
 p | c.local_dust_to_gas_ratio;
 p | c.NumberOfTemperatureBins;
 p | c.CaseBRecombination;
 p | c.TemperatureStart;
 p | c.TemperatureEnd;
 p | c.NumberOfDustTemperatureBins;
 p | c.DustTemperatureStart;
 p | c.DustTemperatureEnd;
 p | c.Compton_xray_heating;
 p | c.LWbackground_sawtooth_suppression;
 p | c.LWbackground_intensity;
 p | c.UVbackground_redshift_on;
 p | c.UVbackground_redshift_off;
 p | c.UVbackground_redshift_fullon;
 p | c.UVbackground_redshift_drop;
 p | c.cloudy_electron_fraction_factor;
 p | c.use_radiative_transfer;
 p | c.radiative_transfer_coupled_rate_solver;
 p | c.radiative_transfer_intermediate_step;
 p | c.radiative_transfer_hydrogen_only;
 p | c.self_shielding_method;
 p | c.H2_self_shielding;
 p | c.h2_charge_exchange_rate;
 p | c.h2_dust_rate;
 p | c.h2_h_cooling_rate;
 p | c.collisional_excitation_rates;
 p | c.collisional_ionisation_rates;
 p | c.recombination_cooling_rates;
 p | c.bremsstrahlung_cooling_rates;
}
#endif

class EnzoConfig : public Config {

  /// @class    EnzoConfig
  /// @ingroup  Enzo
  /// @brief    [\ref Enzo] Declaration of Enzo configuration class

public: // interface

  /// Constructor
  EnzoConfig() throw();

  /// Destructor
  virtual ~EnzoConfig() throw();

  /// Copy constructor
  EnzoConfig(const EnzoConfig & config) throw();

  /// Assignment operator
  EnzoConfig & operator= (const EnzoConfig & config) throw();

  /// CHARM++ PUP::able declaration
  PUPable_decl(EnzoConfig);

  /// CHARM++ migration constructor
  EnzoConfig(CkMigrateMessage *m)
    : Config (m),
      adapt_mass_type(),
      ppm_diffusion(0),
      ppm_dual_energy(false),
      ppm_dual_energy_eta_1(0.0),
      ppm_dual_energy_eta_2(0.0),
      ppm_flattening(0),
      ppm_minimum_pressure_support_parameter(0),
      ppm_number_density_floor(0.0),
      ppm_density_floor(0.0),
      ppm_pressure_floor(0.0),
      ppm_pressure_free(false),
      ppm_temperature_floor(0.0),
      ppm_steepening(false),
      ppm_use_minimum_pressure_support(false),
      ppm_mol_weight(0.0),
      field_gamma(0.0),
      field_uniform_density(1.0),
      // Cosmology
      physics_cosmology(false),
      physics_cosmology_hubble_constant_now(0.0),
      physics_cosmology_omega_matter_now(0.0),
      physics_cosmology_omega_lamda_now(0.0),
      physics_cosmology_omega_baryon_now(1.0),
      physics_cosmology_omega_cdm_now(0.0),
      physics_cosmology_comoving_box_size(0.0),
      physics_cosmology_max_expansion_rate(0.0),
      physics_cosmology_initial_redshift(0.0),
      physics_cosmology_final_redshift(0.0),
      physics_gravity(false),
      // EnzoInitialBCenter
      initial_bcenter_update_etot(false),
      // EnzoInitialCloud
      initial_cloud_subsample_n(0),
      initial_cloud_radius(0.),
      initial_cloud_center_x(0.0),
      initial_cloud_center_y(0.0),
      initial_cloud_center_z(0.0),
      initial_cloud_density_cloud(0.0),
      initial_cloud_density_wind(0.0),
      initial_cloud_velocity_wind(0.0),
      initial_cloud_etot_wind(0.0),
      initial_cloud_eint_wind(0.0),
      initial_cloud_metal_mass_frac(0.0),
      initial_cloud_initialize_uniform_bfield(false),
      initial_cloud_perturb_stddev(0.0),
      initial_cloud_trunc_dev(0.0),
      initial_cloud_perturb_seed(0),
      // EnzoInitialCosmology
      initial_cosmology_temperature(0.0),
      // EnzoInitialCollapse
      initial_collapse_rank(0),
      initial_collapse_radius_relative(0.0),
      initial_collapse_particle_ratio(0.0),
      initial_collapse_mass(0.0),
      initial_collapse_temperature(0.0),
      // EnzoGrackleTest
#ifdef CONFIG_USE_GRACKLE
      initial_grackle_test_maximum_H_number_density(1000.0),
      initial_grackle_test_maximum_metallicity(1.0),
      initial_grackle_test_maximum_temperature(1.0E8),
      initial_grackle_test_minimum_H_number_density(0.1),
      initial_grackle_test_minimum_metallicity(1.0E-4),
      initial_grackle_test_minimum_temperature(10.0),
      initial_grackle_test_reset_energies(0),
#endif /* CONFIG_USE_GRACKLE */
      // EnzoInitialFeedbackTest
      initial_feedback_test_density(),
      initial_feedback_test_star_mass(),
      initial_feedback_test_temperature(),
      initial_feedback_test_from_file(),
      initial_feedback_test_metal_fraction(),
      // EnzoInitialHdf5
      initial_hdf5_max_level(),
      initial_hdf5_format(),
      initial_hdf5_blocking(),
      initial_hdf5_field_files(),
      initial_hdf5_field_datasets(),
      initial_hdf5_field_names(),
      initial_hdf5_field_coords(),
      initial_hdf5_particle_files(),
      initial_hdf5_particle_datasets(),
      initial_hdf5_particle_coords(),
      initial_hdf5_particle_types(),
      initial_hdf5_particle_attributes(),
      // EnzoInitialInclinedWave
      initial_inclinedwave_alpha(0.0),
      initial_inclinedwave_beta(0.0),
      initial_inclinedwave_amplitude(0.0),
      initial_inclinedwave_lambda(0.0),
      initial_inclinedwave_parallel_vel(std::numeric_limits<double>::min()),
      initial_inclinedwave_positive_vel(true),
      initial_inclinedwave_wave_type(""),
      // EnzoInitialMusic
      initial_music_field_files(),
      initial_music_field_datasets(),
      initial_music_field_names(),
      initial_music_field_coords(),
      initial_music_particle_files(),
      initial_music_particle_datasets(),
      initial_music_particle_coords(),
      initial_music_particle_types(),
      initial_music_particle_attributes(),
      initial_music_throttle_internode(),
      initial_music_throttle_intranode(),
      initial_music_throttle_node_files(),
      initial_music_throttle_close_count(),
      initial_music_throttle_group_size(),
      initial_music_throttle_seconds_stagger(),
      initial_music_throttle_seconds_delay(),
      // EnzoInitialPm
      initial_pm_field(""),
      initial_pm_mpp(0.0),
      initial_pm_level(0),
      initial_burkertbodenheimer_rank(0),
      initial_burkertbodenheimer_radius_relative(0.0),
      initial_burkertbodenheimer_particle_ratio(0.0),
      initial_burkertbodenheimer_mass(0.0),
      initial_burkertbodenheimer_temperature(0.0),
      initial_burkertbodenheimer_densityprofile(1),
      initial_burkertbodenheimer_rotating(true),
      initial_burkertbodenheimer_outer_velocity(-1),
      // EnzoInitialSedovArray[23]
      initial_sedov_rank(0),
      initial_sedov_radius_relative(0.0),
      initial_sedov_pressure_in(0.0),
      initial_sedov_pressure_out(0.0),
      initial_sedov_density(0.0),
      // EnzoInitialSedovRandom
      initial_sedov_random_half_empty(false),
      initial_sedov_random_grackle_cooling(false),
      initial_sedov_random_max_blasts(0),
      initial_sedov_random_radius_relative(0.0),
      initial_sedov_random_pressure_in(0.0),
      initial_sedov_random_pressure_out(0.0),
      initial_sedov_random_density(0.0),
      initial_sedov_random_te_multiplier(0),
      // EnzoInitialShockTube
      initial_shock_tube_setup_name(""),
      initial_shock_tube_aligned_ax(""),
      initial_shock_tube_axis_velocity(0.0),
      initial_shock_tube_trans_velocity(0.0),
      initial_shock_tube_flip_initialize(false),
      // EnzoInitialSoup
      initial_soup_rank(0),
      initial_soup_file(""),
      initial_soup_rotate(false),
      initial_soup_pressure_in(0.0),
      initial_soup_pressure_out(0.0),
      initial_soup_density(0.0),
      // EnzoInitialTurbulence
      initial_turbulence_density(0.0),
      initial_turbulence_pressure(0.0),
      initial_turbulence_temperature(0.0),
      // EnzoInitialIsolatedGalaxy
      //   AE: Maybe these values (and those in cpp) don't matter
      //       are they overwritten by the read-in (even when not found in param file)?
      initial_IG_scale_length(0.0343218),       // Gas disk scale length in code units
      initial_IG_scale_height(0.00343218),      // Gas disk scale height in code units
      initial_IG_disk_mass(42.9661),            // Gas disk mass in code units
      initial_IG_gas_fraction(0.2),             // Gas disk M_gas / M_star
      initial_IG_disk_temperature(1e4),         // Gas disk temperature in K
      initial_IG_disk_metal_fraction(1.0E-10),         // Gas disk metal fraction
      initial_IG_gas_halo_mass(0.1),             // Gas halo total mass in code units
      initial_IG_gas_halo_temperature(1e4),      // Gas halo initial temperature
      initial_IG_gas_halo_metal_fraction(1.0E-10),      // Gas halo metal fraction
      initial_IG_gas_halo_density(0.0),          // Gas halo uniform density (ignored if zero)
      initial_IG_gas_halo_radius(1.0),           // Gas halo maximum radius in code units
      initial_IG_use_gas_particles(false),       //
      initial_IG_live_dm_halo(false),
      initial_IG_stellar_disk(false),
      initial_IG_stellar_bulge(false),
      initial_IG_analytic_velocity(false),
      initial_IG_include_recent_SF(false),
      initial_IG_recent_SF_start(-100.0),
      initial_IG_recent_SF_end(0.0),
      initial_IG_recent_SF_bin_size(5.0),
      initial_IG_recent_SF_SFR(2.0),
      initial_IG_recent_SF_seed(12345),
      // EnzoInitialMergeSinksTest
      initial_merge_sinks_test_particle_data_filename(""),
      // EnzoInitialAccretionTest
      initial_accretion_test_sink_mass(0.0),
      initial_accretion_test_gas_density(0.0),
      initial_accretion_test_gas_pressure(0.0),
      initial_accretion_test_gas_radial_velocity(0.0),
<<<<<<< HEAD
      // EnzoInitialShuCollapse
      initial_shu_collapse_truncation_radius(0.0),
      initial_shu_collapse_nominal_sound_speed(0.0),
      initial_shu_collapse_instability_parameter(0.0),
      initial_shu_collapse_external_density(0.0),
      initial_shu_collapse_central_sink_exists(false),
      initial_shu_collapse_central_sink_mass(0.0),
      // EnzoInitialBBTest
      initial_bb_test_mean_density(0.0),
      initial_bb_test_fluctuation_amplitude(0.0),
      initial_bb_test_truncation_radius(0.0),
      initial_bb_test_nominal_sound_speed(0.0),
      initial_bb_test_angular_rotation_velocity(0.0),
      initial_bb_test_external_density(0.0),
=======
>>>>>>> bf59c04e
      // EnzoMethodCheckGravity
      method_check_gravity_particle_type(),
      // EnzoMethodHeat
      method_heat_alpha(0.0),
      // EnzoMethodHydro
      method_hydro_method(""),
      method_hydro_dual_energy(false),
      method_hydro_dual_energy_eta_1(0.0),
      method_hydro_dual_energy_eta_2(0.0),
      method_hydro_reconstruct_method(""),
      method_hydro_reconstruct_conservative(false),
      method_hydro_reconstruct_positive(false),
      method_hydro_riemann_solver(""),
      /// EnzoMethodFeedback
      method_feedback_ejecta_mass(0.0),
      method_feedback_supernova_energy(1.0),
      method_feedback_ejecta_metal_fraction(0.0),
      method_feedback_stencil(3),
      method_feedback_radius(-1.0),
      method_feedback_shift_cell_center(true),
      method_feedback_ke_fraction(0.0),
      method_feedback_use_ionization_feedback(false),
      method_feedback_time_first_sn(-1.0), // in Myr
      /// EnzoMethodStarMaker
      method_star_maker_flavor(""),
      method_star_maker_use_density_threshold(true),           // check above density threshold before SF
      method_star_maker_use_velocity_divergence(true),         // check for converging flow before SF
      method_star_maker_use_dynamical_time(true),              //
      method_star_maker_use_self_gravitating(false),           //
      method_star_maker_use_h2_self_shielding(false),
      method_star_maker_use_jeans_mass(false),
      method_star_maker_number_density_threshold(0.0),      // Number density threshold in cgs
      method_star_maker_maximum_mass_fraction(0.5),            // maximum cell mass fraction to convert to stars
      method_star_maker_efficiency(0.01),            // star maker efficiency
      method_star_maker_minimum_star_mass(1.0E4),    // minium star particle mass in solar masses
      method_star_maker_maximum_star_mass(1.0E4),    // maximum star particle mass in solar masses
      // EnzoMethodTurbulence
      method_turbulence_edot(0.0),
      method_turbulence_mach_number(0.0),
      // EnzoMethodGrackle
      method_grackle_use_grackle(false),
#ifdef CONFIG_USE_GRACKLE
      method_grackle_chemistry(nullptr),
      method_grackle_use_cooling_timestep(false),
      method_grackle_radiation_redshift(-1.0),
#endif
      // EnzoMethodGravity
      method_gravity_grav_const(0.0),
      method_gravity_solver(""),
      method_gravity_order(4),
      method_gravity_dt_max(1.0e10),
      method_gravity_accumulate(false),
      // EnzoMethodBackgroundAcceleration
      method_background_acceleration_flavor(""),
      method_background_acceleration_mass(0.0),
      method_background_acceleration_DM_mass(0.0),
      method_background_acceleration_bulge_mass(0.0),
      method_background_acceleration_core_radius(0.0),
      method_background_acceleration_bulge_radius(0.0),
      method_background_acceleration_stellar_mass(0.0),
      method_background_acceleration_DM_mass_radius(0.0),
      method_background_acceleration_stellar_scale_height_r(0.0),
      method_background_acceleration_stellar_scale_height_z(0.0),
      method_background_acceleration_apply_acceleration(true),
      // EnzoMethodPmDeposit
      method_pm_deposit_alpha(0.5),
      // EnzoMethodPmUpdate
      method_pm_update_max_dt(0.0),
      // EnzoMethodMHDVlct
      method_vlct_riemann_solver(""),
      method_vlct_half_dt_reconstruct_method(""),
      method_vlct_full_dt_reconstruct_method(""),
      method_vlct_theta_limiter(0.0),
      method_vlct_density_floor(0.0),
      method_vlct_pressure_floor(0.0),
      method_vlct_mhd_choice(""),
      method_vlct_dual_energy(false),
      method_vlct_dual_energy_eta(0.0),
      // EnzoMethodMergeSinks
      method_merge_sinks_merging_radius_cells(0.0),
<<<<<<< HEAD
      // EnzoMethodAccretion
      method_accretion_accretion_radius_cells(0.0),
      method_accretion_flavor(""),
      method_accretion_density_threshold(0.0),
      method_accretion_max_mass_fraction(0.0),
      // EnzoMethodSinkMaker
      method_sink_maker_jeans_length_resolution_cells(0.0),
      method_sink_maker_density_threshold(0.0),
      method_sink_maker_check_density_maximum(false),
      method_sink_maker_max_mass_fraction(0.0),
      method_sink_maker_min_sink_mass_solar(0.0),
      method_sink_maker_max_offset_cell_fraction(0.0),
      method_sink_maker_offset_seed_shift(0),
=======
      // EnzoMethodAccretionCompute
      method_accretion_accretion_radius_cells(0.0),
      method_accretion_flavor(""),
      method_accretion_physical_density_threshold_cgs(0.0),
      method_accretion_max_mass_fraction(0.0),
>>>>>>> bf59c04e
      // EnzoProlong
      prolong_enzo_type(),
      prolong_enzo_positive(true),
      prolong_enzo_use_linear(false),
      // EnzoSolverMg0
      solver_pre_smooth(),
      solver_post_smooth(),
      solver_last_smooth(),
      solver_coarse_solve(),
      solver_domain_solve(),
      solver_weight(),
      solver_restart_cycle(),
      // EnzoSolver<Krylov>
      solver_precondition(),
      solver_coarse_level(),
      solver_is_unigrid(),
      // EnzoStopping
      stopping_redshift()

  {
    for (int axis=0; axis<3; axis++) {
      initial_cloud_uniform_bfield[axis] = 0;
      initial_sedov_array[axis] = 0;
      initial_sedov_random_array[axis] = 0;
      initial_soup_array[axis] = 0;
      initial_soup_d_pos[axis] = 0;
      initial_soup_d_size[axis] = 0;
      initial_collapse_array[axis] = 0;
      initial_IG_center_position[axis] = 0.5;
      initial_IG_bfield[axis]         = 0.0;
      initial_accretion_test_sink_position[axis] = 0.0;
      initial_accretion_test_sink_velocity[axis] = 0.0;
      method_background_acceleration_center[axis] = 0.5;
      method_background_acceleration_angular_momentum[axis] = 0;

      initial_feedback_test_position[axis] = 0.5;
    }
    method_background_acceleration_angular_momentum[2] = 1;
  }

  /// CHARM++ Pack / Unpack function
  void pup (PUP::er &p);

  /// Read values from the Parameters object
  void read (Parameters * parameters) throw();

protected: // methods

  void read_adapt_(Parameters *);

  void read_field_(Parameters *);
  
  void read_initial_collapse_(Parameters *);
  void read_initial_cosmology_(Parameters *);
  void read_initial_grackle_(Parameters *);
  void read_initial_hdf5_(Parameters *);
  void read_initial_music_(Parameters *);
  void read_initial_pm_(Parameters *);
  void read_initial_inclined_wave_(Parameters *);
  void read_initial_burkertbodenheimer_(Parameters *);
  void read_initial_sedov_(Parameters *);
  void read_initial_sedov_random_(Parameters *);
  void read_initial_shock_tube_(Parameters *);
  void read_initial_bcenter_(Parameters *);
  void read_initial_cloud_(Parameters *);
  void read_initial_soup_(Parameters *);
  void read_initial_turbulence_(Parameters *);
  void read_initial_isolated_galaxy_(Parameters *);
  void read_initial_feedback_test_(Parameters *);
  void read_initial_merge_sinks_test_(Parameters *);
  void read_initial_accretion_test_(Parameters *);
<<<<<<< HEAD
  void read_initial_shu_collapse_(Parameters *);
  void read_initial_bb_test_(Parameters *);
=======
>>>>>>> bf59c04e
  
  void read_method_grackle_(Parameters *);
  void read_method_feedback_(Parameters *);
  void read_method_star_maker_(Parameters *);
  void read_method_background_acceleration_(Parameters *);
  void read_method_vlct_(Parameters *);
  void read_method_gravity_(Parameters *);
  void read_method_heat_(Parameters *);
  void read_method_pm_deposit_(Parameters *);
  void read_method_pm_update_(Parameters *);
  void read_method_ppm_(Parameters *);
  void read_method_turbulence_(Parameters *);
  void read_method_merge_sinks_(Parameters *);
  void read_method_accretion_(Parameters *);
<<<<<<< HEAD
  void read_method_sink_maker_(Parameters *);
=======
>>>>>>> bf59c04e
  
  void read_physics_(Parameters *);

  void read_prolong_enzo_(Parameters *);

  void read_solvers_(Parameters *);

  void read_stopping_(Parameters *);
  
  
public: // attributes

  // NOTE: change pup() function whenever attributes change

  /// Refine

  std::vector <std::string>  adapt_mass_type;

  /// EnzoMethodPpm

  bool                       ppm_diffusion;
  bool                       ppm_dual_energy;
  double                     ppm_dual_energy_eta_1;
  double                     ppm_dual_energy_eta_2;
  int                        ppm_flattening;
  int                        ppm_minimum_pressure_support_parameter;
  double                     ppm_number_density_floor;
  double                     ppm_density_floor;
  double                     ppm_pressure_floor;
  bool                       ppm_pressure_free;
  double                     ppm_temperature_floor;
  bool                       ppm_steepening;
  bool                       ppm_use_minimum_pressure_support;
  double                     ppm_mol_weight;

  double                     field_gamma;
  double                     field_uniform_density;

  /// Cosmology
  bool                       physics_cosmology;
  double                     physics_cosmology_hubble_constant_now;
  double                     physics_cosmology_omega_matter_now;
  double                     physics_cosmology_omega_lamda_now;
  double                     physics_cosmology_omega_baryon_now;
  double                     physics_cosmology_omega_cdm_now;
  double                     physics_cosmology_comoving_box_size;
  double                     physics_cosmology_max_expansion_rate;
  double                     physics_cosmology_initial_redshift;
  double                     physics_cosmology_final_redshift;

  /// Gravity
  bool                       physics_gravity;

  /// EnzoInitialBCenter;
  bool                       initial_bcenter_update_etot;

  /// EnzoInitialCloud;
  int                        initial_cloud_subsample_n;
  double                     initial_cloud_radius;
  double                     initial_cloud_center_x;
  double                     initial_cloud_center_y;
  double                     initial_cloud_center_z;
  double                     initial_cloud_density_cloud;
  double                     initial_cloud_density_wind;
  double                     initial_cloud_velocity_wind;
  double                     initial_cloud_etot_wind;
  double                     initial_cloud_eint_wind;
  double                     initial_cloud_metal_mass_frac;
  bool                       initial_cloud_initialize_uniform_bfield;
  double                     initial_cloud_uniform_bfield[3];
  double                     initial_cloud_perturb_stddev;
  double                     initial_cloud_trunc_dev;
  unsigned int               initial_cloud_perturb_seed;

  /// EnzoInitialCosmology;
  double                     initial_cosmology_temperature;

  /// EnzoInitialCollapse
  int                        initial_collapse_rank;
  int                        initial_collapse_array[3];
  double                     initial_collapse_radius_relative;
  double                     initial_collapse_particle_ratio;
  double                     initial_collapse_mass;
  double                     initial_collapse_temperature;

  /// EnzoGrackleTest
#ifdef CONFIG_USE_GRACKLE
  double                     initial_grackle_test_maximum_H_number_density;
  double                     initial_grackle_test_maximum_metallicity;
  double                     initial_grackle_test_maximum_temperature;
  double                     initial_grackle_test_minimum_H_number_density;
  double                     initial_grackle_test_minimum_metallicity;
  double                     initial_grackle_test_minimum_temperature;
  int                        initial_grackle_test_reset_energies;
#endif /* CONFIG_USE_GRACKLE */

  /// EnzoInitialHdf5

  int                         initial_hdf5_max_level;
  std::string                 initial_hdf5_format;
  int                         initial_hdf5_blocking[3];
  std::vector < std::string > initial_hdf5_field_files;
  std::vector < std::string > initial_hdf5_field_datasets;
  std::vector < std::string > initial_hdf5_field_names;
  std::vector < std::string > initial_hdf5_field_coords;
  std::vector < std::string > initial_hdf5_particle_files;
  std::vector < std::string > initial_hdf5_particle_datasets;
  std::vector < std::string > initial_hdf5_particle_coords;
  std::vector < std::string > initial_hdf5_particle_types;
  std::vector < std::string > initial_hdf5_particle_attributes;

  /// EnzoInitialInclinedWave
  double                     initial_inclinedwave_alpha;
  double                     initial_inclinedwave_beta;
  double                     initial_inclinedwave_amplitude;
  double                     initial_inclinedwave_lambda;
  double                     initial_inclinedwave_parallel_vel;
  bool                       initial_inclinedwave_positive_vel;
  std::string                initial_inclinedwave_wave_type;

  /// EnzoInitialMusic

  std::vector < std::string > initial_music_field_files;
  std::vector < std::string > initial_music_field_datasets;
  std::vector < std::string > initial_music_field_names;
  std::vector < std::string > initial_music_field_coords;
  std::vector < std::string > initial_music_particle_files;
  std::vector < std::string > initial_music_particle_datasets;
  std::vector < std::string > initial_music_particle_coords;
  std::vector < std::string > initial_music_particle_types;
  std::vector < std::string > initial_music_particle_attributes;
  bool                        initial_music_throttle_internode;
  bool                        initial_music_throttle_intranode;
  bool                        initial_music_throttle_node_files;
  int                         initial_music_throttle_close_count;
  int                         initial_music_throttle_group_size;
  double                      initial_music_throttle_seconds_stagger;
  double                      initial_music_throttle_seconds_delay;

  /// EnzoInitialPm
  std::string                initial_pm_field;
  double                     initial_pm_mpp;
  int                        initial_pm_level;

   /// EnzoInitialBurkertBodenheimer
  int                        initial_burkertbodenheimer_rank;
  int                        initial_burkertbodenheimer_array[3];
  double                     initial_burkertbodenheimer_radius_relative;
  double                     initial_burkertbodenheimer_particle_ratio;
  double                     initial_burkertbodenheimer_mass;
  double                     initial_burkertbodenheimer_temperature;
  int                        initial_burkertbodenheimer_densityprofile;
  bool                       initial_burkertbodenheimer_rotating;
  double                     initial_burkertbodenheimer_outer_velocity;

  /// EnzoInitialSedovArray[23]
  int                        initial_sedov_rank;
  int                        initial_sedov_array[3];
  double                     initial_sedov_radius_relative;
  double                     initial_sedov_pressure_in;
  double                     initial_sedov_pressure_out;
  double                     initial_sedov_density;

  /// EnzoInitialSedovRandom
  int                        initial_sedov_random_array[3];
  bool                       initial_sedov_random_half_empty;
  bool                       initial_sedov_random_grackle_cooling;
  int                        initial_sedov_random_max_blasts;
  double                     initial_sedov_random_radius_relative;
  double                     initial_sedov_random_pressure_in;
  double                     initial_sedov_random_pressure_out;
  double                     initial_sedov_random_density;
  int                        initial_sedov_random_te_multiplier;

  /// EnzoInitialShockTube
  std::string                initial_shock_tube_setup_name;
  std::string                initial_shock_tube_aligned_ax;
  double                     initial_shock_tube_axis_velocity;
  double                     initial_shock_tube_trans_velocity;
  bool                       initial_shock_tube_flip_initialize;

  /// EnzoInitialSoup
  int                        initial_soup_rank;
  std::string                initial_soup_file;
  bool                       initial_soup_rotate;
  int                        initial_soup_array[3];
  double                     initial_soup_d_pos[3];
  double                     initial_soup_d_size[3];
  double                     initial_soup_pressure_in;
  double                     initial_soup_pressure_out;
  double                     initial_soup_density;

  /// EnzoInitialTurbulence
  double                     initial_turbulence_density;
  double                     initial_turbulence_pressure;
  double                     initial_turbulence_temperature;

  /// EnzoInitialFeedbackTest

  double                     initial_feedback_test_position[3];
  double                     initial_feedback_test_density;
  double                     initial_feedback_test_star_mass;
  double                     initial_feedback_test_temperature;
  bool                       initial_feedback_test_from_file;
  double                     initial_feedback_test_metal_fraction;

  /// EnzoInitialIsolatedGalaxy
  double                     initial_IG_center_position[3];
  double                     initial_IG_bfield[3];
  double                     initial_IG_scale_length;
  double                     initial_IG_scale_height;
  double                     initial_IG_disk_mass;
  double                     initial_IG_gas_fraction;
  double                     initial_IG_disk_temperature;
  double                     initial_IG_disk_metal_fraction;
  double                     initial_IG_gas_halo_mass;
  double                     initial_IG_gas_halo_temperature;
  double                     initial_IG_gas_halo_metal_fraction;
  double                     initial_IG_gas_halo_density;
  double                     initial_IG_gas_halo_radius;
  bool                       initial_IG_use_gas_particles;
  bool                       initial_IG_live_dm_halo;
  bool                       initial_IG_stellar_bulge;
  bool                       initial_IG_stellar_disk;
  bool                       initial_IG_analytic_velocity;
  bool                       initial_IG_include_recent_SF;
  double                     initial_IG_recent_SF_start;
  double                     initial_IG_recent_SF_end;
  double                     initial_IG_recent_SF_bin_size;
  double                     initial_IG_recent_SF_SFR;
  int                        initial_IG_recent_SF_seed;

  // EnzoInitialMergeSinksTest
  std::string                initial_merge_sinks_test_particle_data_filename;

  // EnzoInitialAccretionTest
  double                     initial_accretion_test_sink_position[3];
  double                     initial_accretion_test_sink_velocity[3];
  double                     initial_accretion_test_sink_mass;
  double                     initial_accretion_test_gas_density;
  double                     initial_accretion_test_gas_pressure;
  double                     initial_accretion_test_gas_radial_velocity;

<<<<<<< HEAD
  // EnzoInitialShuCollapse
  double                     initial_shu_collapse_center[3];
  double                     initial_shu_collapse_drift_velocity[3];
  double                     initial_shu_collapse_truncation_radius;
  double                     initial_shu_collapse_nominal_sound_speed;
  double                     initial_shu_collapse_instability_parameter;
  double                     initial_shu_collapse_external_density;
  bool                       initial_shu_collapse_central_sink_exists;
  double                     initial_shu_collapse_central_sink_mass;

  // EnzoInitialBBTest
  double                     initial_bb_test_center[3];
  double                     initial_bb_test_drift_velocity[3];
  double                     initial_bb_test_mean_density;
  double                     initial_bb_test_fluctuation_amplitude;
  double                     initial_bb_test_truncation_radius;
  double                     initial_bb_test_nominal_sound_speed;
  double                     initial_bb_test_angular_rotation_velocity;
  double                     initial_bb_test_external_density;

=======
>>>>>>> bf59c04e
  /// EnzoMethodCheckGravity
  std::string                method_check_gravity_particle_type;

  /// EnzoMethodHeat
  double                     method_heat_alpha;

  /// EnzoMethodHydro
  std::string                method_hydro_method;
  bool                       method_hydro_dual_energy;
  double                     method_hydro_dual_energy_eta_1;
  double                     method_hydro_dual_energy_eta_2;
  std::string                method_hydro_reconstruct_method;
  bool                       method_hydro_reconstruct_conservative;
  bool                       method_hydro_reconstruct_positive;
  std::string                method_hydro_riemann_solver;

  /// EnzoMethodFeedback

  double                    method_feedback_ejecta_mass;
  double                    method_feedback_supernova_energy;
  double                    method_feedback_ejecta_metal_fraction;
  double                    method_feedback_ke_fraction;
  double                    method_feedback_time_first_sn;
  int                       method_feedback_stencil;
  double                    method_feedback_radius;
  bool                      method_feedback_shift_cell_center;
  bool                      method_feedback_use_ionization_feedback;

  /// EnzoMethodStarMaker

  std::string               method_star_maker_flavor;
  bool                      method_star_maker_use_density_threshold;
  bool                      method_star_maker_use_velocity_divergence;
  bool                      method_star_maker_use_dynamical_time;
  bool                      method_star_maker_use_h2_self_shielding;
  bool                      method_star_maker_use_jeans_mass;
  bool                      method_star_maker_use_self_gravitating;
  double                    method_star_maker_number_density_threshold;
  double                    method_star_maker_maximum_mass_fraction;
  double                    method_star_maker_efficiency;
  double                    method_star_maker_minimum_star_mass;
  double                    method_star_maker_maximum_star_mass;

  /// EnzoMethodTurbulence
  double                     method_turbulence_edot;
  double                     method_turbulence_mach_number;

  /// EnzoMethodGrackle
  bool                       method_grackle_use_grackle;
#ifdef CONFIG_USE_GRACKLE
  chemistry_data *           method_grackle_chemistry;
  bool                       method_grackle_use_cooling_timestep;
  double                     method_grackle_radiation_redshift;
#endif /* CONFIG_USE_GRACKLE */

  /// EnzoMethodGravity
  double                     method_gravity_grav_const;
  std::string                method_gravity_solver;
  int                        method_gravity_order;
  double                     method_gravity_dt_max;
  bool                       method_gravity_accumulate;

  /// EnzoMethodBackgroundAcceleration

  std::string                method_background_acceleration_flavor;
  double                     method_background_acceleration_mass;
  double                     method_background_acceleration_DM_mass;
  double                     method_background_acceleration_bulge_mass;
  double                     method_background_acceleration_core_radius;
  double                     method_background_acceleration_bulge_radius;
  double                     method_background_acceleration_stellar_mass;
  double                     method_background_acceleration_DM_mass_radius;
  double                     method_background_acceleration_stellar_scale_height_r;
  double                     method_background_acceleration_stellar_scale_height_z;
  double                     method_background_acceleration_center[3];
  double                     method_background_acceleration_angular_momentum[3];
  bool                       method_background_acceleration_apply_acceleration;


  /// EnzoMethodPmDeposit

  double                     method_pm_deposit_alpha;

  /// EnzoMethodPmUpdate

  double                     method_pm_update_max_dt;

  /// EnzoMethodMHDVlct
  std::string                method_vlct_riemann_solver;
  std::string                method_vlct_half_dt_reconstruct_method;
  std::string                method_vlct_full_dt_reconstruct_method;
  double                     method_vlct_theta_limiter;
  double                     method_vlct_density_floor;
  double                     method_vlct_pressure_floor;
  std::string                method_vlct_mhd_choice;
  bool                       method_vlct_dual_energy;
  // unlike ppm, only use a single eta value. It should have a default value
  // closer to method_ppm_dual_energy_eta1
  double                     method_vlct_dual_energy_eta;

  /// EnzoMethodMergeSinks
  double                     method_merge_sinks_merging_radius_cells;

  /// EnzoMethodAccretion
  double                     method_accretion_accretion_radius_cells;
  std::string                method_accretion_flavor;
<<<<<<< HEAD
  double                     method_accretion_density_threshold;
  double                     method_accretion_max_mass_fraction;

  /// EnzoMethodSinkMaker
  double                     method_sink_maker_jeans_length_resolution_cells;
  double                     method_sink_maker_density_threshold;
  bool                       method_sink_maker_check_density_maximum;
  double                     method_sink_maker_max_mass_fraction;
  double                     method_sink_maker_min_sink_mass_solar;
  double                     method_sink_maker_max_offset_cell_fraction;
  uint64_t                   method_sink_maker_offset_seed_shift;
=======
  double                     method_accretion_physical_density_threshold_cgs;
  double                     method_accretion_max_mass_fraction;
>>>>>>> bf59c04e
  
  std::string                prolong_enzo_type;
  bool                       prolong_enzo_positive;
  bool                       prolong_enzo_use_linear;
  
  ///==============
  /// EnzoSolverMg0
  ///==============

  /// Solver index for multigrid pre-smoother

  std::vector<int>           solver_pre_smooth;

  /// Solver index for multigrid post-smoother

  std::vector<int>           solver_post_smooth;

  /// Solver index for multigrid "last"-smoother

  std::vector<int>           solver_last_smooth;

  /// Solver index for multigrid coarse solver

  std::vector<int>           solver_coarse_solve;

  /// Solver index for domain decomposition (dd) domain solver

  std::vector<int>           solver_domain_solve;

  /// Weighting factor for smoother

  std::vector<double>        solver_weight;

  /// Whether to start the iterative solver using the previous solution

  std::vector<int>           solver_restart_cycle;

  /// EnzoSolver<Krylov>

  /// Solver index for Krylov solver preconditioner
  std::vector<int>           solver_precondition;

  /// Mg0 coarse grid solver

  std::vector<int>           solver_coarse_level;
  std::vector<int>           solver_is_unigrid;

  /// Stop at specified redshift for cosmology
  double                     stopping_redshift;

};

extern EnzoConfig g_enzo_config;

#endif /* PARAMETERS_ENZO_CONFIG_HPP */<|MERGE_RESOLUTION|>--- conflicted
+++ resolved
@@ -299,7 +299,6 @@
       initial_accretion_test_gas_density(0.0),
       initial_accretion_test_gas_pressure(0.0),
       initial_accretion_test_gas_radial_velocity(0.0),
-<<<<<<< HEAD
       // EnzoInitialShuCollapse
       initial_shu_collapse_truncation_radius(0.0),
       initial_shu_collapse_nominal_sound_speed(0.0),
@@ -314,8 +313,6 @@
       initial_bb_test_nominal_sound_speed(0.0),
       initial_bb_test_angular_rotation_velocity(0.0),
       initial_bb_test_external_density(0.0),
-=======
->>>>>>> bf59c04e
       // EnzoMethodCheckGravity
       method_check_gravity_particle_type(),
       // EnzoMethodHeat
@@ -396,11 +393,10 @@
       method_vlct_dual_energy_eta(0.0),
       // EnzoMethodMergeSinks
       method_merge_sinks_merging_radius_cells(0.0),
-<<<<<<< HEAD
       // EnzoMethodAccretion
       method_accretion_accretion_radius_cells(0.0),
       method_accretion_flavor(""),
-      method_accretion_density_threshold(0.0),
+      method_accretion_physical_density_threshold_cgs(0.0),
       method_accretion_max_mass_fraction(0.0),
       // EnzoMethodSinkMaker
       method_sink_maker_jeans_length_resolution_cells(0.0),
@@ -410,13 +406,6 @@
       method_sink_maker_min_sink_mass_solar(0.0),
       method_sink_maker_max_offset_cell_fraction(0.0),
       method_sink_maker_offset_seed_shift(0),
-=======
-      // EnzoMethodAccretionCompute
-      method_accretion_accretion_radius_cells(0.0),
-      method_accretion_flavor(""),
-      method_accretion_physical_density_threshold_cgs(0.0),
-      method_accretion_max_mass_fraction(0.0),
->>>>>>> bf59c04e
       // EnzoProlong
       prolong_enzo_type(),
       prolong_enzo_positive(true),
@@ -488,11 +477,8 @@
   void read_initial_feedback_test_(Parameters *);
   void read_initial_merge_sinks_test_(Parameters *);
   void read_initial_accretion_test_(Parameters *);
-<<<<<<< HEAD
   void read_initial_shu_collapse_(Parameters *);
   void read_initial_bb_test_(Parameters *);
-=======
->>>>>>> bf59c04e
   
   void read_method_grackle_(Parameters *);
   void read_method_feedback_(Parameters *);
@@ -507,10 +493,7 @@
   void read_method_turbulence_(Parameters *);
   void read_method_merge_sinks_(Parameters *);
   void read_method_accretion_(Parameters *);
-<<<<<<< HEAD
   void read_method_sink_maker_(Parameters *);
-=======
->>>>>>> bf59c04e
   
   void read_physics_(Parameters *);
 
@@ -754,7 +737,6 @@
   double                     initial_accretion_test_gas_pressure;
   double                     initial_accretion_test_gas_radial_velocity;
 
-<<<<<<< HEAD
   // EnzoInitialShuCollapse
   double                     initial_shu_collapse_center[3];
   double                     initial_shu_collapse_drift_velocity[3];
@@ -775,8 +757,6 @@
   double                     initial_bb_test_angular_rotation_velocity;
   double                     initial_bb_test_external_density;
 
-=======
->>>>>>> bf59c04e
   /// EnzoMethodCheckGravity
   std::string                method_check_gravity_particle_type;
 
@@ -883,8 +863,7 @@
   /// EnzoMethodAccretion
   double                     method_accretion_accretion_radius_cells;
   std::string                method_accretion_flavor;
-<<<<<<< HEAD
-  double                     method_accretion_density_threshold;
+  double                     method_accretion_physical_density_threshold_cgs;
   double                     method_accretion_max_mass_fraction;
 
   /// EnzoMethodSinkMaker
@@ -895,10 +874,6 @@
   double                     method_sink_maker_min_sink_mass_solar;
   double                     method_sink_maker_max_offset_cell_fraction;
   uint64_t                   method_sink_maker_offset_seed_shift;
-=======
-  double                     method_accretion_physical_density_threshold_cgs;
-  double                     method_accretion_max_mass_fraction;
->>>>>>> bf59c04e
   
   std::string                prolong_enzo_type;
   bool                       prolong_enzo_positive;
