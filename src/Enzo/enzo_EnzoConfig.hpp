// See LICENSE_CELLO file for license and copyright information

/// @file     enzo_EnzoConfig.hpp
/// @author   James Bordner (jobordner@ucsd.edu)
/// @date     2012-10-02
/// @brief    [\ref Parameters] Declaration of the EnzoConfig class
///

#ifndef PARAMETERS_ENZO_CONFIG_HPP
#define PARAMETERS_ENZO_CONFIG_HPP

#define MAX_FIELDS      30
#define MAX_FILE_GROUPS 10

class Parameters;

#ifdef CONFIG_USE_GRACKLE
// Operator to allow Grackle's chemistry data to PUP
inline void operator|(PUP::er &p, chemistry_data &c){
 // all values are single ints, floats, or doubles with the
 // exception of grackle_data_file
 p | c.use_grackle;
 p | c.with_radiative_cooling;
 p | c.primordial_chemistry;
 p | c.dust_chemistry;
 p | c.metal_cooling;
 p | c.UVbackground;

 bool skip_strlen = (p.isUnpacking() || c.grackle_data_file == NULL);
 int length = (skip_strlen) ? 0 : strlen(c.grackle_data_file);
 p | length;
 if (length > 0){
   if (p.isUnpacking()){
     c.grackle_data_file=new char[length+1];
   }
   PUParray(p, c.grackle_data_file,length+1);
 } else {
   c.grackle_data_file = NULL;
 }

 p | c.cmb_temperature_floor;
 p | c.Gamma;
 p | c.h2_on_dust;
 p | c.use_dust_density_field;
 p | c.photoelectric_heating;
 p | c.photoelectric_heating_rate;
 p | c.use_isrf_field;
 p | c.interstellar_radiation_field;
 p | c.use_volumetric_heating_rate;
 p | c.use_specific_heating_rate;
 p | c.three_body_rate;
 p | c.cie_cooling;
 p | c.h2_optical_depth_approximation;
 p | c.ih2co;
 p | c.ipiht;
 p | c.HydrogenFractionByMass;
 p | c.DeuteriumToHydrogenRatio;
 p | c.SolarMetalFractionByMass;
 p | c.local_dust_to_gas_ratio;
 p | c.NumberOfTemperatureBins;
 p | c.CaseBRecombination;
 p | c.TemperatureStart;
 p | c.TemperatureEnd;
 p | c.NumberOfDustTemperatureBins;
 p | c.DustTemperatureStart;
 p | c.DustTemperatureEnd;
 p | c.Compton_xray_heating;
 p | c.LWbackground_sawtooth_suppression;
 p | c.LWbackground_intensity;
 p | c.UVbackground_redshift_on;
 p | c.UVbackground_redshift_off;
 p | c.UVbackground_redshift_fullon;
 p | c.UVbackground_redshift_drop;
 p | c.cloudy_electron_fraction_factor;
 p | c.use_radiative_transfer;
 p | c.radiative_transfer_coupled_rate_solver;
 p | c.radiative_transfer_intermediate_step;
 p | c.radiative_transfer_hydrogen_only;
 p | c.self_shielding_method;
 p | c.H2_self_shielding;
 p | c.h2_charge_exchange_rate;
 p | c.h2_dust_rate;
 p | c.h2_h_cooling_rate;
 p | c.collisional_excitation_rates;
 p | c.collisional_ionisation_rates;
 p | c.recombination_cooling_rates;
 p | c.bremsstrahlung_cooling_rates;
}
#endif

class EnzoConfig : public Config {

  /// @class    EnzoConfig
  /// @ingroup  Enzo
  /// @brief    [\ref Enzo] Declaration of Enzo configuration class

public: // interface

  /// Constructor
  EnzoConfig() throw();

  /// Destructor
  virtual ~EnzoConfig() throw();

  /// Copy constructor
  EnzoConfig(const EnzoConfig & config) throw();

  /// Assignment operator
  EnzoConfig & operator= (const EnzoConfig & config) throw();

  /// CHARM++ PUP::able declaration
  PUPable_decl(EnzoConfig);

  /// CHARM++ migration constructor
  EnzoConfig(CkMigrateMessage *m)
    : Config (m),
      adapt_mass_type(),
      ppm_diffusion(0),
      ppm_flattening(0),
      ppm_minimum_pressure_support_parameter(0),
      ppm_pressure_free(false),
      ppm_steepening(false),
      ppm_use_minimum_pressure_support(false),
      field_uniform_density(1.0),
      // Cosmology
      physics_cosmology(false),
      physics_cosmology_hubble_constant_now(0.0),
      physics_cosmology_omega_matter_now(0.0),
      physics_cosmology_omega_lamda_now(0.0),
      physics_cosmology_omega_baryon_now(1.0),
      physics_cosmology_omega_cdm_now(0.0),
      physics_cosmology_comoving_box_size(0.0),
      physics_cosmology_max_expansion_rate(0.0),
      physics_cosmology_initial_redshift(0.0),
      physics_cosmology_final_redshift(0.0),
      // FluidProps
      physics_fluid_props_de_config(),
      physics_fluid_props_fluid_floor_config(),
      physics_fluid_props_gamma(0.0),
      physics_fluid_props_mol_weight(0.0),
      // Gravity
      physics_gravity(false),
      // EnzoInitialBCenter
      initial_bcenter_update_etot(false),
      // EnzoInitialCloud
      initial_cloud_subsample_n(0),
      initial_cloud_radius(0.),
      initial_cloud_center_x(0.0),
      initial_cloud_center_y(0.0),
      initial_cloud_center_z(0.0),
      initial_cloud_density_cloud(0.0),
      initial_cloud_density_wind(0.0),
      initial_cloud_velocity_wind(0.0),
      initial_cloud_etot_wind(0.0),
      initial_cloud_eint_wind(0.0),
      initial_cloud_metal_mass_frac(0.0),
      initial_cloud_initialize_uniform_bfield(false),
      initial_cloud_perturb_stddev(0.0),
      initial_cloud_trunc_dev(0.0),
      initial_cloud_perturb_seed(0),
      // EnzoInitialCosmology
      initial_cosmology_temperature(0.0),
      // EnzoInitialCollapse
      initial_collapse_rank(0),
      initial_collapse_radius_relative(0.0),
      initial_collapse_particle_ratio(0.0),
      initial_collapse_mass(0.0),
      initial_collapse_temperature(0.0),
      // EnzoGrackleTest
#ifdef CONFIG_USE_GRACKLE
      initial_grackle_test_maximum_H_number_density(1000.0),
      initial_grackle_test_maximum_metallicity(1.0),
      initial_grackle_test_maximum_temperature(1.0E8),
      initial_grackle_test_minimum_H_number_density(0.1),
      initial_grackle_test_minimum_metallicity(1.0E-4),
      initial_grackle_test_minimum_temperature(10.0),
      initial_grackle_test_reset_energies(0),
#endif /* CONFIG_USE_GRACKLE */
      // EnzoInitialFeedbackTest
      initial_feedback_test_density(),
      initial_feedback_test_star_mass(),
      initial_feedback_test_temperature(),
      initial_feedback_test_from_file(),
      initial_feedback_test_metal_fraction(),
      // EnzoInitialHdf5
      initial_hdf5_max_level(),
      initial_hdf5_format(),
      initial_hdf5_blocking(),
      initial_hdf5_field_files(),
      initial_hdf5_field_datasets(),
      initial_hdf5_field_names(),
      initial_hdf5_field_coords(),
      initial_hdf5_particle_files(),
      initial_hdf5_particle_datasets(),
      initial_hdf5_particle_coords(),
      initial_hdf5_particle_types(),
      initial_hdf5_particle_attributes(),
      // EnzoInitialInclinedWave
      initial_inclinedwave_alpha(0.0),
      initial_inclinedwave_beta(0.0),
      initial_inclinedwave_amplitude(0.0),
      initial_inclinedwave_lambda(0.0),
      initial_inclinedwave_parallel_vel(std::numeric_limits<double>::min()),
      initial_inclinedwave_positive_vel(true),
      initial_inclinedwave_wave_type(""),
      // EnzoInitialMusic
      initial_music_field_files(),
      initial_music_field_datasets(),
      initial_music_field_names(),
      initial_music_field_coords(),
      initial_music_particle_files(),
      initial_music_particle_datasets(),
      initial_music_particle_coords(),
      initial_music_particle_types(),
      initial_music_particle_attributes(),
      initial_music_throttle_internode(),
      initial_music_throttle_intranode(),
      initial_music_throttle_node_files(),
      initial_music_throttle_close_count(),
      initial_music_throttle_group_size(),
      initial_music_throttle_seconds_stagger(),
      initial_music_throttle_seconds_delay(),
      // EnzoInitialPm
      initial_pm_field(""),
      initial_pm_mpp(0.0),
      initial_pm_level(0),
      initial_burkertbodenheimer_rank(0),
      initial_burkertbodenheimer_radius_relative(0.0),
      initial_burkertbodenheimer_particle_ratio(0.0),
      initial_burkertbodenheimer_mass(0.0),
      initial_burkertbodenheimer_temperature(0.0),
      initial_burkertbodenheimer_densityprofile(1),
      initial_burkertbodenheimer_rotating(true),
      initial_burkertbodenheimer_outer_velocity(-1),
      // EnzoInitialSedovArray[23]
      initial_sedov_rank(0),
      initial_sedov_radius_relative(0.0),
      initial_sedov_pressure_in(0.0),
      initial_sedov_pressure_out(0.0),
      initial_sedov_density(0.0),
      // EnzoInitialSedovRandom
      initial_sedov_random_half_empty(false),
      initial_sedov_random_grackle_cooling(false),
      initial_sedov_random_max_blasts(0),
      initial_sedov_random_radius_relative(0.0),
      initial_sedov_random_pressure_in(0.0),
      initial_sedov_random_pressure_out(0.0),
      initial_sedov_random_density(0.0),
      initial_sedov_random_te_multiplier(0),
      // EnzoInitialShockTube
      initial_shock_tube_setup_name(""),
      initial_shock_tube_aligned_ax(""),
      initial_shock_tube_axis_velocity(0.0),
      initial_shock_tube_trans_velocity(0.0),
      initial_shock_tube_flip_initialize(false),
      // EnzoInitialSoup
      initial_soup_rank(0),
      initial_soup_file(""),
      initial_soup_rotate(false),
      initial_soup_pressure_in(0.0),
      initial_soup_pressure_out(0.0),
      initial_soup_density(0.0),
      // EnzoInitialTurbulence
      initial_turbulence_density(0.0),
      initial_turbulence_pressure(0.0),
      initial_turbulence_temperature(0.0),
      // EnzoInitialIsolatedGalaxy
      //   AE: Maybe these values (and those in cpp) don't matter
      //       are they overwritten by the read-in (even when not found in param file)?
      initial_IG_scale_length(0.0343218),       // Gas disk scale length in code units
      initial_IG_scale_height(0.00343218),      // Gas disk scale height in code units
      initial_IG_disk_mass(42.9661),            // Gas disk mass in code units
      initial_IG_gas_fraction(0.2),             // Gas disk M_gas / M_star
      initial_IG_disk_temperature(1e4),         // Gas disk temperature in K
      initial_IG_disk_metal_fraction(1.0E-10),         // Gas disk metal fraction
      initial_IG_gas_halo_mass(0.1),             // Gas halo total mass in code units
      initial_IG_gas_halo_temperature(1e4),      // Gas halo initial temperature
      initial_IG_gas_halo_metal_fraction(1.0E-10),      // Gas halo metal fraction
      initial_IG_gas_halo_density(0.0),          // Gas halo uniform density (ignored if zero)
      initial_IG_gas_halo_radius(1.0),           // Gas halo maximum radius in code units
      initial_IG_use_gas_particles(false),       //
      initial_IG_live_dm_halo(false),
      initial_IG_stellar_disk(false),
      initial_IG_stellar_bulge(false),
      initial_IG_analytic_velocity(false),
      initial_IG_include_recent_SF(false),
      initial_IG_recent_SF_start(-100.0),
      initial_IG_recent_SF_end(0.0),
      initial_IG_recent_SF_bin_size(5.0),
      initial_IG_recent_SF_SFR(2.0),
      initial_IG_recent_SF_seed(12345),
      // EnzoInitialMergeSinksTest
      initial_merge_sinks_test_particle_data_filename(""),
      // EnzoInitialAccretionTest
      initial_accretion_test_sink_mass(0.0),
      initial_accretion_test_gas_density(0.0),
      initial_accretion_test_gas_pressure(0.0),
      initial_accretion_test_gas_radial_velocity(0.0),
      // EnzoMethodCheckGravity
      method_check_gravity_particle_type(),
      // EnzoMethodHeat
      method_heat_alpha(0.0),
      // EnzoMethodHydro
      method_hydro_method(""),
      method_hydro_dual_energy(false),
      method_hydro_dual_energy_eta_1(0.0),
      method_hydro_dual_energy_eta_2(0.0),
      method_hydro_reconstruct_method(""),
      method_hydro_reconstruct_conservative(false),
      method_hydro_reconstruct_positive(false),
      method_hydro_riemann_solver(""),
      /// EnzoMethodFeedback
      method_feedback_ejecta_mass(0.0),
      method_feedback_supernova_energy(1.0),
      method_feedback_ejecta_metal_fraction(0.0),
      method_feedback_stencil(3),
      method_feedback_radius(-1.0),
      method_feedback_shift_cell_center(true),
      method_feedback_ke_fraction(0.0),
      method_feedback_use_ionization_feedback(false),
      method_feedback_time_first_sn(-1.0), // in Myr
      /// EnzoMethodStarMaker
      method_star_maker_flavor(""),
      method_star_maker_use_density_threshold(true),           // check above density threshold before SF
      method_star_maker_use_velocity_divergence(true),         // check for converging flow before SF
      method_star_maker_use_dynamical_time(true),              //
      method_star_maker_use_self_gravitating(false),           //
      method_star_maker_use_h2_self_shielding(false),
      method_star_maker_use_jeans_mass(false),
      method_star_maker_number_density_threshold(0.0),      // Number density threshold in cgs
      method_star_maker_maximum_mass_fraction(0.5),            // maximum cell mass fraction to convert to stars
      method_star_maker_efficiency(0.01),            // star maker efficiency
      method_star_maker_minimum_star_mass(1.0E4),    // minium star particle mass in solar masses
      method_star_maker_maximum_star_mass(1.0E4),    // maximum star particle mass in solar masses
      // EnzoMethodTurbulence
      method_turbulence_edot(0.0),
      method_turbulence_mach_number(0.0),
      // EnzoMethodGrackle
      method_grackle_use_grackle(false),
#ifdef CONFIG_USE_GRACKLE
      method_grackle_chemistry(nullptr),
      method_grackle_use_cooling_timestep(false),
      method_grackle_radiation_redshift(-1.0),
#endif
      // EnzoMethodGravity
      method_gravity_grav_const(0.0),
      method_gravity_solver(""),
      method_gravity_order(4),
      method_gravity_dt_max(1.0e10),
      method_gravity_accumulate(false),
      // EnzoMethodBackgroundAcceleration
      method_background_acceleration_flavor(""),
      method_background_acceleration_mass(0.0),
      method_background_acceleration_DM_mass(0.0),
      method_background_acceleration_bulge_mass(0.0),
      method_background_acceleration_core_radius(0.0),
      method_background_acceleration_bulge_radius(0.0),
      method_background_acceleration_stellar_mass(0.0),
      method_background_acceleration_DM_mass_radius(0.0),
      method_background_acceleration_stellar_scale_height_r(0.0),
      method_background_acceleration_stellar_scale_height_z(0.0),
      method_background_acceleration_apply_acceleration(true),
      // EnzoMethodPmDeposit
      method_pm_deposit_alpha(0.5),
      // EnzoMethodPmUpdate
      method_pm_update_max_dt(0.0),
      // EnzoMethodMHDVlct
      method_vlct_riemann_solver(""),
      method_vlct_half_dt_reconstruct_method(""),
      method_vlct_full_dt_reconstruct_method(""),
      method_vlct_theta_limiter(0.0),
      method_vlct_mhd_choice(""),
<<<<<<< HEAD
      // EnzoMethodMergeStars
=======
      method_vlct_dual_energy(false),
      method_vlct_dual_energy_eta(0.0),
      // EnzoMethodMergeSinks
>>>>>>> 01d3b4ae
      method_merge_sinks_merging_radius_cells(0.0),
      // EnzoMethodAccretionCompute
      method_accretion_accretion_radius_cells(0.0),
      method_accretion_flavor(""),
      method_accretion_physical_density_threshold_cgs(0.0),
      method_accretion_max_mass_fraction(0.0),
      // EnzoProlong
      prolong_enzo_type(),
      prolong_enzo_positive(true),
      prolong_enzo_use_linear(false),
      // EnzoSolverMg0
      solver_pre_smooth(),
      solver_post_smooth(),
      solver_last_smooth(),
      solver_coarse_solve(),
      solver_domain_solve(),
      solver_weight(),
      solver_restart_cycle(),
      // EnzoSolver<Krylov>
      solver_precondition(),
      solver_coarse_level(),
      solver_is_unigrid(),
      // EnzoStopping
      stopping_redshift()

  {
    for (int axis=0; axis<3; axis++) {
      initial_cloud_uniform_bfield[axis] = 0;
      initial_sedov_array[axis] = 0;
      initial_sedov_random_array[axis] = 0;
      initial_soup_array[axis] = 0;
      initial_soup_d_pos[axis] = 0;
      initial_soup_d_size[axis] = 0;
      initial_collapse_array[axis] = 0;
      initial_IG_center_position[axis] = 0.5;
      initial_IG_bfield[axis]         = 0.0;
      initial_accretion_test_sink_position[axis] = 0.0;
      initial_accretion_test_sink_velocity[axis] = 0.0;
      method_background_acceleration_center[axis] = 0.5;
      method_background_acceleration_angular_momentum[axis] = 0;

      initial_feedback_test_position[axis] = 0.5;
    }
    method_background_acceleration_angular_momentum[2] = 1;
  }

  /// CHARM++ Pack / Unpack function
  void pup (PUP::er &p);

  /// Read values from the Parameters object
  void read (Parameters * parameters) throw();

protected: // methods

  void read_adapt_(Parameters *);

  void read_field_(Parameters *);
  
  void read_initial_collapse_(Parameters *);
  void read_initial_cosmology_(Parameters *);
  void read_initial_grackle_(Parameters *);
  void read_initial_hdf5_(Parameters *);
  void read_initial_music_(Parameters *);
  void read_initial_pm_(Parameters *);
  void read_initial_inclined_wave_(Parameters *);
  void read_initial_burkertbodenheimer_(Parameters *);
  void read_initial_sedov_(Parameters *);
  void read_initial_sedov_random_(Parameters *);
  void read_initial_shock_tube_(Parameters *);
  void read_initial_bcenter_(Parameters *);
  void read_initial_cloud_(Parameters *);
  void read_initial_soup_(Parameters *);
  void read_initial_turbulence_(Parameters *);
  void read_initial_isolated_galaxy_(Parameters *);
  void read_initial_feedback_test_(Parameters *);
  void read_initial_merge_sinks_test_(Parameters *);
  void read_initial_accretion_test_(Parameters *);
  
  void read_method_grackle_(Parameters *);
  void read_method_feedback_(Parameters *);
  void read_method_star_maker_(Parameters *);
  void read_method_background_acceleration_(Parameters *);
  void read_method_vlct_(Parameters *);
  void read_method_gravity_(Parameters *);
  void read_method_heat_(Parameters *);
  void read_method_pm_deposit_(Parameters *);
  void read_method_pm_update_(Parameters *);
  void read_method_ppm_(Parameters *);
  void read_method_turbulence_(Parameters *);
  void read_method_merge_sinks_(Parameters *);
  void read_method_accretion_(Parameters *);
  
  void read_physics_(Parameters *);
  void read_physics_fluid_props_(Parameters *);

  void read_prolong_enzo_(Parameters *);

  void read_solvers_(Parameters *);

  void read_stopping_(Parameters *);
  
  
public: // attributes

  // NOTE: change pup() function whenever attributes change

  /// Refine

  std::vector <std::string>  adapt_mass_type;

  /// EnzoMethodPpm

  bool                       ppm_diffusion;
  int                        ppm_flattening;
  int                        ppm_minimum_pressure_support_parameter;
  bool                       ppm_pressure_free;
  bool                       ppm_steepening;
  bool                       ppm_use_minimum_pressure_support;

  double                     field_uniform_density;

  /// Cosmology
  bool                       physics_cosmology;
  double                     physics_cosmology_hubble_constant_now;
  double                     physics_cosmology_omega_matter_now;
  double                     physics_cosmology_omega_lamda_now;
  double                     physics_cosmology_omega_baryon_now;
  double                     physics_cosmology_omega_cdm_now;
  double                     physics_cosmology_comoving_box_size;
  double                     physics_cosmology_max_expansion_rate;
  double                     physics_cosmology_initial_redshift;
  double                     physics_cosmology_final_redshift;

  /// FluidProps
  EnzoDualEnergyConfig       physics_fluid_props_de_config;
  EnzoFluidFloorConfig       physics_fluid_props_fluid_floor_config;
  double                     physics_fluid_props_gamma;
  double                     physics_fluid_props_mol_weight;

  /// Gravity
  bool                       physics_gravity;

  /// EnzoInitialBCenter;
  bool                       initial_bcenter_update_etot;

  /// EnzoInitialCloud;
  int                        initial_cloud_subsample_n;
  double                     initial_cloud_radius;
  double                     initial_cloud_center_x;
  double                     initial_cloud_center_y;
  double                     initial_cloud_center_z;
  double                     initial_cloud_density_cloud;
  double                     initial_cloud_density_wind;
  double                     initial_cloud_velocity_wind;
  double                     initial_cloud_etot_wind;
  double                     initial_cloud_eint_wind;
  double                     initial_cloud_metal_mass_frac;
  bool                       initial_cloud_initialize_uniform_bfield;
  double                     initial_cloud_uniform_bfield[3];
  double                     initial_cloud_perturb_stddev;
  double                     initial_cloud_trunc_dev;
  unsigned int               initial_cloud_perturb_seed;

  /// EnzoInitialCosmology;
  double                     initial_cosmology_temperature;

  /// EnzoInitialCollapse
  int                        initial_collapse_rank;
  int                        initial_collapse_array[3];
  double                     initial_collapse_radius_relative;
  double                     initial_collapse_particle_ratio;
  double                     initial_collapse_mass;
  double                     initial_collapse_temperature;

  /// EnzoGrackleTest
#ifdef CONFIG_USE_GRACKLE
  double                     initial_grackle_test_maximum_H_number_density;
  double                     initial_grackle_test_maximum_metallicity;
  double                     initial_grackle_test_maximum_temperature;
  double                     initial_grackle_test_minimum_H_number_density;
  double                     initial_grackle_test_minimum_metallicity;
  double                     initial_grackle_test_minimum_temperature;
  int                        initial_grackle_test_reset_energies;

#endif /* CONFIG_USE_GRACKLE */

  /// EnzoInitialHdf5

  int                         initial_hdf5_max_level;
  std::string                 initial_hdf5_format;
  int                         initial_hdf5_blocking[3];
  std::vector < std::string > initial_hdf5_field_files;
  std::vector < std::string > initial_hdf5_field_datasets;
  std::vector < std::string > initial_hdf5_field_names;
  std::vector < std::string > initial_hdf5_field_coords;
  std::vector < std::string > initial_hdf5_particle_files;
  std::vector < std::string > initial_hdf5_particle_datasets;
  std::vector < std::string > initial_hdf5_particle_coords;
  std::vector < std::string > initial_hdf5_particle_types;
  std::vector < std::string > initial_hdf5_particle_attributes;

  /// EnzoInitialInclinedWave
  double                     initial_inclinedwave_alpha;
  double                     initial_inclinedwave_beta;
  double                     initial_inclinedwave_amplitude;
  double                     initial_inclinedwave_lambda;
  double                     initial_inclinedwave_parallel_vel;
  bool                       initial_inclinedwave_positive_vel;
  std::string                initial_inclinedwave_wave_type;

  /// EnzoInitialMusic

  std::vector < std::string > initial_music_field_files;
  std::vector < std::string > initial_music_field_datasets;
  std::vector < std::string > initial_music_field_names;
  std::vector < std::string > initial_music_field_coords;
  std::vector < std::string > initial_music_particle_files;
  std::vector < std::string > initial_music_particle_datasets;
  std::vector < std::string > initial_music_particle_coords;
  std::vector < std::string > initial_music_particle_types;
  std::vector < std::string > initial_music_particle_attributes;
  bool                        initial_music_throttle_internode;
  bool                        initial_music_throttle_intranode;
  bool                        initial_music_throttle_node_files;
  int                         initial_music_throttle_close_count;
  int                         initial_music_throttle_group_size;
  double                      initial_music_throttle_seconds_stagger;
  double                      initial_music_throttle_seconds_delay;

  /// EnzoInitialPm
  std::string                initial_pm_field;
  double                     initial_pm_mpp;
  int                        initial_pm_level;

   /// EnzoInitialBurkertBodenheimer
  int                        initial_burkertbodenheimer_rank;
  int                        initial_burkertbodenheimer_array[3];
  double                     initial_burkertbodenheimer_radius_relative;
  double                     initial_burkertbodenheimer_particle_ratio;
  double                     initial_burkertbodenheimer_mass;
  double                     initial_burkertbodenheimer_temperature;
  int                        initial_burkertbodenheimer_densityprofile;
  bool                       initial_burkertbodenheimer_rotating;
  double                     initial_burkertbodenheimer_outer_velocity;

  /// EnzoInitialSedovArray[23]
  int                        initial_sedov_rank;
  int                        initial_sedov_array[3];
  double                     initial_sedov_radius_relative;
  double                     initial_sedov_pressure_in;
  double                     initial_sedov_pressure_out;
  double                     initial_sedov_density;

  /// EnzoInitialSedovRandom
  int                        initial_sedov_random_array[3];
  bool                       initial_sedov_random_half_empty;
  bool                       initial_sedov_random_grackle_cooling;
  int                        initial_sedov_random_max_blasts;
  double                     initial_sedov_random_radius_relative;
  double                     initial_sedov_random_pressure_in;
  double                     initial_sedov_random_pressure_out;
  double                     initial_sedov_random_density;
  int                        initial_sedov_random_te_multiplier;

  /// EnzoInitialShockTube
  std::string                initial_shock_tube_setup_name;
  std::string                initial_shock_tube_aligned_ax;
  double                     initial_shock_tube_axis_velocity;
  double                     initial_shock_tube_trans_velocity;
  bool                       initial_shock_tube_flip_initialize;

  /// EnzoInitialSoup
  int                        initial_soup_rank;
  std::string                initial_soup_file;
  bool                       initial_soup_rotate;
  int                        initial_soup_array[3];
  double                     initial_soup_d_pos[3];
  double                     initial_soup_d_size[3];
  double                     initial_soup_pressure_in;
  double                     initial_soup_pressure_out;
  double                     initial_soup_density;

  /// EnzoInitialTurbulence
  double                     initial_turbulence_density;
  double                     initial_turbulence_pressure;
  double                     initial_turbulence_temperature;

  /// EnzoInitialFeedbackTest

  double                     initial_feedback_test_position[3];
  double                     initial_feedback_test_density;
  double                     initial_feedback_test_star_mass;
  double                     initial_feedback_test_temperature;
  bool                       initial_feedback_test_from_file;
  double                     initial_feedback_test_metal_fraction;

  /// EnzoInitialIsolatedGalaxy
  double                     initial_IG_center_position[3];
  double                     initial_IG_bfield[3];
  double                     initial_IG_scale_length;
  double                     initial_IG_scale_height;
  double                     initial_IG_disk_mass;
  double                     initial_IG_gas_fraction;
  double                     initial_IG_disk_temperature;
  double                     initial_IG_disk_metal_fraction;
  double                     initial_IG_gas_halo_mass;
  double                     initial_IG_gas_halo_temperature;
  double                     initial_IG_gas_halo_metal_fraction;
  double                     initial_IG_gas_halo_density;
  double                     initial_IG_gas_halo_radius;
  bool                       initial_IG_use_gas_particles;
  bool                       initial_IG_live_dm_halo;
  bool                       initial_IG_stellar_bulge;
  bool                       initial_IG_stellar_disk;
  bool                       initial_IG_analytic_velocity;
  bool                       initial_IG_include_recent_SF;
  double                     initial_IG_recent_SF_start;
  double                     initial_IG_recent_SF_end;
  double                     initial_IG_recent_SF_bin_size;
  double                     initial_IG_recent_SF_SFR;
  int                        initial_IG_recent_SF_seed;

  // EnzoInitialMergeSinksTest
  std::string                initial_merge_sinks_test_particle_data_filename;

  // EnzoInitialAccretionTest
  double                     initial_accretion_test_sink_position[3];
  double                     initial_accretion_test_sink_velocity[3];
  double                     initial_accretion_test_sink_mass;
  double                     initial_accretion_test_gas_density;
  double                     initial_accretion_test_gas_pressure;
  double                     initial_accretion_test_gas_radial_velocity;

  /// EnzoMethodCheckGravity
  std::string                method_check_gravity_particle_type;

  /// EnzoMethodHeat
  double                     method_heat_alpha;

  /// EnzoMethodHydro
  std::string                method_hydro_method;
  bool                       method_hydro_dual_energy;
  double                     method_hydro_dual_energy_eta_1;
  double                     method_hydro_dual_energy_eta_2;
  std::string                method_hydro_reconstruct_method;
  bool                       method_hydro_reconstruct_conservative;
  bool                       method_hydro_reconstruct_positive;
  std::string                method_hydro_riemann_solver;

  /// EnzoMethodFeedback

  double                    method_feedback_ejecta_mass;
  double                    method_feedback_supernova_energy;
  double                    method_feedback_ejecta_metal_fraction;
  double                    method_feedback_ke_fraction;
  double                    method_feedback_time_first_sn;
  int                       method_feedback_stencil;
  double                    method_feedback_radius;
  bool                      method_feedback_shift_cell_center;
  bool                      method_feedback_use_ionization_feedback;

  /// EnzoMethodStarMaker

  std::string               method_star_maker_flavor;
  bool                      method_star_maker_use_density_threshold;
  bool                      method_star_maker_use_velocity_divergence;
  bool                      method_star_maker_use_dynamical_time;
  bool                      method_star_maker_use_h2_self_shielding;
  bool                      method_star_maker_use_jeans_mass;
  bool                      method_star_maker_use_self_gravitating;
  double                    method_star_maker_number_density_threshold;
  double                    method_star_maker_maximum_mass_fraction;
  double                    method_star_maker_efficiency;
  double                    method_star_maker_minimum_star_mass;
  double                    method_star_maker_maximum_star_mass;

  /// EnzoMethodTurbulence
  double                     method_turbulence_edot;
  double                     method_turbulence_mach_number;

  /// EnzoMethodGrackle
  bool                       method_grackle_use_grackle;
#ifdef CONFIG_USE_GRACKLE
  chemistry_data *           method_grackle_chemistry;
  bool                       method_grackle_use_cooling_timestep;
  double                     method_grackle_radiation_redshift;
#endif /* CONFIG_USE_GRACKLE */

  /// EnzoMethodGravity
  double                     method_gravity_grav_const;
  std::string                method_gravity_solver;
  int                        method_gravity_order;
  double                     method_gravity_dt_max;
  bool                       method_gravity_accumulate;

  /// EnzoMethodBackgroundAcceleration

  std::string                method_background_acceleration_flavor;
  double                     method_background_acceleration_mass;
  double                     method_background_acceleration_DM_mass;
  double                     method_background_acceleration_bulge_mass;
  double                     method_background_acceleration_core_radius;
  double                     method_background_acceleration_bulge_radius;
  double                     method_background_acceleration_stellar_mass;
  double                     method_background_acceleration_DM_mass_radius;
  double                     method_background_acceleration_stellar_scale_height_r;
  double                     method_background_acceleration_stellar_scale_height_z;
  double                     method_background_acceleration_center[3];
  double                     method_background_acceleration_angular_momentum[3];
  bool                       method_background_acceleration_apply_acceleration;


  /// EnzoMethodPmDeposit

  double                     method_pm_deposit_alpha;

  /// EnzoMethodPmUpdate

  double                     method_pm_update_max_dt;

  /// EnzoMethodMHDVlct
  std::string                method_vlct_riemann_solver;
  std::string                method_vlct_half_dt_reconstruct_method;
  std::string                method_vlct_full_dt_reconstruct_method;
  double                     method_vlct_theta_limiter;
  std::string                method_vlct_mhd_choice;

  /// EnzoMethodMergeSinks
  double                     method_merge_sinks_merging_radius_cells;

  /// EnzoMethodAccretion
  double                     method_accretion_accretion_radius_cells;
  std::string                method_accretion_flavor;
  double                     method_accretion_physical_density_threshold_cgs;
  double                     method_accretion_max_mass_fraction;
  
  std::string                prolong_enzo_type;
  bool                       prolong_enzo_positive;
  bool                       prolong_enzo_use_linear;
  
  ///==============
  /// EnzoSolverMg0
  ///==============

  /// Solver index for multigrid pre-smoother

  std::vector<int>           solver_pre_smooth;

  /// Solver index for multigrid post-smoother

  std::vector<int>           solver_post_smooth;

  /// Solver index for multigrid "last"-smoother

  std::vector<int>           solver_last_smooth;

  /// Solver index for multigrid coarse solver

  std::vector<int>           solver_coarse_solve;

  /// Solver index for domain decomposition (dd) domain solver

  std::vector<int>           solver_domain_solve;

  /// Weighting factor for smoother

  std::vector<double>        solver_weight;

  /// Whether to start the iterative solver using the previous solution

  std::vector<int>           solver_restart_cycle;

  /// EnzoSolver<Krylov>

  /// Solver index for Krylov solver preconditioner
  std::vector<int>           solver_precondition;

  /// Mg0 coarse grid solver

  std::vector<int>           solver_coarse_level;
  std::vector<int>           solver_is_unigrid;

  /// Stop at specified redshift for cosmology
  double                     stopping_redshift;

};

extern EnzoConfig g_enzo_config;

#endif /* PARAMETERS_ENZO_CONFIG_HPP */<|MERGE_RESOLUTION|>--- conflicted
+++ resolved
@@ -370,13 +370,7 @@
       method_vlct_full_dt_reconstruct_method(""),
       method_vlct_theta_limiter(0.0),
       method_vlct_mhd_choice(""),
-<<<<<<< HEAD
-      // EnzoMethodMergeStars
-=======
-      method_vlct_dual_energy(false),
-      method_vlct_dual_energy_eta(0.0),
       // EnzoMethodMergeSinks
->>>>>>> 01d3b4ae
       method_merge_sinks_merging_radius_cells(0.0),
       // EnzoMethodAccretionCompute
       method_accretion_accretion_radius_cells(0.0),
