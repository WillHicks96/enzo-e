--- conflicted
+++ resolved
@@ -299,14 +299,16 @@
       method_check_ordering("order_morton"),
       method_check_dir(),
       method_check_monitor_iter(0),
-      // EnzoInitialMergeStarsTest
-<<<<<<< HEAD
-      initial_merge_stars_test_particle_data_filename(""),
-=======
-      initial_merge_sinks_test_particle_data_filename(""),
-      // EnzoMethodCheckGravity
-      method_check_gravity_particle_type(),
->>>>>>> 8ec24aa2
+      /// EnzoMethodFeedback
+      method_feedback_ejecta_mass(0.0),
+      method_feedback_supernova_energy(1.0),
+      method_feedback_ejecta_metal_fraction(0.0),
+      method_feedback_stencil(3),
+      method_feedback_radius(-1.0),
+      method_feedback_shift_cell_center(true),
+      method_feedback_ke_fraction(0.0),
+      method_feedback_use_ionization_feedback(false),
+      method_feedback_time_first_sn(-1.0), // in Myr
       // EnzoMethodHeat
       method_heat_alpha(0.0),
       // EnzoMethodHydro
@@ -318,16 +320,8 @@
       method_hydro_reconstruct_conservative(false),
       method_hydro_reconstruct_positive(false),
       method_hydro_riemann_solver(""),
-      /// EnzoMethodFeedback
-      method_feedback_ejecta_mass(0.0),
-      method_feedback_supernova_energy(1.0),
-      method_feedback_ejecta_metal_fraction(0.0),
-      method_feedback_stencil(3),
-      method_feedback_radius(-1.0),
-      method_feedback_shift_cell_center(true),
-      method_feedback_ke_fraction(0.0),
-      method_feedback_use_ionization_feedback(false),
-      method_feedback_time_first_sn(-1.0), // in Myr
+      // EnzoInitialMergeSinksTest
+      initial_merge_sinks_test_particle_data_filename(""),
       /// EnzoMethodStarMaker
       method_star_maker_flavor(""),
       method_star_maker_use_density_threshold(true),           // check above density threshold before SF
@@ -446,6 +440,7 @@
   void read_initial_hdf5_(Parameters *);
   void read_initial_inclined_wave_(Parameters *);
   void read_initial_isolated_galaxy_(Parameters *);
+  void read_initial_merge_sinks_test_(Parameters *);
   void read_initial_merge_stars_test_(Parameters *);
   void read_initial_music_(Parameters *);
   void read_initial_pm_(Parameters *);
@@ -454,36 +449,21 @@
   void read_initial_shock_tube_(Parameters *);
   void read_initial_soup_(Parameters *);
   void read_initial_turbulence_(Parameters *);
-<<<<<<< HEAD
-
-=======
-  void read_initial_isolated_galaxy_(Parameters *);
-  void read_initial_feedback_test_(Parameters *);
-  void read_initial_merge_sinks_test_(Parameters *);
   
-  void read_method_grackle_(Parameters *);
-  void read_method_feedback_(Parameters *);
-  void read_method_star_maker_(Parameters *);
->>>>>>> 8ec24aa2
   void read_method_background_acceleration_(Parameters *);
   void read_method_check_(Parameters *);
   void read_method_feedback_(Parameters *);
   void read_method_grackle_(Parameters *);
   void read_method_gravity_(Parameters *);
   void read_method_heat_(Parameters *);
-  void read_method_merge_stars_(Parameters *);
+  void read_method_merge_sinks_(Parameters *);
   void read_method_pm_deposit_(Parameters *);
   void read_method_pm_update_(Parameters *);
   void read_method_ppm_(Parameters *);
   void read_method_star_maker_(Parameters *);
   void read_method_turbulence_(Parameters *);
-<<<<<<< HEAD
   void read_method_vlct_(Parameters *);
-
-=======
-  void read_method_merge_sinks_(Parameters *);
   
->>>>>>> 8ec24aa2
   void read_physics_(Parameters *);
 
   void read_prolong_enzo_(Parameters *);
@@ -722,6 +702,8 @@
   std::vector<std::string>   method_check_dir;
   int                        method_check_monitor_iter;
 
+  std::string                method_check_gravity_particle_type;
+
   // EnzoInitialMergeStarsTest
   std::string                initial_merge_sinks_test_particle_data_filename;
 
