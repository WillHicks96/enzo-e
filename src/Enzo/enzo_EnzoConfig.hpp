// See LICENSE_CELLO file for license and copyright information

/// @file     enzo_EnzoConfig.hpp
/// @author   James Bordner (jobordner@ucsd.edu)
/// @date     2012-10-02
/// @brief    [\ref Parameters] Declaration of the EnzoConfig class
///

#ifndef PARAMETERS_ENZO_CONFIG_HPP
#define PARAMETERS_ENZO_CONFIG_HPP

#define MAX_FIELDS      30
#define MAX_FILE_GROUPS 10

class Parameters;

#ifdef CONFIG_USE_GRACKLE
// Operator to allow Grackle's chemistry data to PUP
inline void operator|(PUP::er &p, chemistry_data &c){
 // all values are single ints, floats, or doubles with the
 // exception of grackle_data_file
 p | c.use_grackle;
 p | c.with_radiative_cooling;
 p | c.primordial_chemistry;
 p | c.metal_cooling;
 p | c.UVbackground;

 int length = (c.grackle_data_file == NULL) ? 0 : strlen(c.grackle_data_file);
 p | length;
 if (length > 0){
   if (p.isUnpacking()){
     c.grackle_data_file=new char[length+1];
   }
   PUParray(p, c.grackle_data_file,length+1);
 } else {
   c.grackle_data_file = NULL;
 }

 p | c.cmb_temperature_floor;
 p | c.Gamma;
 p | c.h2_on_dust;
 p | c.photoelectric_heating;
 p | c.photoelectric_heating_rate;
 p | c.use_volumetric_heating_rate;
 p | c.use_specific_heating_rate;
 p | c.three_body_rate;
 p | c.cie_cooling;
 p | c.h2_optical_depth_approximation;
 p | c.ih2co;
 p | c.ipiht;
 p | c.HydrogenFractionByMass;
 p | c.DeuteriumToHydrogenRatio;
 p | c.SolarMetalFractionByMass;
 p | c.NumberOfTemperatureBins;
 p | c.CaseBRecombination;
 p | c.TemperatureStart;
 p | c.TemperatureEnd;
 p | c.NumberOfDustTemperatureBins;
 p | c.DustTemperatureStart;
 p | c.DustTemperatureEnd;
 p | c.Compton_xray_heating;
 p | c.LWbackground_sawtooth_suppression;
 p | c.LWbackground_intensity;
 p | c.UVbackground_redshift_on;
 p | c.UVbackground_redshift_off;
 p | c.UVbackground_redshift_fullon;
 p | c.UVbackground_redshift_drop;
 p | c.cloudy_electron_fraction_factor;
 p | c.use_radiative_transfer;
 p | c.radiative_transfer_coupled_rate_solver;
 p | c.radiative_transfer_intermediate_step;
 p | c.radiative_transfer_hydrogen_only;
 p | c.self_shielding_method;
 p | c.H2_self_shielding;
}
#endif

class EnzoConfig : public Config {

  /// @class    EnzoConfig
  /// @ingroup  Enzo
  /// @brief    [\ref Enzo] Declaration of Enzo configuration class

public: // interface

  /// Constructor
  EnzoConfig() throw();

  /// Destructor
  virtual ~EnzoConfig() throw();

  /// Copy constructor
  EnzoConfig(const EnzoConfig & config) throw();

  /// Assignment operator
  EnzoConfig & operator= (const EnzoConfig & config) throw();

  /// CHARM++ PUP::able declaration
  PUPable_decl(EnzoConfig);

  /// CHARM++ migration constructor
  EnzoConfig(CkMigrateMessage *m)
    : Config (m),
      adapt_mass_type(),
      ppm_diffusion(0),
      ppm_dual_energy(false),
      ppm_dual_energy_eta_1(0.0),
      ppm_dual_energy_eta_2(0.0),
      ppm_flattening(0),
      ppm_minimum_pressure_support_parameter(0),
      ppm_number_density_floor(0.0),
      ppm_density_floor(0.0),
      ppm_pressure_floor(0.0),
      ppm_pressure_free(false),
      ppm_temperature_floor(0.0),
      ppm_steepening(false),
      ppm_use_minimum_pressure_support(false),
      ppm_mol_weight(0.0),
      field_gamma(0.0),
      field_uniform_density(1.0),
      // Cosmology
      physics_cosmology(false),
      physics_cosmology_hubble_constant_now(0.0),
      physics_cosmology_omega_matter_now(0.0),
      physics_cosmology_omega_lamda_now(0.0),
      physics_cosmology_omega_baryon_now(1.0),
      physics_cosmology_omega_cdm_now(0.0),
      physics_cosmology_comoving_box_size(0.0),
      physics_cosmology_max_expansion_rate(0.0),
      physics_cosmology_initial_redshift(0.0),
      physics_cosmology_final_redshift(0.0),
      physics_gravity(false),
      // EnzoInitialCosmology
      initial_cosmology_temperature(0.0),
      // EnzoInitialCollapse
      initial_collapse_rank(0),
      initial_collapse_radius_relative(0.0),
      initial_collapse_particle_ratio(0.0),
      initial_collapse_mass(0.0),
      initial_collapse_temperature(0.0),
      // EnzoGrackleTest
#ifdef CONFIG_USE_GRACKLE
      initial_grackle_test_maximum_H_number_density(1000.0),
      initial_grackle_test_maximum_metallicity(1.0),
      initial_grackle_test_maximum_temperature(1.0E8),
      initial_grackle_test_minimum_H_number_density(0.1),
      initial_grackle_test_minimum_metallicity(1.0E-4),
      initial_grackle_test_minimum_temperature(10.0),
      initial_grackle_test_reset_energies(0),
#endif /* CONFIG_USE_GRACKLE */
      initial_feedback_test_density(),
      initial_feedback_test_star_mass(),
      // EnzoInitialMusic
      initial_music_field_files(),
      initial_music_field_datasets(),
      initial_music_field_names(),
      initial_music_field_coords(),
      initial_music_particle_files(),
      initial_music_particle_datasets(),
      initial_music_particle_coords(),
      initial_music_particle_types(),
      initial_music_particle_attributes(),
      initial_music_throttle_internode(),
      initial_music_throttle_intranode(),
      initial_music_throttle_node_files(),
      initial_music_throttle_close_count(),
      initial_music_throttle_group_size(),
      initial_music_throttle_seconds_stagger(),
      initial_music_throttle_seconds_delay(),
      // EnzoInitialPm
      initial_pm_field(""),
      initial_pm_mpp(0.0),
      initial_pm_level(0),
      initial_burkertbodenheimer_rank(0),
      initial_burkertbodenheimer_radius_relative(0.0),
      initial_burkertbodenheimer_particle_ratio(0.0),
      initial_burkertbodenheimer_mass(0.0),
      initial_burkertbodenheimer_temperature(0.0),
      initial_burkertbodenheimer_densityprofile(1),
      initial_burkertbodenheimer_rotating(true),
      initial_burkertbodenheimer_outer_velocity(-1),
      // EnzoInitialSedovArray[23]
      initial_sedov_rank(0),
      initial_sedov_radius_relative(0.0),
      initial_sedov_pressure_in(0.0),
      initial_sedov_pressure_out(0.0),
      initial_sedov_density(0.0),
      // EnzoInitialSedovRandom
      initial_sedov_random_half_empty(false),
      initial_sedov_random_grackle_cooling(false),
      initial_sedov_random_max_blasts(0),
      initial_sedov_random_radius_relative(0.0),
      initial_sedov_random_pressure_in(0.0),
      initial_sedov_random_pressure_out(0.0),
      initial_sedov_random_density(0.0),
      initial_sedov_random_te_multiplier(0),
      // EnzoInitialSoup
      initial_soup_rank(0),
      initial_soup_file(""),
      initial_soup_rotate(false),
      initial_soup_pressure_in(0.0),
      initial_soup_pressure_out(0.0),
      initial_soup_density(0.0),
      // EnzoInitialTurbulence
      initial_turbulence_density(0.0),
      initial_turbulence_pressure(0.0),
      initial_turbulence_temperature(0.0),
      // EnzoInitialIsolatedGalaxy
      //   AE: Maybe these values (and those in cpp) don't matter
      //       are they overwritten by the read-in (even when not found in param file)?
      initial_IG_scale_length(0.0343218),       // Gas disk scale length in code units
      initial_IG_scale_height(0.00343218),      // Gas disk scale height in code units
      initial_IG_disk_mass(42.9661),            // Gas disk mass in code units
      initial_IG_gas_fraction(0.2),             // Gas disk M_gas / M_star
      initial_IG_disk_temperature(1e4),         // Gas disk temperature in K
      initial_IG_disk_metal_fraction(1.0E-10),         // Gas disk metal fraction
      initial_IG_gas_halo_mass(0.1),             // Gas halo total mass in code units
      initial_IG_gas_halo_temperature(1e4),      // Gas halo initial temperature
      initial_IG_gas_halo_metal_fraction(1.0E-10),      // Gas halo metal fraction
      initial_IG_gas_halo_density(0.0),          // Gas halo uniform density (ignored if zero)
      initial_IG_gas_halo_radius(1.0),           // Gas halo maximum radius in code units
      initial_IG_use_gas_particles(false),       //
      initial_IG_live_dm_halo(false),
      initial_IG_stellar_disk(false),
      initial_IG_stellar_bulge(false),
      initial_IG_analytic_velocity(false),
      initial_IG_include_recent_SF(false),
      initial_IG_recent_SF_start(-100.0),
      initial_IG_recent_SF_end(0.0),
      initial_IG_recent_SF_bin_size(5.0),
      initial_IG_recent_SF_SFR(2.0),
      initial_IG_recent_SF_seed(12345),
      // EnzoProlong
      interpolation_method(""),
      // EnzoMethodCheckGravity
      method_check_gravity_particle_type(),
      // EnzoMethodHeat
      method_heat_alpha(0.0),
      // EnzoMethodHydro
      method_hydro_method(""),
      method_hydro_dual_energy(false),
      method_hydro_dual_energy_eta_1(0.0),
      method_hydro_dual_energy_eta_2(0.0),
      method_hydro_reconstruct_method(""),
      method_hydro_reconstruct_conservative(false),
      method_hydro_reconstruct_positive(false),
      method_hydro_riemann_solver(""),
      /// EnzoMethodFeedback
      method_feedback_ejecta_mass(0.0),
      method_feedback_supernova_energy(1.0),
      method_feedback_ejecta_metal_fraction(0.0),
      method_feedback_stencil(3),
      method_feedback_shift_cell_center(true),
      method_feedback_ke_fraction(0.0),
      method_feedback_use_ionization_feedback(false),
<<<<<<< HEAD
=======
      method_feedback_time_first_sn(-1.0), // in Myr
>>>>>>> 7bd002ec
      /// EnzoMethodStarMaker
      method_star_maker_type(""),
      method_star_maker_use_density_threshold(true),           // check above density threshold before SF
      method_star_maker_use_velocity_divergence(true),         // check for converging flow before SF
      method_star_maker_use_dynamical_time(true),              //
<<<<<<< HEAD
      method_star_maker_use_self_gravitating(false),           // 
=======
      method_star_maker_use_self_gravitating(false),           //
>>>>>>> 7bd002ec
      method_star_maker_use_h2_self_shielding(false),
      method_star_maker_use_jeans_mass(false),
      method_star_maker_number_density_threshold(0.0),      // Number density threshold in cgs
      method_star_maker_maximum_mass_fraction(0.5),            // maximum cell mass fraction to convert to stars
      method_star_maker_efficiency(0.01),            // star maker efficiency
      method_star_maker_minimum_star_mass(1.0E4),    // minium star particle mass in solar masses
      method_star_maker_maximum_star_mass(1.0E4),    // maximum star particle mass in solar masses
      // EnzoMethodNull
      method_null_dt(0.0),
      // EnzoMethodTurbulence
      method_turbulence_edot(0.0),
      method_turbulence_mach_number(0.0),
      // EnzoMethodGrackle
      method_grackle_use_grackle(false),
#ifdef CONFIG_USE_GRACKLE
      method_grackle_chemistry(),
      method_grackle_use_cooling_timestep(false),
      method_grackle_radiation_redshift(-1.0),
#endif
      // EnzoMethodGravity
      method_gravity_grav_const(0.0),
      method_gravity_solver(""),
      method_gravity_order(4),
      method_gravity_accumulate(false),
      // EnzoMethodBackgroundAcceleration
      method_background_acceleration_type(""),
      method_background_acceleration_mass(0.0),
      method_background_acceleration_DM_mass(0.0),
      method_background_acceleration_DM_density(0.0),
      method_background_acceleration_bulge_mass(0.0),
      method_background_acceleration_core_radius(0.0),
      method_background_acceleration_bulge_radius(0.0),
      method_background_acceleration_stellar_mass(0.0),
      method_background_acceleration_DM_mass_radius(0.0),
      method_background_acceleration_stellar_scale_height_r(0.0),
      method_background_acceleration_stellar_scale_height_z(0.0),
      method_background_acceleration_apply_acceleration(true),
      // EnzoMethodPmDeposit
      method_pm_deposit_alpha(0.5),
      // EnzoMethodPmUpdate
      method_pm_update_max_dt(0.0),
      // EnzoSolverMg0
      solver_pre_smooth(),
      solver_post_smooth(),
      solver_last_smooth(),
      solver_coarse_solve(),
      solver_domain_solve(),
      solver_weight(),
      solver_restart_cycle(),
      // EnzoSolver<Krylov>
      solver_precondition(),
      solver_coarse_level(),
      solver_is_unigrid(),
      // EnzoStopping
      stopping_redshift()

  {
    for (int axis=0; axis<3; axis++) {
      initial_sedov_array[axis] = 0;
      initial_sedov_random_array[axis] = 0;
      initial_soup_array[axis] = 0;
      initial_soup_d_pos[axis] = 0;
      initial_soup_d_size[axis] = 0;
      initial_collapse_array[axis] = 0;
      initial_IG_center_position[axis] = 0.5;
      initial_IG_bfield[axis]         = 0.0;
      method_background_acceleration_center[axis] = 0.5;
      method_background_acceleration_angular_momentum[axis] = 0;

      initial_feedback_test_position[axis] = 0.5;
    }
    method_background_acceleration_angular_momentum[2] = 1;
  }

  /// CHARM++ Pack / Unpack function
  void pup (PUP::er &p);

  /// Read values from the Parameters object
  void read (Parameters * parameters) throw();

public: // attributes

  // NOTE: change pup() function whenever attributes change

  /// Refine

  std::vector <std::string>  adapt_mass_type;

  /// EnzoMethodPpm

  bool                       ppm_diffusion;
  bool                       ppm_dual_energy;
  double                     ppm_dual_energy_eta_1;
  double                     ppm_dual_energy_eta_2;
  int                        ppm_flattening;
  int                        ppm_minimum_pressure_support_parameter;
  double                     ppm_number_density_floor;
  double                     ppm_density_floor;
  double                     ppm_pressure_floor;
  bool                       ppm_pressure_free;
  double                     ppm_temperature_floor;
  bool                       ppm_steepening;
  bool                       ppm_use_minimum_pressure_support;
  double                     ppm_mol_weight;

  double                     field_gamma;
  double                     field_uniform_density;

  /// Cosmology
  bool                       physics_cosmology;
  double                     physics_cosmology_hubble_constant_now;
  double                     physics_cosmology_omega_matter_now;
  double                     physics_cosmology_omega_lamda_now;
  double                     physics_cosmology_omega_baryon_now;
  double                     physics_cosmology_omega_cdm_now;
  double                     physics_cosmology_comoving_box_size;
  double                     physics_cosmology_max_expansion_rate;
  double                     physics_cosmology_initial_redshift;
  double                     physics_cosmology_final_redshift;

  /// Gravity
  bool                       physics_gravity;

  /// EnzoInitialCosmology;
  double                     initial_cosmology_temperature;

  /// EnzoInitialCollapse
  int                        initial_collapse_rank;
  int                        initial_collapse_array[3];
  double                     initial_collapse_radius_relative;
  double                     initial_collapse_particle_ratio;
  double                     initial_collapse_mass;
  double                     initial_collapse_temperature;

  /// EnzoGrackleTest
#ifdef CONFIG_USE_GRACKLE
  double                     initial_grackle_test_maximum_H_number_density;
  double                     initial_grackle_test_maximum_metallicity;
  double                     initial_grackle_test_maximum_temperature;
  double                     initial_grackle_test_minimum_H_number_density;
  double                     initial_grackle_test_minimum_metallicity;
  double                     initial_grackle_test_minimum_temperature;
  int                        initial_grackle_test_reset_energies;
#endif /* CONFIG_USE_GRACKLE */

  /// EnzoInitialMusic

  std::vector < std::string > initial_music_field_files;
  std::vector < std::string > initial_music_field_datasets;
  std::vector < std::string > initial_music_field_names;
  std::vector < std::string > initial_music_field_coords;

  std::vector < std::string > initial_music_particle_files;
  std::vector < std::string > initial_music_particle_datasets;
  std::vector < std::string > initial_music_particle_coords;
  std::vector < std::string > initial_music_particle_types;
  std::vector < std::string > initial_music_particle_attributes;
  bool                        initial_music_throttle_internode;
  bool                        initial_music_throttle_intranode;
  bool                        initial_music_throttle_node_files;
  int                         initial_music_throttle_close_count;
  int                         initial_music_throttle_group_size;
  double                      initial_music_throttle_seconds_stagger;
  double                      initial_music_throttle_seconds_delay;

  /// EnzoInitialPm
  std::string                initial_pm_field;
  double                     initial_pm_mpp;
  int                        initial_pm_level;

   /// EnzoInitialBurkertBodenheimer
  int                        initial_burkertbodenheimer_rank;
  int                        initial_burkertbodenheimer_array[3];
  double                     initial_burkertbodenheimer_radius_relative;
  double                     initial_burkertbodenheimer_particle_ratio;
  double                     initial_burkertbodenheimer_mass;
  double                     initial_burkertbodenheimer_temperature;
  int                        initial_burkertbodenheimer_densityprofile;
  bool                       initial_burkertbodenheimer_rotating;
  double                     initial_burkertbodenheimer_outer_velocity;

  /// EnzoInitialSedovArray[23]
  int                        initial_sedov_rank;
  int                        initial_sedov_array[3];
  double                     initial_sedov_radius_relative;
  double                     initial_sedov_pressure_in;
  double                     initial_sedov_pressure_out;
  double                     initial_sedov_density;

  /// EnzoInitialSedovRandom
  int                        initial_sedov_random_array[3];
  bool                       initial_sedov_random_half_empty;
  bool                       initial_sedov_random_grackle_cooling;
  int                        initial_sedov_random_max_blasts;
  double                     initial_sedov_random_radius_relative;
  double                     initial_sedov_random_pressure_in;
  double                     initial_sedov_random_pressure_out;
  double                     initial_sedov_random_density;
  int                        initial_sedov_random_te_multiplier;

  /// EnzoInitialSoup
  int                        initial_soup_rank;
  std::string                initial_soup_file;
  bool                       initial_soup_rotate;
  int                        initial_soup_array[3];
  double                     initial_soup_d_pos[3];
  double                     initial_soup_d_size[3];
  double                     initial_soup_pressure_in;
  double                     initial_soup_pressure_out;
  double                     initial_soup_density;

  /// EnzoInitialTurbulence
  double                     initial_turbulence_density;
  double                     initial_turbulence_pressure;
  double                     initial_turbulence_temperature;

  /// EnzoInitialFeedbackTest

  double                     initial_feedback_test_position[3];
  double                     initial_feedback_test_density;
  double                     initial_feedback_test_star_mass;

  /// EnzoInitialIsolatedGalaxy
  double                     initial_IG_center_position[3];
  double                     initial_IG_bfield[3];
  double                     initial_IG_scale_length;
  double                     initial_IG_scale_height;
  double                     initial_IG_disk_mass;
  double                     initial_IG_gas_fraction;
  double                     initial_IG_disk_temperature;
  double                     initial_IG_disk_metal_fraction;
  double                     initial_IG_gas_halo_mass;
  double                     initial_IG_gas_halo_temperature;
  double                     initial_IG_gas_halo_metal_fraction;
  double                     initial_IG_gas_halo_density;
  double                     initial_IG_gas_halo_radius;
  bool                       initial_IG_use_gas_particles;
  bool                       initial_IG_live_dm_halo;
  bool                       initial_IG_stellar_bulge;
  bool                       initial_IG_stellar_disk;
  bool                       initial_IG_analytic_velocity;
  bool                       initial_IG_include_recent_SF;
  double                     initial_IG_recent_SF_start;
  double                     initial_IG_recent_SF_end;
  double                     initial_IG_recent_SF_bin_size;
  double                     initial_IG_recent_SF_SFR;
  int                        initial_IG_recent_SF_seed;

  /// EnzoProlong
  std::string                interpolation_method;

  /// EnzoMethodHeat
  double                     method_heat_alpha;

  /// EnzoMethodCheckGravity
  std::string                method_check_gravity_particle_type;

  /// EnzoMethodHydro
  std::string                method_hydro_method;
  bool                       method_hydro_dual_energy;
  double                     method_hydro_dual_energy_eta_1;
  double                     method_hydro_dual_energy_eta_2;
  std::string                method_hydro_reconstruct_method;
  bool                       method_hydro_reconstruct_conservative;
  bool                       method_hydro_reconstruct_positive;
  std::string                method_hydro_riemann_solver;

  /// EnzoMethodFeedback

  double                    method_feedback_ejecta_mass;
  double                    method_feedback_supernova_energy;
  double                    method_feedback_ejecta_metal_fraction;
  double                    method_feedback_ke_fraction;
<<<<<<< HEAD
=======
  double                    method_feedback_time_first_sn;
>>>>>>> 7bd002ec
  int                       method_feedback_stencil;
  bool                      method_feedback_shift_cell_center;
  bool                      method_feedback_use_ionization_feedback;

  /// EnzoMethodStarMaker

  std::string               method_star_maker_type;
  bool                      method_star_maker_use_density_threshold;
  bool                      method_star_maker_use_velocity_divergence;
  bool                      method_star_maker_use_dynamical_time;
  bool                      method_star_maker_use_h2_self_shielding;
  bool                      method_star_maker_use_jeans_mass;
  bool                      method_star_maker_use_self_gravitating;
  double                    method_star_maker_number_density_threshold;
  double                    method_star_maker_maximum_mass_fraction;
  double                    method_star_maker_efficiency;
  double                    method_star_maker_minimum_star_mass;
  double                    method_star_maker_maximum_star_mass;



  /// EnzoMethodNull
  double                     method_null_dt;

  /// EnzoMethodTurbulence
  double                     method_turbulence_edot;
  double                     method_turbulence_mach_number;

  /// EnzoMethodGrackle
  bool                       method_grackle_use_grackle;
#ifdef CONFIG_USE_GRACKLE
  chemistry_data *           method_grackle_chemistry;
  bool                       method_grackle_use_cooling_timestep;
  double                     method_grackle_radiation_redshift;
#endif /* CONFIG_USE_GRACKLE */

  /// EnzoMethodGravity
  double                     method_gravity_grav_const;
  std::string                method_gravity_solver;
  int                        method_gravity_order;
  bool                       method_gravity_accumulate;

  /// EnzoMethodBackgroundAcceleration

  std::string                method_background_acceleration_type;
  double                     method_background_acceleration_mass;
  double                     method_background_acceleration_DM_mass;
  double                     method_background_acceleration_DM_density;
  double                     method_background_acceleration_bulge_mass;
  double                     method_background_acceleration_core_radius;
  double                     method_background_acceleration_bulge_radius;
  double                     method_background_acceleration_stellar_mass;
  double                     method_background_acceleration_DM_mass_radius;
  double                     method_background_acceleration_stellar_scale_height_r;
  double                     method_background_acceleration_stellar_scale_height_z;
  double                     method_background_acceleration_center[3];
  double                     method_background_acceleration_angular_momentum[3];
  bool                       method_background_acceleration_apply_acceleration;


  /// EnzoMethodPmDeposit

  double                     method_pm_deposit_alpha;

  /// EnzoMethodPmUpdate

  double                     method_pm_update_max_dt;

  ///==============
  /// EnzoSolverMg0
  ///==============

  /// Solver index for multigrid pre-smoother

  std::vector<int>           solver_pre_smooth;

  /// Solver index for multigrid post-smoother

  std::vector<int>           solver_post_smooth;

  /// Solver index for multigrid "last"-smoother

  std::vector<int>           solver_last_smooth;

  /// Solver index for multigrid coarse solver

  std::vector<int>           solver_coarse_solve;

  /// Solver index for domain decomposition (dd) domain solver

  std::vector<int>           solver_domain_solve;

  /// Weighting factor for smoother

  std::vector<double>        solver_weight;

  /// Whether to start the iterative solver using the previous solution

  std::vector<int>           solver_restart_cycle;

  /// EnzoSolver<Krylov>

  /// Solver index for Krylov solver preconditioner
  std::vector<int>           solver_precondition;

  /// Mg0 coarse grid solver

  std::vector<int>           solver_coarse_level;
  std::vector<int>           solver_is_unigrid;

  /// Stop at specified redshift for cosmology
  double                     stopping_redshift;

};

extern EnzoConfig g_enzo_config;

#endif /* PARAMETERS_ENZO_CONFIG_HPP */<|MERGE_RESOLUTION|>--- conflicted
+++ resolved
@@ -253,20 +253,13 @@
       method_feedback_shift_cell_center(true),
       method_feedback_ke_fraction(0.0),
       method_feedback_use_ionization_feedback(false),
-<<<<<<< HEAD
-=======
       method_feedback_time_first_sn(-1.0), // in Myr
->>>>>>> 7bd002ec
       /// EnzoMethodStarMaker
       method_star_maker_type(""),
       method_star_maker_use_density_threshold(true),           // check above density threshold before SF
       method_star_maker_use_velocity_divergence(true),         // check for converging flow before SF
       method_star_maker_use_dynamical_time(true),              //
-<<<<<<< HEAD
-      method_star_maker_use_self_gravitating(false),           // 
-=======
       method_star_maker_use_self_gravitating(false),           //
->>>>>>> 7bd002ec
       method_star_maker_use_h2_self_shielding(false),
       method_star_maker_use_jeans_mass(false),
       method_star_maker_number_density_threshold(0.0),      // Number density threshold in cgs
@@ -540,10 +533,7 @@
   double                    method_feedback_supernova_energy;
   double                    method_feedback_ejecta_metal_fraction;
   double                    method_feedback_ke_fraction;
-<<<<<<< HEAD
-=======
   double                    method_feedback_time_first_sn;
->>>>>>> 7bd002ec
   int                       method_feedback_stencil;
   bool                      method_feedback_shift_cell_center;
   bool                      method_feedback_use_ionization_feedback;
