// See LICENSE_CELLO file for license and copyright information

/// @file     enzo_EnzoMethodGrackle.cpp
/// @author   James Bordner (jobordner@ucsd.edu)
///           Andrew Emerick (aemerick11@gmail.com)
/// @date     Tues May  7
/// @brief    Implements the EnzoMethodGrackle class

#include "cello.hpp"
#include "enzo.hpp"


//----------------------------------------------------------------------------

EnzoMethodGrackle::EnzoMethodGrackle
(
  const double physics_cosmology_initial_redshift,
  const double time
)
  : Method()
{
#ifdef CONFIG_USE_GRACKLE

  FieldDescr * field_descr = cello::field_descr();

  // Gather list of fields that MUST be defined for this
  // method and check that they are permanent. If not,
  // define them. In the future, maybe have this be a separate
  // Method function that can be called to obtain a list of
  // needed field

  std::vector<std::string> fields_to_define;
  std::vector<std::string> colour_fields;

  if (grackle_data->metal_cooling > 0){
    std::string metal_name = "metal_density";

    if (! (field_descr->is_field(metal_name))){
      fields_to_define.push_back(metal_name);
    }
    colour_fields.push_back(metal_name);
  }

  // Define primordial chemistry fields
  if (grackle_data->primordial_chemistry > 0){
    std::string pc1_fields[6] = {"HI_density","HII_density",
                                  "HeI_density","HeII_density","HeIII_density",
                                  "e_density"};
    int numfields = 6;

    for(int ifield = 0; ifield < numfields; ifield++){
      if (! (field_descr->is_field( pc1_fields[ifield] ))){
        fields_to_define.push_back( pc1_fields[ifield] );
<<<<<<< HEAD

//        WARNING("EnzoMethodGrackle: ",
//                "Must define " + pc1_fields[ifield] + "if using primordial_chemistry = 1 with Grackle. Defining");
=======
>>>>>>> aa834d57
      }
      colour_fields.push_back( pc1_fields[ifield] );
    }

    if(grackle_data->primordial_chemistry > 1){

      std::string pc2_fields[3] = {"HM_density", "H2I_density", "H2II_density"};
      numfields = 3;

      for (int ifield = 0; ifield < numfields; ifield++){
        if (! (field_descr->is_field( pc2_fields[ifield] ))){
          fields_to_define.push_back( pc2_fields[ifield] );
        }
        colour_fields.push_back( pc2_fields[ifield] );
      }

      if(grackle_data->primordial_chemistry > 2){
        std::string pc3_fields[3] = {"DI_density", "DII_density", "HDI_density"};
        numfields = 3;

        for(int ifield = 0; ifield < numfields; ifield++){
          if (! (field_descr->is_field( pc3_fields[ifield] ))){
            fields_to_define.push_back( pc3_fields[ifield] );
          }

          colour_fields.push_back( pc3_fields[ifield] );
        }

      } // endif primordial_chemistry > 2

    } // endif primordial_chemistry > 1

  } // endif primordial chemistry is on

  if (grackle_data->use_specific_heating_rate){
    if ( !(field_descr->is_field("specific_heating_rate"))){
      fields_to_define.push_back("specific_heating_rate");
    }
  }

  if (grackle_data->use_volumetric_heating_rate){
    if ( !(field_descr->is_field("volumetric_heating_rate"))){
      fields_to_define.push_back("volumetric_heating_rate");
    }
  }

  // Define fields

//  WARNING("EnzoMethodGrackle: ",
//          "Not all fields needed for current Grackle settings are defined. Attempting to define:");

  for (int ifield = 0; ifield < fields_to_define.size(); ifield++){
//    WARNING(fields_to_define[ifield].c_str() );
    field_descr->insert_permanent( fields_to_define[ifield] );
  }

  // Set these fields to colour if they exist
  //    list of fields belonging to this method that are colour
  for (int ifield=0; ifield < colour_fields.size(); ifield++){
    if (   field_descr->is_permanent(  colour_fields[ifield] ) &&
         !(field_descr->groups()->is_in( colour_fields[ifield], "colour")) ){


      field_descr->groups()->add( colour_fields[ifield] ,"colour");
    }
  }

  /// Initialize default Refresh
  int ir = add_refresh(4,0,neighbor_leaf,sync_barrier,
                       enzo_sync_id_method_grackle);
  refresh(ir)->add_all_fields();

  /// Define Grackle's internal data structures
  grackle_chemistry_data_defined_ = false;
  this->initialize_grackle_chemistry_data(time);

#endif /* CONFIG_USE_GRACKLE */
}

//----------------------------------------------------------------------

void EnzoMethodGrackle::compute ( Block * block) throw()
{

  if (block->is_leaf()){

  #ifndef CONFIG_USE_GRACKLE

    ERROR("EnzoMethodGrackle::compute()",
    "Trying to use method 'grackle' with "
    "Grackle configuration turned off!");

  #else /* CONFIG_USE_GRACKLE */

    EnzoBlock * enzo_block = enzo::block(block);

    // Start timer
    Simulation * simulation = cello::simulation();
    if (simulation)
      simulation->performance()->start_region(perf_grackle,__FILE__,__LINE__);

    this->initialize_grackle_chemistry_data(block->time());

    this->compute_(enzo_block);

    enzo_block->compute_done();

    if (simulation)
      simulation->performance()->stop_region(perf_grackle,__FILE__,__LINE__);
  #endif
  }

  return;

}

#ifdef CONFIG_USE_GRACKLE

void EnzoMethodGrackle::initialize_grackle_chemistry_data(
                                                   const double& current_time)
{

  /* Define Grackle's chemistry data if not yet defined */

  if (this->grackle_chemistry_data_defined_) return;

  EnzoUnits * enzo_units = enzo::units();
  const EnzoConfig * enzo_config = enzo::config();

  grackle_units_.comoving_coordinates = enzo_config->physics_cosmology;

  // Copy over code units to grackle units struct
  grackle_units_.density_units  = enzo_units->density();
  grackle_units_.length_units   = enzo_units->length();
  grackle_units_.time_units     = enzo_units->time();
  grackle_units_.velocity_units = enzo_units->velocity();
  grackle_units_.a_units        = 1.0;
  grackle_units_.a_value        = 1.0;

  if (grackle_units_.comoving_coordinates){
    enzo_float cosmo_a  = 1.0;
    enzo_float cosmo_dt = 0.0;

    EnzoPhysicsCosmology * cosmology = enzo::cosmology();

    cosmology->compute_expansion_factor(&cosmo_a, &cosmo_dt,
                                        current_time);
    grackle_units_.a_units
         = 1.0 / (1.0 + enzo_config->physics_cosmology_initial_redshift);
    grackle_units_.a_value = cosmo_a;

  } else if (enzo_config->method_grackle_radiation_redshift > -1){
    grackle_units_.a_value = 1.0 /
                         (1.0 + enzo_config->method_grackle_radiation_redshift);
  }

  // Initialize grackle units and data
  TRACE("Calling initialize_chemistry_data from EnzoMethodGrackle::EnzoMethodGrackle()");
  if (initialize_chemistry_data(&grackle_units_) == ENZO_FAIL) {
    ERROR("EnzoConfig::EnzoConfig()",
    "Error in initialize_chemistry_data");
  }

  // This value should not be PUPed to ensure Grackle's data is always
  // defined locally on each processor (see enzo_EnzoMethodGrackle.hpp)
  this->grackle_chemistry_data_defined_ = true;

  return;
}

//----------------------------------------------------------------------------

void EnzoMethodGrackle::setup_grackle_units (EnzoBlock * enzo_block,
                                             code_units * grackle_units,
                                             int i_hist /* default 0 */
                                             ) throw()
{
  EnzoUnits * enzo_units = enzo::units();
  const EnzoConfig * enzo_config = enzo::config();

  /* Set code units for use in grackle */

  grackle_units->comoving_coordinates = enzo_config->physics_cosmology;
  grackle_units->density_units = enzo_units->density();
  grackle_units->length_units  = enzo_units->length();
  grackle_units->time_units    = enzo_units->time();
  grackle_units->velocity_units = enzo_units->velocity();

  grackle_units->a_units       = 1.0;
  grackle_units->a_value       = 1.0;
  if (grackle_units->comoving_coordinates){
    enzo_float cosmo_a  = 1.0;
    enzo_float cosmo_dt = 0.0;

    EnzoPhysicsCosmology * cosmology = enzo::cosmology();

    enzo_float compute_time;
    if (i_hist == 0) {
      compute_time = enzo_block->time();
    } else {
      Field field = enzo_block->data()->field();
      compute_time = field.history_time(i_hist);
    }

    cosmology->compute_expansion_factor(&cosmo_a, &cosmo_dt,
                                        compute_time);
    grackle_units->a_units
         = 1.0 / (1.0 + enzo_config->physics_cosmology_initial_redshift);
    grackle_units->a_value = cosmo_a;

  } else if (enzo_config->method_grackle_radiation_redshift > -1){
    grackle_units->a_value = 1.0 /
                         (1.0 + enzo_config->method_grackle_radiation_redshift);
  }

  return;
}

//--------------------------------------------------------------------------

void EnzoMethodGrackle::setup_grackle_fields(EnzoBlock * enzo_block,
  // Setup Grackle field struct for storing field data that will be passed
  // into Grackle. Initialize fields, if true, will also assign values to
  // the fields (equal to uniform background values). This is meant to be
  // used at initialization, and is by default false.
                                             grackle_field_data * grackle_fields_,
                                             int i_hist /*default 0 */
                                             ) throw()
  {

  Field field = enzo_block->data()->field();

  int gx,gy,gz;
  field.ghost_depth (0,&gx,&gy,&gz);

  int nx,ny,nz;
  field.size (&nx,&ny,&nz);

  int ngx = nx + 2*gx;
  int ngy = ny + 2*gy;
  int ngz = nz + 2*gz;

  gr_int grid_dimension[3] = {ngx, ngy, ngz};
  gr_int grid_start[3]     = {gx,      gy,      gz};
  gr_int grid_end[3]       = {gx+nx-1, gy+ny-1, gz+nz-1} ;

  const gr_int rank = cello::rank();

  // Grackle grid dimenstion and grid size
  grackle_fields_->grid_rank      = rank;
  grackle_fields_->grid_dimension = new int[3];
  grackle_fields_->grid_start     = new int[3];
  grackle_fields_->grid_end       = new int[3];

  for (int i=0; i<3; i++){
    grackle_fields_->grid_dimension[i] = grid_dimension[i];
    grackle_fields_->grid_start[i]     = grid_start[i];
    grackle_fields_->grid_end[i]       = grid_end[i];
  }

  double hx, hy, hz;
  enzo_block->cell_width(&hx,&hy,&hz);
  grackle_fields_->grid_dx = hx;

  // Setup all fields to be passed into grackle
  grackle_fields_->density         = (gr_float *) field.values("density", i_hist);
  grackle_fields_->internal_energy = (gr_float *) field.values("internal_energy", i_hist);
  grackle_fields_->x_velocity      = (gr_float *) field.values("velocity_x", i_hist);
  grackle_fields_->y_velocity      = (gr_float *) field.values("velocity_y", i_hist);
  grackle_fields_->z_velocity      = (gr_float *) field.values("velocity_z", i_hist);

  // Get chemical species fields if they exist

  // primordial_chemistry == 0 fields
  grackle_fields_->HI_density      = field.is_field("HI_density") ?
                       (gr_float *) field.values("HI_density", i_hist)     : NULL;
  grackle_fields_->HII_density     = field.is_field("HII_density") ?
                       (gr_float *) field.values("HII_density", i_hist)    : NULL;;
  grackle_fields_->HeI_density     = field.is_field("HeI_density") ?
                       (gr_float *) field.values("HeI_density", i_hist)    : NULL;
  grackle_fields_->HeII_density    = field.is_field("HeII_density") ?
                       (gr_float *) field.values("HeII_density", i_hist)   : NULL;
  grackle_fields_->HeIII_density   = field.is_field("HeIII_density") ?
                       (gr_float *) field.values("HeIII_density", i_hist)  : NULL;
  grackle_fields_->e_density       = field.is_field("e_density") ?
                       (gr_float *) field.values("e_density", i_hist)      : NULL;

  // primordial_chemistry == 1 fields
  grackle_fields_->HM_density      = field.is_field("HM_density") ?
                       (gr_float *) field.values("HM_density", i_hist)     : NULL;
  grackle_fields_->H2I_density     = field.is_field("H2I_density") ?
                       (gr_float *) field.values("H2I_density", i_hist) : NULL;
  grackle_fields_->H2II_density    = field.is_field("H2II_density") ?
                       (gr_float *) field.values("H2II_density", i_hist) : NULL;

  // primordial_chemistry == 2 fields
  grackle_fields_->DI_density      = field.is_field("DI_density") ?
                       (gr_float *) field.values("DI_density", i_hist) : NULL;
  grackle_fields_->DII_density     = field.is_field("DII_density") ?
                       (gr_float *) field.values("DII_density", i_hist) : NULL;
  grackle_fields_->HDI_density     = field.is_field("HDI_density") ?
                       (gr_float *) field.values("HDI_density", i_hist) : NULL;

  grackle_fields_->metal_density   = field.is_field("metal_density") ?
                       (gr_float *) field.values("metal_density", i_hist) : NULL;

  /* Leave these as NULL for now and save for future development */
  gr_float * volumetric_heating_rate = NULL;
  gr_float * specific_heating_rate = NULL;

  grackle_fields_->volumetric_heating_rate = volumetric_heating_rate;
  grackle_fields_->specific_heating_rate   = specific_heating_rate;

  return;
}

//----------------------------------------------------------------------------

void EnzoMethodGrackle::update_grackle_density_fields(
                               EnzoBlock * enzo_block,
                               grackle_field_data * grackle_fields_
                               ) throw() {

  // Intended for use at problem initialization. Scale species
  // density fields to be sensible mass fractions of the initial
  // density field. Problem types that require finer-tuned control
  // over individual species fields should adapt this function
  // in their initialization routines.

  Field field = enzo_block->data()->field();

  int gx,gy,gz;
  field.ghost_depth (0,&gx,&gy,&gz);

  int nx,ny,nz;
  field.size (&nx,&ny,&nz);

  int ngx = nx + 2*gx;
  int ngy = ny + 2*gy;
  int ngz = nz + 2*gz;

  double tiny_number = 1.0E-10;

  for (int iz = 0; iz<ngz; iz++){
    for (int iy=0; iy<ngy; iy++){
      for (int ix=0; ix<ngx; ix++){
        int i = INDEX(ix,iy,iz,ngx,ngy);

        if(grackle_data->primordial_chemistry > 0){
          grackle_fields_->HI_density[i]   = grackle_fields_->density[i] * grackle_data->HydrogenFractionByMass;
          grackle_fields_->HII_density[i]   = grackle_fields_->density[i] * tiny_number;
          grackle_fields_->HeI_density[i]   = grackle_fields_->density[i] * (1.0 - grackle_data->HydrogenFractionByMass);
          grackle_fields_->HeII_density[i]  = grackle_fields_->density[i] * tiny_number;
          grackle_fields_->HeIII_density[i] = grackle_fields_->density[i] * tiny_number;
          grackle_fields_->e_density[i]     = grackle_fields_->density[i] * tiny_number;
        }

        if (grackle_data->primordial_chemistry > 1){
          grackle_fields_->HM_density[i]    = grackle_fields_->density[i] * tiny_number;
          grackle_fields_->H2I_density[i]   = grackle_fields_->density[i] * tiny_number;
          grackle_fields_->H2II_density[i]  = grackle_fields_->density[i] * tiny_number;
        }

        if (grackle_data->primordial_chemistry > 2){
          grackle_fields_->DI_density[i]    = grackle_fields_->density[i] * grackle_data->DeuteriumToHydrogenRatio;
          grackle_fields_->DII_density[i]   = grackle_fields_->density[i] * tiny_number;
          grackle_fields_->HDI_density[i]   = grackle_fields_->density[i] * tiny_number;
        }

      }
    }
  }

  return;
}

//----------------------------------------------------------------------

void EnzoMethodGrackle::compute_ ( EnzoBlock * enzo_block) throw()
{

  EnzoUnits * enzo_units = enzo::units();
  const EnzoConfig * enzo_config = enzo::config();

  Field field = enzo_block->data()->field();

  int gx,gy,gz;
  field.ghost_depth (0,&gx,&gy,&gz);

  int nx,ny,nz;
  field.size (&nx,&ny,&nz);

  int ngx = nx + 2*gx;
  int ngy = ny + 2*gy;
  int ngz = nz + 2*gz;

  const int rank = cello::rank();

  /* Set code units for use in grackle */
  grackle_field_data grackle_fields_;

  setup_grackle_units(enzo_block, &this->grackle_units_);
  setup_grackle_fields(enzo_block, &grackle_fields_);

  // Solve chemistry
  double dt = enzo_block->dt;
  if (solve_chemistry(&grackle_units_, &grackle_fields_, dt) == ENZO_FAIL) {
    ERROR("EnzoMethodGrackle::compute()",
    "Error in solve_chemistry.\n");
  }

  /* Correct total energy for changes in internal energy */
  enzo_float * total_energy    = (enzo_float *) field.values("total_energy");
  for (int i = 0; i < ngx*ngy*ngz; i++){
    total_energy[i] = grackle_fields_.internal_energy[i] +
            0.5 * grackle_fields_.x_velocity[i] * grackle_fields_.x_velocity[i];
    if (rank > 1) total_energy[i] += 0.5 * grackle_fields_.y_velocity[i] * grackle_fields_.y_velocity[i];
    if (rank > 2) total_energy[i] += 0.5 * grackle_fields_.z_velocity[i] * grackle_fields_.z_velocity[i];
  }

  // For testing purposes - reset internal energies with changes in mu
  if (enzo_config->initial_grackle_test_reset_energies){
    this->ResetEnergies(enzo_block);
  }

  delete_grackle_fields(&grackle_fields_);

  return;
}
#endif // config use grackle

//----------------------------------------------------------------------

double EnzoMethodGrackle::timestep ( Block * block ) throw()
{
  const EnzoConfig * config = enzo::config();

  double dt = std::numeric_limits<double>::max();;

#ifdef CONFIG_USE_GRACKLE
  if (config->method_grackle_use_cooling_timestep){
    EnzoBlock * enzo_block = enzo::block(block);
    Field field = enzo_block->data()->field();

    enzo_float * cooling_time = field.is_field("cooling_time") ?
                        (enzo_float *) field.values("cooling_time") : NULL;

    // make it if it doesn't exist
    bool delete_cooling_time = false;
    int gx,gy,gz;
    field.ghost_depth (0,&gx,&gy,&gz);

    int nx,ny,nz;
    field.size (&nx,&ny,&nz);

    int ngx = nx + 2*gx;
    int ngy = ny + 2*gy;
    int ngz = nz + 2*gz;

    int size = ngx*ngy*ngz;

    if (!(cooling_time)){
      cooling_time = new enzo_float [size];
      delete_cooling_time = true;
    }

    grackle_field_data grackle_fields_;

    setup_grackle_units(enzo_block,  &grackle_units_);
    setup_grackle_fields(enzo_block, &grackle_fields_);

    if (calculate_cooling_time(&grackle_units_, &grackle_fields_, cooling_time) == ENZO_FAIL) {
      ERROR("EnzoMethodGrackle::compute()",
      "Error in calculate_cooling_time.\n");
    }

    for (int i = 0; i < size; i++) dt = std::min(enzo_float(dt), std::abs(cooling_time[i]));

    if (delete_cooling_time){
      delete [] cooling_time;
    }

    delete_grackle_fields(&grackle_fields_);


  }
#endif

  return dt;
}

//----------------------------------------------------------------------

#ifdef CONFIG_USE_GRACKLE
void EnzoMethodGrackle::ResetEnergies ( EnzoBlock * enzo_block) throw()
{
   const EnzoConfig * enzo_config = enzo::config();
   EnzoUnits * enzo_units = enzo::units();

   /* Only need to do this if tracking chemistry */
   if (grackle_data->primordial_chemistry < 1)
     return;

   Field field = enzo_block->data()->field();

   enzo_float * density     = (enzo_float*) field.values("density");
   enzo_float * internal_energy = (enzo_float*) field.values("internal_energy");
   enzo_float * total_energy    = (enzo_float*) field.values("total_energy");

   enzo_float * pressure    = field.is_field("pressure") ?
                (enzo_float*) field.values("pressure") : NULL;
   enzo_float * temperature = field.is_field("temperature") ?
                (enzo_float*) field.values("temperature") : NULL;

   enzo_float * HI_density    = field.is_field("HI_density") ?
                                (enzo_float*) field.values("HI_density")    : NULL;
   enzo_float * HII_density   = field.is_field("HII_density") ?
                                (enzo_float*) field.values("HII_density")   : NULL;
   enzo_float * HeI_density   = field.is_field("HeI_density") ?
                                (enzo_float*) field.values("HeI_density")   : NULL;
   enzo_float * HeII_density  = field.is_field("HeII_density") ?
                                (enzo_float*) field.values("HeII_density")  : NULL;
   enzo_float * HeIII_density = field.is_field("HeIII_density") ?
                                (enzo_float*) field.values("HeIII_density") : NULL;
   enzo_float * e_density     = field.is_field("e_density") ?
                                (enzo_float*) field.values("e_density")     : NULL;

   enzo_float * H2I_density   = field.is_field("H2I_density") ?
                                (enzo_float*) field.values("H2I_density")   : NULL;
   enzo_float * H2II_density  = field.is_field("H2II_density") ?
                                (enzo_float*) field.values("H2II_density")  : NULL;
   enzo_float * HM_density    = field.is_field("HM_density") ?
                                (enzo_float*) field.values("HM_density")    : NULL;

   enzo_float * DI_density    = field.is_field("DI_density") ?
                               (enzo_float *) field.values("DI_density")    : NULL;
   enzo_float * DII_density   = field.is_field("DII_density") ?
                               (enzo_float *) field.values("DII_density")   : NULL;
   enzo_float * HDI_density   = field.is_field("HDI_density") ?
                               (enzo_float *) field.values("HDI_density")   : NULL;


   enzo_float * metal_density = field.is_field("metal_density") ?
                                (enzo_float*) field.values("metal_density") : NULL;

   // Field size
   int nx,ny,nz;
   field.size(&nx,&ny,&nz);

   // Cell widths
   double xm,ym,zm;
   enzo_block->data()->lower(&xm,&ym,&zm);
   double xp,yp,zp;
   enzo_block->data()->upper(&xp,&yp,&zp);

   // Ghost depths
   int gx,gy,gz;
   field.ghost_depth(0,&gx,&gy,&gz);

   int mx,my,mz;
   field.dimensions(0,&mx,&my,&mz);

   const int m = mx*my*mz;

   int ngx = nx + 2*gx;
   int ngy = ny + 2*gy;
   int ngz = nz + 2*gz;

   double temperature_slope = log10(enzo_config->initial_grackle_test_maximum_temperature/
                                    enzo_config->initial_grackle_test_minimum_temperature)/
                                    double(ny);

   for (int iz=gz; iz<nz+gz; iz++){ // Metallicity
     for (int iy=gy; iy<ny+gy; iy++) { // Temperature
       for (int ix=gx; ix<nx+gx; ix++) { // H Number Density
         int i = INDEX(ix,iy,iz,ngx,ngy);

         enzo_float mu = e_density[i] + HI_density[i] + HII_density[i] +
            (HeI_density[i] + HeII_density[i] + HeIII_density[i])*0.25;

         if (grackle_data->primordial_chemistry > 1){
           mu += HM_density[i] + 0.5 * (H2I_density[i] + H2II_density[i]);
         }

         if (grackle_data->primordial_chemistry > 2){
           mu += (DI_density[i] + DII_density[i])*0.5 + HDI_density[i]/3.0;
         }

         mu = density[i] / mu;

         internal_energy[i] = pow(10.0, ((temperature_slope * (iy-gy)) +
                              log10(enzo_config->initial_grackle_test_minimum_temperature)))/
                              mu / enzo_units->temperature() / (enzo_config->field_gamma - 1.0);
         total_energy[i] = internal_energy[i];

       }
     }
   }

  return;
}
#endif CONFIG_USE_GRACKLE

//======================================================================<|MERGE_RESOLUTION|>--- conflicted
+++ resolved
@@ -51,12 +51,6 @@
     for(int ifield = 0; ifield < numfields; ifield++){
       if (! (field_descr->is_field( pc1_fields[ifield] ))){
         fields_to_define.push_back( pc1_fields[ifield] );
-<<<<<<< HEAD
-
-//        WARNING("EnzoMethodGrackle: ",
-//                "Must define " + pc1_fields[ifield] + "if using primordial_chemistry = 1 with Grackle. Defining");
-=======
->>>>>>> aa834d57
       }
       colour_fields.push_back( pc1_fields[ifield] );
     }
