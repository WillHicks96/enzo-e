--- conflicted
+++ resolved
@@ -184,46 +184,6 @@
 
 //----------------------------------------------------------------------
 
-<<<<<<< HEAD
-=======
-void EnzoMethodGrackle::compute ( Block * block) throw()
-{
-
-  if (block->is_leaf()){
-
-  #ifndef CONFIG_USE_GRACKLE
-
-    ERROR("EnzoMethodGrackle::compute()",
-    "Trying to use method 'grackle' with "
-    "Grackle configuration turned off!");
-
-  #else /* CONFIG_USE_GRACKLE */
-
-    EnzoBlock * enzo_block = enzo::block(block);
-
-    // Start timer
-    Simulation * simulation = cello::simulation();
-    if (simulation)
-      simulation->performance()->start_region(perf_grackle,__FILE__,__LINE__);
-
-    this->initialize_grackle_chemistry_data(block->time());
-
-    this->compute_(enzo_block);
-
-    if (simulation)
-      simulation->performance()->stop_region(perf_grackle,__FILE__,__LINE__);
-  #endif
-  }
-
-  block->compute_done();
-
-  return;
-
-}
-
-#ifdef CONFIG_USE_GRACKLE
-
->>>>>>> 45b64e3e
 void EnzoMethodGrackle::initialize_grackle_chemistry_data(
                                                    const double& current_time)
 {
