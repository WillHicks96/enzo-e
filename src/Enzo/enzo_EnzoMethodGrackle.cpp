// See LICENSE_CELLO file for license and copyright information

/// @file     enzo_EnzoMethodGrackle.cpp
/// @author   James Bordner (jobordner@ucsd.edu)
///           Andrew Emerick (aemerick11@gmail.com)
/// @date     Tues May  7
/// @brief    Implements the EnzoMethodGrackle class

#include "cello.hpp"
#include "enzo.hpp"


//----------------------------------------------------------------------------

EnzoMethodGrackle::EnzoMethodGrackle
(
 const double physics_cosmology_initial_redshift,
 const double time
)
  : Method()
#ifdef CONFIG_USE_GRACKLE
    ,
    grackle_units_(),
    grackle_rates_(),
    time_grackle_data_initialized_(ENZO_FLOAT_UNDEFINED)
#endif
{
#ifdef CONFIG_USE_GRACKLE

  // Gather list of fields that MUST be defined for this
  // method and check that they are permanent. If not,
  // define them.

  define_required_grackle_fields();

  /// Initialize default Refresh
  cello::simulation()->refresh_set_name(ir_post_,name());
  Refresh * refresh = cello::refresh(ir_post_);
  refresh->add_all_fields();

  this->metallicity_floor_ = enzo::config()->method_grackle_metallicity_floor;

  /// Define Grackle's internal data structures
  time_grackle_data_initialized_ = ENZO_FLOAT_UNDEFINED;
  initialize_grackle_chemistry_data(time);
  
#endif /* CONFIG_USE_GRACKLE */
}

//----------------------------------------------------------------------

#ifdef CONFIG_USE_GRACKLE
 
void EnzoMethodGrackle::define_required_grackle_fields()
{
  // Gather list of fields that MUST be defined for this method and
  // check that they are permanent. If not, define them.

  // This has been split off from the constructor so that other methods that
  // are initialized first and need knowledge of these fields at initialization
  // (e.g. to set up a refresh object), can ensure that the fields are defined

  if (!enzo::config()->method_grackle_use_grackle) {return;}

  FieldDescr * field_descr = cello::field_descr();
  Config   * config  = (Config *) cello::config();  

  // special container for ensuring color fields are properly grouped

  std::vector<std::string> fields_to_define;
  std::vector<std::string> color_fields;

  chemistry_data * grackle_chemistry =
    enzo::config()->method_grackle_chemistry;

  const int rank = cello::rank();

  cello::define_field ("density");
  cello::define_field ("internal_energy");
  cello::define_field ("total_energy");

  if (rank>=1) cello::define_field ("velocity_x");
  if (rank>=2) cello::define_field ("velocity_y");
  if (rank>=3) cello::define_field ("velocity_z");

  // Get Grackle parameters defining fields to define
  
  const int metal_cooling      = grackle_chemistry->metal_cooling;
  const int chemistry_level    = grackle_chemistry->primordial_chemistry;
  const int specific_heating   = grackle_chemistry->use_specific_heating_rate;
  const int volumetric_heating = grackle_chemistry->use_volumetric_heating_rate;

  // Metal cooling fields
  
  if (metal_cooling > 0) {
    cello::define_field_in_group ("metal_density", "color");
  }

  // Primordial chemistry fields

  if (chemistry_level >= 1) {
    cello::define_field_in_group ("HI_density",    "color");
    cello::define_field_in_group ("HII_density",   "color");
    cello::define_field_in_group ("HeI_density",   "color");
    cello::define_field_in_group ("HeII_density",  "color");
    cello::define_field_in_group ("HeIII_density", "color");
    cello::define_field_in_group ("e_density",     "color");
  }

  if (chemistry_level >= 2) {
    cello::define_field_in_group ("HM_density",   "color");
    cello::define_field_in_group ("H2I_density",  "color");
    cello::define_field_in_group ("H2II_density", "color");
  }

  if (chemistry_level >= 3) {
    cello::define_field_in_group ("DI_density",  "color");
    cello::define_field_in_group ("DII_density", "color" );
    cello::define_field_in_group ("HDI_density", "color");
  }

  if (specific_heating) {
    cello::define_field("specific_heating_rate");
  }

  if (volumetric_heating) {
    cello::define_field("volumetric_heating_rate");
  }    

}
#endif /* CONFIG_USE_GRACKLE */

//----------------------------------------------------------------------

void EnzoMethodGrackle::compute ( Block * block) throw()
{

  if (block->is_leaf()){

#ifndef CONFIG_USE_GRACKLE

    ERROR("EnzoMethodGrackle::compute()",
          "Trying to use method 'grackle' with "
          "Grackle configuration turned off!");

#else /* CONFIG_USE_GRACKLE */

    EnzoBlock * enzo_block = enzo::block(block);

    // Start timer
    Simulation * simulation = cello::simulation();
    if (simulation)
      simulation->performance()->start_region(perf_grackle,__FILE__,__LINE__);

    this->compute_(enzo_block);

    if (simulation)
      simulation->performance()->stop_region(perf_grackle,__FILE__,__LINE__);
#endif
  }

  block->compute_done();

  return;

}

//----------------------------------------------------------------------

#ifdef CONFIG_USE_GRACKLE

void EnzoMethodGrackle::initialize_grackle_chemistry_data
(double current_time, bool preinitialized_units /* default false */)
{

  /* Define Grackle's chemistry data if not yet defined */

  if (this->time_grackle_data_initialized_ == current_time) return;

  if (this->time_grackle_data_initialized_ != ENZO_FLOAT_UNDEFINED){
    // deallocate previously the allocated allocated grackle_rates_ (doesn't
    // actually affect the chemistry_data pointer)
    deallocate_grackle_rates_();
  }

  // Initialize grackle units and data
  TRACE("Calling initialize_chemistry_data from EnzoMethodGrackle::EnzoMethodGrackle() or EnzoMethodGrackle::pup(PUP::er &p)");

  const EnzoConfig * enzo_config = enzo::config();

  if (!preinitialized_units){
    // initialize grackle_units
    setup_grackle_units (current_time, &grackle_units_);
  }

  // Initialize grackle units and data
  TRACE("Calling initialize_chemistry_data from EnzoMethodGrackle::EnzoMethodGrackle()");

  if (_initialize_chemistry_data(enzo_config->method_grackle_chemistry,
				 &grackle_rates_, &grackle_units_)
      == ENZO_FAIL) {
    ERROR("EnzoMethodGrackle::initialize_grackle_chemistry_data",
    "Error in _initialize_chemistry_data");
  }

  this->time_grackle_data_initialized_ = current_time;

  return;
}

#endif

//----------------------------------------------------------------------------

#ifdef CONFIG_USE_GRACKLE

void EnzoMethodGrackle::setup_grackle_units (double current_time,
                                             code_units * grackle_units
                                             ) throw()
{
  EnzoUnits * enzo_units = enzo::units();
  const EnzoConfig * enzo_config = enzo::config();

  /* Set code units for use in grackle */

  grackle_units->comoving_coordinates = enzo_config->physics_cosmology;
  grackle_units->density_units = enzo_units->density();
  grackle_units->length_units  = enzo_units->length();
  grackle_units->time_units    = enzo_units->time();
  grackle_units->velocity_units = enzo_units->velocity();

  grackle_units->a_units       = 1.0;
  grackle_units->a_value       = 1.0;
  if (grackle_units->comoving_coordinates){
    enzo_float cosmo_a  = 1.0;
    enzo_float cosmo_dt = 0.0;

    EnzoPhysicsCosmology * cosmology = enzo::cosmology();
    //~~~~~~~~~~~~~~~~~~~~~~~~~~~~~~~~~~~~~~~~~~~~~~~~~~
    //
    //Some blocks are coming in with current_time = 0, when time doesn't start at 0 for cosmo sims
    //This results in the expansion factor being passed in as 0, which screws up Grackle's internal units and gives "NaN in edot[1]" warning for every cell in a loop
    //I believe that this is the result of calling virtual functions (e.g. enzo_units->length, density, etc.) in the constructor. 
    //An easy workaround is to just explicitly copy the formulae for cosmology units here. Should find a more elegant solution in the future.

    if (current_time == 0) {
       current_time = cosmology->time_from_redshift(enzo::config()->physics_cosmology_initial_redshift);
    }


  //put into cosmology units
  //initialize_grackle_chemistry_data() is first called before cosmology units are applied during initial cycle
  double current_redshift = cosmology->redshift_from_time(current_time);

  grackle_units->density_units  = 1.8788e-29*enzo::config()->physics_cosmology_omega_matter_now*
      pow(enzo::config()->physics_cosmology_hubble_constant_now,2)*
      pow(1 + current_redshift,3);
  grackle_units->length_units   = cello::Mpc_cm*enzo::config()->physics_cosmology_comoving_box_size/
      enzo::config()->physics_cosmology_hubble_constant_now/
      (1.0 + current_redshift);
  grackle_units->time_units     = 2.519445e17/sqrt(enzo::config()->physics_cosmology_omega_matter_now)/
      enzo::config()->physics_cosmology_hubble_constant_now/
      pow(1.0 + enzo::config()->physics_cosmology_initial_redshift,1.5);

  grackle_units->velocity_units = 1.22475e7*enzo::config()->physics_cosmology_comoving_box_size*
      sqrt(enzo::config()->physics_cosmology_omega_matter_now)*
      sqrt(1.0 + enzo::config()->physics_cosmology_initial_redshift);

<<<<<<< HEAD
    //
    //~~~~~~~~~~~~~~~~~~~~~~~~~~~~~~~~~~~~~~~~~~~~~~~~~~
    //
=======
    // Have to explicitly initialize current_time and current_redshift here because 
    // this function is called in the constructor, and cosmology units are not initialized 
    // until after Simulation::initialize() completes (see EnzoSimulation::r_startup_begun()). 

    if (current_time == 0) {
       current_time = cosmology->time_from_redshift(enzo::config()->physics_cosmology_initial_redshift);
       cosmology->set_current_redshift(cosmology->redshift_from_time(current_time));
    }

    grackle_units->density_units  = cosmology->density_units(); 
    grackle_units->length_units = cosmology->length_units();
    grackle_units->time_units  = cosmology->time_units();
    grackle_units->velocity_units = cosmology->velocity_units();

>>>>>>> 7e074f0c
    cosmology->compute_expansion_factor(&cosmo_a, &cosmo_dt, current_time);
    grackle_units->a_units
         = 1.0 / (1.0 + enzo_config->physics_cosmology_initial_redshift);
    grackle_units->a_value = cosmo_a;

  } else if (enzo_config->method_grackle_radiation_redshift > -1){
    grackle_units->a_value = 1.0 /
                         (1.0 + enzo_config->method_grackle_radiation_redshift);
  }

  return;
}

#endif

//--------------------------------------------------------------------------

#ifdef CONFIG_USE_GRACKLE

void EnzoMethodGrackle::setup_grackle_fields
(EnzoBlock * enzo_block,
 // Setup Grackle field struct for storing field data that will be passed
 // into Grackle. Initialize fields, if true, will also assign values to
 // the fields (equal to uniform background values). This is meant to be
 // used at initialization, and is by default false.
 grackle_field_data * grackle_fields,
 int i_hist /*default 0 */
 ) const throw()
{

  Field field = enzo_block->data()->field();

  int gx,gy,gz;
  field.ghost_depth (0,&gx,&gy,&gz);

  int nx,ny,nz;
  field.size (&nx,&ny,&nz);

  int ngx = nx + 2*gx;
  int ngy = ny + 2*gy;
  int ngz = nz + 2*gz;

  gr_int grid_dimension[3] = {ngx, ngy, ngz};
  gr_int grid_start[3]     = {gx,      gy,      gz};
  gr_int grid_end[3]       = {gx+nx-1, gy+ny-1, gz+nz-1} ;

  const gr_int rank = cello::rank();

  // Grackle grid dimenstion and grid size
  grackle_fields->grid_rank      = rank;
  grackle_fields->grid_dimension = new int[3];
  grackle_fields->grid_start     = new int[3];
  grackle_fields->grid_end       = new int[3];

  for (int i=0; i<3; i++){
    grackle_fields->grid_dimension[i] = grid_dimension[i];
    grackle_fields->grid_start[i]     = grid_start[i];
    grackle_fields->grid_end[i]       = grid_end[i];
  }

  double hx, hy, hz;
  enzo_block->cell_width(&hx,&hy,&hz);
  grackle_fields->grid_dx = hx;

  // Setup all fields to be passed into grackle
  grackle_fields->density         = (gr_float *) field.values("density", i_hist);
  grackle_fields->internal_energy = (gr_float *) field.values("internal_energy", i_hist);
  grackle_fields->x_velocity      = (gr_float *) field.values("velocity_x", i_hist);
  grackle_fields->y_velocity      = (gr_float *) field.values("velocity_y", i_hist);
  grackle_fields->z_velocity      = (gr_float *) field.values("velocity_z", i_hist);

  // Get chemical species fields if they exist

  // primordial_chemistry == 0 fields
  grackle_fields->HI_density      = field.is_field("HI_density") ?
                       (gr_float *) field.values("HI_density", i_hist)     : NULL;
  grackle_fields->HII_density     = field.is_field("HII_density") ?
                       (gr_float *) field.values("HII_density", i_hist)    : NULL;;
  grackle_fields->HeI_density     = field.is_field("HeI_density") ?
                       (gr_float *) field.values("HeI_density", i_hist)    : NULL;
  grackle_fields->HeII_density    = field.is_field("HeII_density") ?
                       (gr_float *) field.values("HeII_density", i_hist)   : NULL;
  grackle_fields->HeIII_density   = field.is_field("HeIII_density") ?
                       (gr_float *) field.values("HeIII_density", i_hist)  : NULL;
  grackle_fields->e_density       = field.is_field("e_density") ?
                       (gr_float *) field.values("e_density", i_hist)      : NULL;

  // primordial_chemistry == 1 fields
  grackle_fields->HM_density      = field.is_field("HM_density") ?
                       (gr_float *) field.values("HM_density", i_hist)     : NULL;
  grackle_fields->H2I_density     = field.is_field("H2I_density") ?
                       (gr_float *) field.values("H2I_density", i_hist) : NULL;
  grackle_fields->H2II_density    = field.is_field("H2II_density") ?
                       (gr_float *) field.values("H2II_density", i_hist) : NULL;

  // primordial_chemistry == 2 fields
  grackle_fields->DI_density      = field.is_field("DI_density") ?
                       (gr_float *) field.values("DI_density", i_hist) : NULL;
  grackle_fields->DII_density     = field.is_field("DII_density") ?
                       (gr_float *) field.values("DII_density", i_hist) : NULL;
  grackle_fields->HDI_density     = field.is_field("HDI_density") ?
                       (gr_float *) field.values("HDI_density", i_hist) : NULL;

  grackle_fields->metal_density   = field.is_field("metal_density") ?
                       (gr_float *) field.values("metal_density", i_hist) : NULL;

  /* Leave these as NULL for now and save for future development */
  gr_float * volumetric_heating_rate = NULL;
  gr_float * specific_heating_rate = NULL;

  grackle_fields->volumetric_heating_rate = volumetric_heating_rate;
  grackle_fields->specific_heating_rate   = specific_heating_rate;

  return;
}

#endif

//----------------------------------------------------------------------------

#ifdef CONFIG_USE_GRACKLE

void EnzoMethodGrackle::update_grackle_density_fields(
                               EnzoBlock * enzo_block,
                               grackle_field_data * grackle_fields
                               ) const throw() {

  // Intended for use at problem initialization. Scale species
  // density fields to be sensible mass fractions of the initial
  // density field. Problem types that require finer-tuned control
  // over individual species fields should adapt this function
  // in their initialization routines.

  Field field = enzo_block->data()->field();

  int gx,gy,gz;
  field.ghost_depth (0,&gx,&gy,&gz);

  int nx,ny,nz;
  field.size (&nx,&ny,&nz);

  int ngx = nx + 2*gx;
  int ngy = ny + 2*gy;
  int ngz = nz + 2*gz;

  double tiny_number = 1.0E-10;

  const EnzoConfig * enzo_config = enzo::config();
  chemistry_data * grackle_chemistry =
    enzo::config()->method_grackle_chemistry;
  double metallicity_floor_ = enzo::config()->method_grackle_metallicity_floor;

  for (int iz = 0; iz<ngz; iz++){
    for (int iy=0; iy<ngy; iy++){
      for (int ix=0; ix<ngx; ix++){
        int i = INDEX(ix,iy,iz,ngx,ngy);

        if(grackle_chemistry->primordial_chemistry > 0){
          grackle_fields->HI_density[i]   = grackle_fields->density[i] * grackle_chemistry->HydrogenFractionByMass;
          grackle_fields->HII_density[i]   = grackle_fields->density[i] * tiny_number;
          grackle_fields->HeI_density[i]   = grackle_fields->density[i] * (1.0 - grackle_chemistry->HydrogenFractionByMass);
          grackle_fields->HeII_density[i]  = grackle_fields->density[i] * tiny_number;
          grackle_fields->HeIII_density[i] = grackle_fields->density[i] * tiny_number;
          grackle_fields->e_density[i]     = grackle_fields->density[i] * tiny_number;
        }

        if (grackle_chemistry->primordial_chemistry > 1){
          grackle_fields->HM_density[i]    = grackle_fields->density[i] * tiny_number;
          grackle_fields->H2I_density[i]   = grackle_fields->density[i] * tiny_number;
          grackle_fields->H2II_density[i]  = grackle_fields->density[i] * tiny_number;
        }

        if (grackle_chemistry->primordial_chemistry > 2){
          grackle_fields->DI_density[i]    = grackle_fields->density[i] * grackle_chemistry->DeuteriumToHydrogenRatio;
          grackle_fields->DII_density[i]   = grackle_fields->density[i] * tiny_number;
          grackle_fields->HDI_density[i]   = grackle_fields->density[i] * tiny_number;
        }
<<<<<<< HEAD
       if (grackle_chemistry->metal_cooling == 1){
          grackle_fields->metal_density[i] = grackle_fields->density[i] * metallicity_floor_ * cello::metallicity_solar;
       }
=======

       if (grackle_chemistry->metal_cooling == 1){
          grackle_fields->metal_density[i] = grackle_fields->density[i] * metallicity_floor_ * cello::metallicity_solar;
       }

>>>>>>> 7e074f0c
      }
    }
  }

  return;
}

#endif

//----------------------------------------------------------------------

#ifdef CONFIG_USE_GRACKLE

void EnzoMethodGrackle::compute_ ( EnzoBlock * enzo_block) throw()
{

  const EnzoConfig * enzo_config = enzo::config();

  Field field = enzo_block->data()->field();

  int gx,gy,gz;
  field.ghost_depth (0,&gx,&gy,&gz);

  int nx,ny,nz;
  field.size (&nx,&ny,&nz);

  int ngx = nx + 2*gx;
  int ngy = ny + 2*gy;
  int ngz = nz + 2*gz;

  const int rank = cello::rank();

  /* Set code units for use in grackle */
  grackle_field_data grackle_fields;

  setup_grackle_units(enzo_block, &this->grackle_units_);
  setup_grackle_fields(enzo_block, &grackle_fields);

  chemistry_data * grackle_chemistry =
    enzo::config()->method_grackle_chemistry;

  // Solve chemistry
  double dt = enzo_block->dt;
  if (local_solve_chemistry(grackle_chemistry, &grackle_rates_,
			    &grackle_units_, &grackle_fields, dt)
      == ENZO_FAIL) {
    ERROR("EnzoMethodGrackle::compute()",
    "Error in local_solve_chemistry.\n");
  }

<<<<<<< HEAD
  if (enzo::config()->method_grackle_metallicity_floor > 0.0)
=======
  if (metallicity_floor_ > 0.0)
>>>>>>> 7e074f0c
  {
     enforce_metallicity_floor(enzo_block);
  }


  /* Correct total energy for changes in internal energy */
  gr_float * v3[3];
  v3[0] = grackle_fields.x_velocity;
  v3[1] = grackle_fields.y_velocity;
  v3[2] = grackle_fields.z_velocity;

  const bool mhd = field.is_field("bfield_x");
  enzo_float * b3[3] = {NULL, NULL, NULL};
  if (mhd) {
    b3[0]                = (enzo_float*) field.values("bfield_x");
    if (rank >= 2) b3[1] = (enzo_float*) field.values("bfield_y");
    if (rank >= 3) b3[2] = (enzo_float*) field.values("bfield_z");
  }

  enzo_float * total_energy    = (enzo_float *) field.values("total_energy");
  for (int i = 0; i < ngx*ngy*ngz; i++){
    total_energy[i] = grackle_fields.internal_energy[i];

    enzo_float inv_density;
    if (mhd) inv_density = 1.0 / grackle_fields.density[i];
    for (int dim = 0; dim < rank; dim++){
      total_energy[i] += 0.5 * v3[dim][i] * v3[dim][i];
      if (mhd) total_energy[i] += 0.5 * b3[dim][i] * b3[dim][i] * inv_density;
    }
  }

  // For testing purposes - reset internal energies with changes in mu
  if (enzo_config->initial_grackle_test_reset_energies){
    this->ResetEnergies(enzo_block);
  }

  delete_grackle_fields(&grackle_fields);

  return;
}
#endif // config use grackle

//----------------------------------------------------------------------

double EnzoMethodGrackle::timestep ( Block * block ) throw()
{
  const EnzoConfig * config = enzo::config();

  double dt = std::numeric_limits<double>::max();;

#ifdef CONFIG_USE_GRACKLE
  if (config->method_grackle_use_cooling_timestep){
    EnzoBlock * enzo_block = enzo::block(block);
    Field field = enzo_block->data()->field();

    enzo_float * cooling_time = field.is_field("cooling_time") ?
                        (enzo_float *) field.values("cooling_time") : NULL;

    // make it if it doesn't exist
    bool delete_cooling_time = false;
    int gx,gy,gz;
    field.ghost_depth (0,&gx,&gy,&gz);

    int nx,ny,nz;
    field.size (&nx,&ny,&nz);

    int ngx = nx + 2*gx;
    int ngy = ny + 2*gy;
    int ngz = nz + 2*gz;

    int size = ngx*ngy*ngz;

    if (!(cooling_time)){
      cooling_time = new enzo_float [size];
      delete_cooling_time = true;
    }

    calculate_cooling_time(block, cooling_time, NULL, NULL, 0);

    // make sure to exclude the ghost zone. Because there is no refresh before
    // this method is called (at least during the very first cycle) - this can
    // including ghost zones can lead to timesteps of 0
    for (int iz = gz; iz < ngz - gz; iz++) {   // if rank < 3: gz = 0, ngz = 1
      for (int iy = gy; iy < ngy - gy; iy++) { // if rank < 2: gy = 0, ngy = 1
        for (int ix = gx; ix < ngx - gx; ix++) {
	  int i = INDEX(ix, iy, iz, ngx, ngy);
          dt = std::min(enzo_float(dt), std::abs(cooling_time[i]));
        }
      }
    }

    if (delete_cooling_time){
      delete [] cooling_time;
    }
  }
#endif

  return dt * courant_;
}

//----------------------------------------------------------------------

#ifdef CONFIG_USE_GRACKLE

<<<<<<< HEAD
=======

>>>>>>> 7e074f0c
void EnzoMethodGrackle::enforce_metallicity_floor(EnzoBlock * enzo_block) throw()
{
  // MUST have metal_density field tracked
  Field field = enzo_block->data()->field();
  enzo_float * density = (enzo_float*) field.values("density");
  enzo_float * metal_density  = (enzo_float*) field.values("metal_density");

  int gx,gy,gz;
  field.ghost_depth (0,&gx,&gy,&gz);

  int nx,ny,nz;
  field.size (&nx,&ny,&nz);

  int ngx = nx + 2*gx;
  int ngy = ny + 2*gy;
  int ngz = nz + 2*gz;

<<<<<<< HEAD
  const EnzoConfig * enzo_config = enzo::config();

=======
>>>>>>> 7e074f0c
  for (int iz=0; iz<ngz; iz++){
    for (int iy=0; iy<ngy; iy++){
      for (int ix=0; ix<ngx; ix++){
        int i = INDEX(ix,iy,iz,ngx,ngy);
        double Z = metal_density[i] / density[i] / cello::metallicity_solar;
<<<<<<< HEAD
        if (Z < enzo_config->method_grackle_metallicity_floor) metal_density[i] = density[i] * enzo_config->method_grackle_metallicity_floor * cello::metallicity_solar;
      }
    }
  }
  return;
}
=======
        if (Z < metallicity_floor_) metal_density[i] = density[i] * metallicity_floor_ * cello::metallicity_solar;
      }
    }
  }     
  return;
}
#endif
//----------------------------------------------------------------------

#ifdef CONFIG_USE_GRACKLE
>>>>>>> 7e074f0c
void EnzoMethodGrackle::ResetEnergies ( EnzoBlock * enzo_block) throw()
{
   const EnzoConfig * enzo_config = enzo::config();
   EnzoUnits * enzo_units = enzo::units();

   chemistry_data * grackle_chemistry =
    enzo::config()->method_grackle_chemistry;

   /* Only need to do this if tracking chemistry */
   if (grackle_chemistry->primordial_chemistry < 1)
     return;

   Field field = enzo_block->data()->field();

   enzo_float * density     = (enzo_float*) field.values("density");
   enzo_float * internal_energy = (enzo_float*) field.values("internal_energy");
   enzo_float * total_energy    = (enzo_float*) field.values("total_energy");

   enzo_float * HI_density    = (enzo_float*) field.values("HI_density");
   enzo_float * HII_density   = (enzo_float*) field.values("HII_density");
   enzo_float * HeI_density   = (enzo_float*) field.values("HeI_density");
   enzo_float * HeII_density  = (enzo_float*) field.values("HeII_density");
   enzo_float * HeIII_density = (enzo_float*) field.values("HeIII_density");
   enzo_float * e_density     = (enzo_float*) field.values("e_density");

   enzo_float * H2I_density   = (enzo_float*) field.values("H2I_density");
   enzo_float * H2II_density  = (enzo_float*) field.values("H2II_density");
   enzo_float * HM_density    = (enzo_float*) field.values("HM_density");

   enzo_float * DI_density    = (enzo_float *) field.values("DI_density");
   enzo_float * DII_density   = (enzo_float *) field.values("DII_density");
   enzo_float * HDI_density   = (enzo_float *) field.values("HDI_density");

   // JB: NOTE note metal_density field accessed
   enzo_float * metal_density = (enzo_float*) field.values("metal_density");

   // Field size
   int nx,ny,nz;
   field.size(&nx,&ny,&nz);

   // Cell widths
   double xm,ym,zm;
   enzo_block->data()->lower(&xm,&ym,&zm);
   double xp,yp,zp;
   enzo_block->data()->upper(&xp,&yp,&zp);

   // Ghost depths
   int gx,gy,gz;
   field.ghost_depth(0,&gx,&gy,&gz);

   int mx,my,mz;
   field.dimensions(0,&mx,&my,&mz);

   double temperature_slope = log10
     (enzo_config->initial_grackle_test_maximum_temperature/
      enzo_config->initial_grackle_test_minimum_temperature) / double(ny);

   for (int iz=gz; iz<nz+gz; iz++){ // Metallicity
     for (int iy=gy; iy<ny+gy; iy++) { // Temperature
       for (int ix=gx; ix<nx+gx; ix++) { // H Number Density
         int i = INDEX(ix,iy,iz,mx,my);

         enzo_float mu = e_density[i] + HI_density[i] + HII_density[i] +
            (HeI_density[i] + HeII_density[i] + HeIII_density[i])*0.25;

         if (grackle_chemistry->primordial_chemistry > 1){
           mu += HM_density[i] + 0.5 * (H2I_density[i] + H2II_density[i]);
         }

         if (grackle_chemistry->primordial_chemistry > 2){
           mu += (DI_density[i] + DII_density[i])*0.5 + HDI_density[i]/3.0;
         }

         mu = density[i] / mu;

         internal_energy[i] = pow(10.0, ((temperature_slope * (iy-gy)) +
                              log10(enzo_config->initial_grackle_test_minimum_temperature)))/
                              mu / enzo_units->temperature() / (enzo_config->field_gamma - 1.0);
         total_energy[i] = internal_energy[i];

       }
     }
   }

  return;
}

//----------------------------------------------------------------------

void EnzoMethodGrackle::compute_local_property_
(Block * block, enzo_float* values, code_units* grackle_units,
 grackle_field_data* grackle_fields, int i_hist,
 grackle_local_property_func func, std::string func_name) const throw()
{
  EnzoBlock * enzo_block = enzo::block(block);
  const EnzoConfig * enzo_config = enzo::config();

  code_units cur_grackle_units_;
  grackle_field_data cur_grackle_fields;

  // setup grackle units if they are not already provided
  if (!grackle_units){
    grackle_units = &cur_grackle_units_;
    EnzoMethodGrackle::setup_grackle_units(enzo_block, grackle_units, i_hist);
  }

  // if grackle fields are not provided, define them
  bool delete_grackle_fields = false;
  if (!grackle_fields){
    grackle_fields  = &cur_grackle_fields;
    EnzoMethodGrackle::setup_grackle_fields(enzo_block, grackle_fields,
					    i_hist);
    delete_grackle_fields = true;
  }

  // because this function is const-qualified, grackle_rates_ currently has
  // the type: const chemistry_data_storage *
  // we need to drop the `const` to be able to pass to to func (this is okay
  // because func will not actually modify the value).
  chemistry_data_storage * grackle_rates_ptr
    = const_cast<chemistry_data_storage *>(&grackle_rates_);

  if ((*func)(enzo_config->method_grackle_chemistry, grackle_rates_ptr,
	      grackle_units, grackle_fields, values) == ENZO_FAIL){
    ERROR1("EnzoMethodGrackle::compute_local_property_()",
	   "Error in call to Grackles's %s routine", func_name.c_str());
  }
  if (delete_grackle_fields){
    EnzoMethodGrackle::delete_grackle_fields(grackle_fields);
  }
  return;
}

#endif //CONFIG_USE_GRACKLE

//----------------------------------------------------------------------

void EnzoMethodGrackle::deallocate_grackle_rates_() throw()
{
  const EnzoConfig * enzo_config = enzo::config();
  // sanity check:
  ASSERT("EnzoMethod::deallocate_grackle_rates_",
	 "enzo::config() must not return NULL",
	 enzo_config != NULL);
#ifdef CONFIG_USE_GRACKLE
  if (time_grackle_data_initialized_ == ENZO_FLOAT_UNDEFINED){
    ERROR("EnzoMethodGrackle::deallocate_grackle_rates_",
	  "grackle_rates_ data has not been allocated");
  }

  // deallocate previously the allocated allocated grackle_rates_ (doesn't
  // actually affect the chemistry_data pointer)
  _free_chemistry_data(enzo_config->method_grackle_chemistry, &grackle_rates_);
  // signal that grackle_data_ is not initialized
  time_grackle_data_initialized_ = ENZO_FLOAT_UNDEFINED;
#endif //CONFIG_USE_GRACKLE
}

//======================================================================<|MERGE_RESOLUTION|>--- conflicted
+++ resolved
@@ -236,41 +236,7 @@
     enzo_float cosmo_dt = 0.0;
 
     EnzoPhysicsCosmology * cosmology = enzo::cosmology();
-    //~~~~~~~~~~~~~~~~~~~~~~~~~~~~~~~~~~~~~~~~~~~~~~~~~~
-    //
-    //Some blocks are coming in with current_time = 0, when time doesn't start at 0 for cosmo sims
-    //This results in the expansion factor being passed in as 0, which screws up Grackle's internal units and gives "NaN in edot[1]" warning for every cell in a loop
-    //I believe that this is the result of calling virtual functions (e.g. enzo_units->length, density, etc.) in the constructor. 
-    //An easy workaround is to just explicitly copy the formulae for cosmology units here. Should find a more elegant solution in the future.
-
-    if (current_time == 0) {
-       current_time = cosmology->time_from_redshift(enzo::config()->physics_cosmology_initial_redshift);
-    }
-
-
-  //put into cosmology units
-  //initialize_grackle_chemistry_data() is first called before cosmology units are applied during initial cycle
-  double current_redshift = cosmology->redshift_from_time(current_time);
-
-  grackle_units->density_units  = 1.8788e-29*enzo::config()->physics_cosmology_omega_matter_now*
-      pow(enzo::config()->physics_cosmology_hubble_constant_now,2)*
-      pow(1 + current_redshift,3);
-  grackle_units->length_units   = cello::Mpc_cm*enzo::config()->physics_cosmology_comoving_box_size/
-      enzo::config()->physics_cosmology_hubble_constant_now/
-      (1.0 + current_redshift);
-  grackle_units->time_units     = 2.519445e17/sqrt(enzo::config()->physics_cosmology_omega_matter_now)/
-      enzo::config()->physics_cosmology_hubble_constant_now/
-      pow(1.0 + enzo::config()->physics_cosmology_initial_redshift,1.5);
-
-  grackle_units->velocity_units = 1.22475e7*enzo::config()->physics_cosmology_comoving_box_size*
-      sqrt(enzo::config()->physics_cosmology_omega_matter_now)*
-      sqrt(1.0 + enzo::config()->physics_cosmology_initial_redshift);
-
-<<<<<<< HEAD
-    //
-    //~~~~~~~~~~~~~~~~~~~~~~~~~~~~~~~~~~~~~~~~~~~~~~~~~~
-    //
-=======
+
     // Have to explicitly initialize current_time and current_redshift here because 
     // this function is called in the constructor, and cosmology units are not initialized 
     // until after Simulation::initialize() completes (see EnzoSimulation::r_startup_begun()). 
@@ -285,7 +251,6 @@
     grackle_units->time_units  = cosmology->time_units();
     grackle_units->velocity_units = cosmology->velocity_units();
 
->>>>>>> 7e074f0c
     cosmology->compute_expansion_factor(&cosmo_a, &cosmo_dt, current_time);
     grackle_units->a_units
          = 1.0 / (1.0 + enzo_config->physics_cosmology_initial_redshift);
@@ -463,17 +428,11 @@
           grackle_fields->DII_density[i]   = grackle_fields->density[i] * tiny_number;
           grackle_fields->HDI_density[i]   = grackle_fields->density[i] * tiny_number;
         }
-<<<<<<< HEAD
+
        if (grackle_chemistry->metal_cooling == 1){
           grackle_fields->metal_density[i] = grackle_fields->density[i] * metallicity_floor_ * cello::metallicity_solar;
        }
-=======
-
-       if (grackle_chemistry->metal_cooling == 1){
-          grackle_fields->metal_density[i] = grackle_fields->density[i] * metallicity_floor_ * cello::metallicity_solar;
-       }
-
->>>>>>> 7e074f0c
+
       }
     }
   }
@@ -524,11 +483,7 @@
     "Error in local_solve_chemistry.\n");
   }
 
-<<<<<<< HEAD
-  if (enzo::config()->method_grackle_metallicity_floor > 0.0)
-=======
   if (metallicity_floor_ > 0.0)
->>>>>>> 7e074f0c
   {
      enforce_metallicity_floor(enzo_block);
   }
@@ -633,10 +588,6 @@
 
 #ifdef CONFIG_USE_GRACKLE
 
-<<<<<<< HEAD
-=======
-
->>>>>>> 7e074f0c
 void EnzoMethodGrackle::enforce_metallicity_floor(EnzoBlock * enzo_block) throw()
 {
   // MUST have metal_density field tracked
@@ -654,24 +605,11 @@
   int ngy = ny + 2*gy;
   int ngz = nz + 2*gz;
 
-<<<<<<< HEAD
-  const EnzoConfig * enzo_config = enzo::config();
-
-=======
->>>>>>> 7e074f0c
   for (int iz=0; iz<ngz; iz++){
     for (int iy=0; iy<ngy; iy++){
       for (int ix=0; ix<ngx; ix++){
         int i = INDEX(ix,iy,iz,ngx,ngy);
         double Z = metal_density[i] / density[i] / cello::metallicity_solar;
-<<<<<<< HEAD
-        if (Z < enzo_config->method_grackle_metallicity_floor) metal_density[i] = density[i] * enzo_config->method_grackle_metallicity_floor * cello::metallicity_solar;
-      }
-    }
-  }
-  return;
-}
-=======
         if (Z < metallicity_floor_) metal_density[i] = density[i] * metallicity_floor_ * cello::metallicity_solar;
       }
     }
@@ -682,7 +620,6 @@
 //----------------------------------------------------------------------
 
 #ifdef CONFIG_USE_GRACKLE
->>>>>>> 7e074f0c
 void EnzoMethodGrackle::ResetEnergies ( EnzoBlock * enzo_block) throw()
 {
    const EnzoConfig * enzo_config = enzo::config();
