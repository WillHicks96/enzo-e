// See LICENSE_CELLO file for license and copyright information

/// @file     enzo_EnzoMethodGrackle.cpp
/// @author   James Bordner (jobordner@ucsd.edu)
///           Andrew Emerick (aemerick11@gmail.com)
/// @date     Tues May  7
/// @brief    Implements the EnzoMethodGrackle class

#include "cello.hpp"
#include "enzo.hpp"


//----------------------------------------------------------------------------

EnzoMethodGrackle::EnzoMethodGrackle
(
  const double physics_cosmology_initial_redshift,
  const double time
)
  : Method(),
    grackle_units_(),
    grackle_rates_(),
    time_grackle_data_initialized_(ENZO_FLOAT_UNDEFINED)
{
#ifdef CONFIG_USE_GRACKLE

  // Gather list of fields that MUST be defined for this
  // method and check that they are permanent. If not,
  // define them.
  EnzoMethodGrackle::define_required_grackle_fields();

  /// Initialize default Refresh
  int ir = add_refresh(4,0,neighbor_leaf,sync_barrier,
                       enzo_sync_id_method_grackle);
  refresh(ir)->add_all_fields();

  /// Define Grackle's internal data structures
  time_grackle_data_initialized_ = ENZO_FLOAT_UNDEFINED;
  this->initialize_grackle_chemistry_data(time);

#endif /* CONFIG_USE_GRACKLE */
}

//----------------------------------------------------------------------

void EnzoMethodGrackle::compute ( Block * block) throw()
{

  if (block->is_leaf()){

  #ifndef CONFIG_USE_GRACKLE

    ERROR("EnzoMethodGrackle::compute()",
    "Trying to use method 'grackle' with "
    "Grackle configuration turned off!");

  #else /* CONFIG_USE_GRACKLE */

    EnzoBlock * enzo_block = enzo::block(block);

    // Start timer
    Simulation * simulation = cello::simulation();
    if (simulation)
      simulation->performance()->start_region(perf_grackle,__FILE__,__LINE__);

    this->compute_(enzo_block);

    enzo_block->compute_done();

    if (simulation)
      simulation->performance()->stop_region(perf_grackle,__FILE__,__LINE__);
  #endif
  }

  return;

}

#ifdef CONFIG_USE_GRACKLE

void EnzoMethodGrackle::define_required_grackle_fields()
{
  // Gather list of fields that MUST be defined for this method and
  // check that they are permanent. If not, define them.

  // This has been split off from the constructor so that other methods that
  // are initialized first and need knowledge of these fields at initialization
  // (e.g. to set up a refresh object), can ensure that the fields are defined

  if (!enzo::config()->method_grackle_use_grackle) {return;}

  FieldDescr * field_descr = cello::field_descr();

  std::vector<std::string> fields_to_define;
  std::vector<std::string> color_fields;

  chemistry_data * grackle_chemistry =
    enzo::config()->method_grackle_chemistry;

  if (grackle_chemistry->metal_cooling > 0){
    std::string metal_name = "metal_density";

    if (! (field_descr->is_field(metal_name))){
      fields_to_define.push_back(metal_name);
    }
    color_fields.push_back(metal_name);
  }

  // Define primordial chemistry fields
  if (grackle_chemistry->primordial_chemistry > 0){
    std::string pc1_fields[6] = {"HI_density","HII_density",
                                  "HeI_density","HeII_density","HeIII_density",
                                  "e_density"};
    int numfields = 6;

    for(int ifield = 0; ifield < numfields; ifield++){
      if (! (field_descr->is_field( pc1_fields[ifield] ))){
        fields_to_define.push_back( pc1_fields[ifield] );
      }
      color_fields.push_back( pc1_fields[ifield] );
    }

    if(grackle_chemistry->primordial_chemistry > 1){

      std::string pc2_fields[3] = {"HM_density", "H2I_density", "H2II_density"};
      numfields = 3;

      for (int ifield = 0; ifield < numfields; ifield++){
        if (! (field_descr->is_field( pc2_fields[ifield] ))){
          fields_to_define.push_back( pc2_fields[ifield] );
        }
        color_fields.push_back( pc2_fields[ifield] );
      }

      if(grackle_chemistry->primordial_chemistry > 2){
        std::string pc3_fields[3] = {"DI_density", "DII_density", "HDI_density"};
        numfields = 3;

        for(int ifield = 0; ifield < numfields; ifield++){
          if (! (field_descr->is_field( pc3_fields[ifield] ))){
            fields_to_define.push_back( pc3_fields[ifield] );
          }

          color_fields.push_back( pc3_fields[ifield] );
        }

      } // endif primordial_chemistry > 2

    } // endif primordial_chemistry > 1

  } // endif primordial chemistry is on

  if (grackle_chemistry->use_specific_heating_rate){
    if ( !(field_descr->is_field("specific_heating_rate"))){
      fields_to_define.push_back("specific_heating_rate");
    }
  }

  if (grackle_chemistry->use_volumetric_heating_rate){
    if ( !(field_descr->is_field("volumetric_heating_rate"))){
      fields_to_define.push_back("volumetric_heating_rate");
    }
  }

  // Define fields

//  WARNING("EnzoMethodGrackle: ",
//          "Not all fields needed for current Grackle settings are defined. Attempting to define:");

  for (int ifield = 0; ifield < fields_to_define.size(); ifield++){
//    WARNING(fields_to_define[ifield].c_str() );
    field_descr->insert_permanent( fields_to_define[ifield] );
  }

  // Set these fields to color if they exist
  //    list of fields belonging to this method that are color
  for (int ifield=0; ifield < color_fields.size(); ifield++){
    if (   field_descr->is_permanent(  color_fields[ifield] ) &&
         !(field_descr->groups()->is_in( color_fields[ifield], "color")) ){


      field_descr->groups()->add( color_fields[ifield] ,"color");
    }
  }
<<<<<<< HEAD
=======

  /// Initialize default Refresh
  cello::simulation()->new_refresh_set_name(ir_post_,name());
  Refresh * refresh = cello::refresh(ir_post_);
  refresh->add_all_fields();

  /// Define Grackle's internal data structures
  time_grackle_data_initialized_ = ENZO_FLOAT_UNDEFINED;
  this->initialize_grackle_chemistry_data(time);

#endif /* CONFIG_USE_GRACKLE */
>>>>>>> 2a9e6f6c
}

//----------------------------------------------------------------------

void EnzoMethodGrackle::initialize_grackle_chemistry_data(double current_time)
{

  /* Define Grackle's chemistry data if not yet defined */

  if (this->time_grackle_data_initialized_ == current_time) return;

  if (this->time_grackle_data_initialized_ != ENZO_FLOAT_UNDEFINED){
    // deallocate previously the allocated allocated grackle_rates_ (doesn't
    // actually affect the chemistry_data pointer)
    deallocate_grackle_rates_();
  }

  EnzoUnits * enzo_units = enzo::units();
  const EnzoConfig * enzo_config = enzo::config();

  grackle_units_.comoving_coordinates = enzo_config->physics_cosmology;

  // Copy over code units to grackle units struct
  grackle_units_.density_units  = enzo_units->density();
  grackle_units_.length_units   = enzo_units->length();
  grackle_units_.time_units     = enzo_units->time();
  grackle_units_.velocity_units = enzo_units->velocity();
  grackle_units_.a_units        = 1.0;
  grackle_units_.a_value        = 1.0;

  if (grackle_units_.comoving_coordinates){
    enzo_float cosmo_a  = 1.0;
    enzo_float cosmo_dt = 0.0;

    EnzoPhysicsCosmology * cosmology = enzo::cosmology();

    cosmology->compute_expansion_factor(&cosmo_a, &cosmo_dt,
                                        current_time);
    grackle_units_.a_units
         = 1.0 / (1.0 + enzo_config->physics_cosmology_initial_redshift);
    grackle_units_.a_value = cosmo_a;

  } else if (enzo_config->method_grackle_radiation_redshift > -1){
    grackle_units_.a_value = 1.0 /
                         (1.0 + enzo_config->method_grackle_radiation_redshift);
  }

  // Initialize grackle units and data
  TRACE("Calling initialize_chemistry_data from EnzoMethodGrackle::EnzoMethodGrackle()");
  
  if (_initialize_chemistry_data(enzo_config->method_grackle_chemistry,
				 &grackle_rates_, &grackle_units_)
      == ENZO_FAIL) {
    ERROR("EnzoMethodGrackle::initialize_grackle_chemistry_data",
    "Error in _initialize_chemistry_data");
  }

  this->time_grackle_data_initialized_ = current_time;

  return;
}

//----------------------------------------------------------------------------

void EnzoMethodGrackle::setup_grackle_units (EnzoBlock * enzo_block,
                                             code_units * grackle_units,
                                             int i_hist /* default 0 */
                                             ) throw()
{
  EnzoUnits * enzo_units = enzo::units();
  const EnzoConfig * enzo_config = enzo::config();

  /* Set code units for use in grackle */

  grackle_units->comoving_coordinates = enzo_config->physics_cosmology;
  grackle_units->density_units = enzo_units->density();
  grackle_units->length_units  = enzo_units->length();
  grackle_units->time_units    = enzo_units->time();
  grackle_units->velocity_units = enzo_units->velocity();

  grackle_units->a_units       = 1.0;
  grackle_units->a_value       = 1.0;
  if (grackle_units->comoving_coordinates){
    enzo_float cosmo_a  = 1.0;
    enzo_float cosmo_dt = 0.0;

    EnzoPhysicsCosmology * cosmology = enzo::cosmology();

    enzo_float compute_time;
    if (i_hist == 0) {
      compute_time = enzo_block->time();
    } else {
      Field field = enzo_block->data()->field();
      compute_time = field.history_time(i_hist);
    }

    cosmology->compute_expansion_factor(&cosmo_a, &cosmo_dt,
                                        compute_time);
    grackle_units->a_units
         = 1.0 / (1.0 + enzo_config->physics_cosmology_initial_redshift);
    grackle_units->a_value = cosmo_a;

  } else if (enzo_config->method_grackle_radiation_redshift > -1){
    grackle_units->a_value = 1.0 /
                         (1.0 + enzo_config->method_grackle_radiation_redshift);
  }

  return;
}

//--------------------------------------------------------------------------

void EnzoMethodGrackle::setup_grackle_fields(EnzoBlock * enzo_block,
                                             grackle_field_data * grackle_fields_,
                                             int i_hist /*default 0 */
                                             ) throw()
  {

  // Setup Grackle field struct for storing field data
  Field field = enzo_block->data()->field();

  int gx,gy,gz;
  field.ghost_depth (0,&gx,&gy,&gz);

  int nx,ny,nz;
  field.size (&nx,&ny,&nz);

  int ngx = nx + 2*gx;
  int ngy = ny + 2*gy;
  int ngz = nz + 2*gz;

  gr_int grid_dimension[3] = {ngx, ngy, ngz};
  gr_int grid_start[3]     = {gx,      gy,      gz};
  gr_int grid_end[3]       = {gx+nx-1, gy+ny-1, gz+nz-1} ;

  const gr_int rank = cello::rank();

  // Grackle grid dimenstion and grid size
  grackle_fields_->grid_rank      = rank;
  grackle_fields_->grid_dimension = new int[3];
  grackle_fields_->grid_start     = new int[3];
  grackle_fields_->grid_end       = new int[3];

  for (int i=0; i<3; i++){
    grackle_fields_->grid_dimension[i] = grid_dimension[i];
    grackle_fields_->grid_start[i]     = grid_start[i];
    grackle_fields_->grid_end[i]       = grid_end[i];
  }

  double hx, hy, hz;
  enzo_block->cell_width(&hx,&hy,&hz);
  grackle_fields_->grid_dx = hx;

  // Setup all fields to be passed into grackle
  grackle_fields_->density         = (gr_float *) field.values("density", i_hist);
  grackle_fields_->internal_energy = (gr_float *) field.values("internal_energy", i_hist);
  grackle_fields_->x_velocity      = (gr_float *) field.values("velocity_x", i_hist);
  grackle_fields_->y_velocity      = (gr_float *) field.values("velocity_y", i_hist);
  grackle_fields_->z_velocity      = (gr_float *) field.values("velocity_z", i_hist);

  // Get chemical species fields if they exist

  // primordial_chemistry == 0 fields
  grackle_fields_->HI_density      = field.is_field("HI_density") ?
                       (gr_float *) field.values("HI_density", i_hist)     : NULL;
  grackle_fields_->HII_density     = field.is_field("HII_density") ?
                       (gr_float *) field.values("HII_density", i_hist)    : NULL;;
  grackle_fields_->HeI_density     = field.is_field("HeI_density") ?
                       (gr_float *) field.values("HeI_density", i_hist)    : NULL;
  grackle_fields_->HeII_density    = field.is_field("HeII_density") ?
                       (gr_float *) field.values("HeII_density", i_hist)   : NULL;
  grackle_fields_->HeIII_density   = field.is_field("HeIII_density") ?
                       (gr_float *) field.values("HeIII_density", i_hist)  : NULL;
  grackle_fields_->e_density       = field.is_field("e_density") ?
                       (gr_float *) field.values("e_density", i_hist)      : NULL;

  // primordial_chemistry == 1 fields
  grackle_fields_->HM_density      = field.is_field("HM_density") ?
                       (gr_float *) field.values("HM_density", i_hist)     : NULL;
  grackle_fields_->H2I_density     = field.is_field("H2I_density") ?
                       (gr_float *) field.values("H2I_density", i_hist) : NULL;
  grackle_fields_->H2II_density    = field.is_field("H2II_density") ?
                       (gr_float *) field.values("H2II_density", i_hist) : NULL;

  // primordial_chemistry == 2 fields
  grackle_fields_->DI_density      = field.is_field("DI_density") ?
                       (gr_float *) field.values("DI_density", i_hist) : NULL;
  grackle_fields_->DII_density     = field.is_field("DII_density") ?
                       (gr_float *) field.values("DII_density", i_hist) : NULL;
  grackle_fields_->HDI_density     = field.is_field("HDI_density") ?
                       (gr_float *) field.values("HDI_density", i_hist) : NULL;

  grackle_fields_->metal_density   = field.is_field("metal_density") ?
                       (gr_float *) field.values("metal_density", i_hist) : NULL;

  /* Leave these as NULL for now and save for future development */
  gr_float * volumetric_heating_rate = NULL;
  gr_float * specific_heating_rate = NULL;

  grackle_fields_->volumetric_heating_rate = volumetric_heating_rate;
  grackle_fields_->specific_heating_rate   = specific_heating_rate;

  return;
}

//----------------------------------------------------------------------------

void EnzoMethodGrackle::update_grackle_density_fields(
                               EnzoBlock * enzo_block,
                               grackle_field_data * grackle_fields_
                               ) throw() {

  // Intended for use at problem initialization. Scale species
  // density fields to be sensible mass fractions of the initial
  // density field. Problem types that require finer-tuned control
  // over individual species fields should adapt this function
  // in their initialization routines.

  Field field = enzo_block->data()->field();

  int gx,gy,gz;
  field.ghost_depth (0,&gx,&gy,&gz);

  int nx,ny,nz;
  field.size (&nx,&ny,&nz);

  int ngx = nx + 2*gx;
  int ngy = ny + 2*gy;
  int ngz = nz + 2*gz;

  double tiny_number = 1.0E-10;

  chemistry_data * grackle_chemistry =
    enzo::config()->method_grackle_chemistry;

  for (int iz = 0; iz<ngz; iz++){
    for (int iy=0; iy<ngy; iy++){
      for (int ix=0; ix<ngx; ix++){
        int i = INDEX(ix,iy,iz,ngx,ngy);

        if(grackle_chemistry->primordial_chemistry > 0){
          grackle_fields_->HI_density[i]   = grackle_fields_->density[i] * grackle_chemistry->HydrogenFractionByMass;
          grackle_fields_->HII_density[i]   = grackle_fields_->density[i] * tiny_number;
          grackle_fields_->HeI_density[i]   = grackle_fields_->density[i] * (1.0 - grackle_chemistry->HydrogenFractionByMass);
          grackle_fields_->HeII_density[i]  = grackle_fields_->density[i] * tiny_number;
          grackle_fields_->HeIII_density[i] = grackle_fields_->density[i] * tiny_number;
          grackle_fields_->e_density[i]     = grackle_fields_->density[i] * tiny_number;
        }

        if (grackle_chemistry->primordial_chemistry > 1){
          grackle_fields_->HM_density[i]    = grackle_fields_->density[i] * tiny_number;
          grackle_fields_->H2I_density[i]   = grackle_fields_->density[i] * tiny_number;
          grackle_fields_->H2II_density[i]  = grackle_fields_->density[i] * tiny_number;
        }

        if (grackle_chemistry->primordial_chemistry > 2){
          grackle_fields_->DI_density[i]    = grackle_fields_->density[i] * grackle_chemistry->DeuteriumToHydrogenRatio;
          grackle_fields_->DII_density[i]   = grackle_fields_->density[i] * tiny_number;
          grackle_fields_->HDI_density[i]   = grackle_fields_->density[i] * tiny_number;
        }

      }
    }
  }

  return;
}

//----------------------------------------------------------------------

void EnzoMethodGrackle::compute_ ( EnzoBlock * enzo_block) throw()
{

  EnzoUnits * enzo_units = enzo::units();
  const EnzoConfig * enzo_config = enzo::config();

  Field field = enzo_block->data()->field();

  int gx,gy,gz;
  field.ghost_depth (0,&gx,&gy,&gz);

  int nx,ny,nz;
  field.size (&nx,&ny,&nz);

  int ngx = nx + 2*gx;
  int ngy = ny + 2*gy;
  int ngz = nz + 2*gz;

  const int rank = cello::rank();

  /* Set code units for use in grackle */
  grackle_field_data grackle_fields_;

  setup_grackle_units(enzo_block, &this->grackle_units_);
  setup_grackle_fields(enzo_block, &grackle_fields_);

  chemistry_data * grackle_chemistry =
    enzo::config()->method_grackle_chemistry;

  // Solve chemistry
  double dt = enzo_block->dt;
  if (local_solve_chemistry(grackle_chemistry, &grackle_rates_,
			    &grackle_units_, &grackle_fields_, dt)
      == ENZO_FAIL) {
    ERROR("EnzoMethodGrackle::compute()",
    "Error in local_solve_chemistry.\n");
  }

  /* Correct total energy for changes in internal energy */
  gr_float * v3[3];
  v3[0] = grackle_fields_.x_velocity;
  v3[1] = grackle_fields_.y_velocity;
  v3[2] = grackle_fields_.z_velocity;

  const bool mhd = field.is_field("bfield_x");
  enzo_float * b3[3] = {NULL, NULL, NULL};
  if (mhd) {
    b3[0]                = (enzo_float*) field.values("bfield_x");
    if (rank >= 2) b3[1] = (enzo_float*) field.values("bfield_y");
    if (rank >= 3) b3[2] = (enzo_float*) field.values("bfield_z");
  }

  enzo_float * total_energy    = (enzo_float *) field.values("total_energy");
  for (int i = 0; i < ngx*ngy*ngz; i++){
    total_energy[i] = grackle_fields_.internal_energy[i];

    enzo_float inv_density;
    if (mhd) inv_density = 1.0 / grackle_fields_.density[i];
    for (int dim = 0; dim < rank; dim++){
      total_energy[i] += 0.5 * v3[dim][i] * v3[dim][i];
      if (mhd) total_energy[i] += 0.5 * b3[dim][i] * b3[dim][i] * inv_density;
    }
  }

  // For testing purposes - reset internal energies with changes in mu
  if (enzo_config->initial_grackle_test_reset_energies){
    this->ResetEnergies(enzo_block);
  }

  return;
}
#endif // config use grackle

//----------------------------------------------------------------------

double EnzoMethodGrackle::timestep ( Block * block ) const throw()
{
  const EnzoConfig * config = enzo::config();

  double dt = std::numeric_limits<double>::max();;

#ifdef CONFIG_USE_GRACKLE
  if (config->method_grackle_use_cooling_timestep){
    EnzoBlock * enzo_block = enzo::block(block);
    Field field = enzo_block->data()->field();

    enzo_float * cooling_time = field.is_field("cooling_time") ?
                        (enzo_float *) field.values("cooling_time") : NULL;

    // make it if it doesn't exist
    bool delete_cooling_time = false;
    int gx,gy,gz;
    field.ghost_depth (0,&gx,&gy,&gz);

    int nx,ny,nz;
    field.size (&nx,&ny,&nz);

    int ngx = nx + 2*gx;
    int ngy = ny + 2*gy;
    int ngz = nz + 2*gz;

    int size = ngx*ngy*ngz;

    if (!(cooling_time)){
      cooling_time = new enzo_float [size];
      delete_cooling_time = true;
    }

    calculate_cooling_time(block, cooling_time, NULL, NULL, 0);

    // make sure to exclude the ghost zone. Because there is no refresh before
    // this method is called (at least during the very first cycle) - this can
    // including ghost zones can lead to timesteps of 0
    for (int iz = gz; iz < ngz - gz; iz++) {   // if rank < 3: gz = 0, ngz = 1
      for (int iy = gy; iy < ngy - gy; iy++) { // if rank < 2: gy = 0, ngy = 1
        for (int ix = gx; ix < ngx - gx; ix++) {
	  int i = INDEX(ix, iy, iz, ngx, ngy);
          dt = std::min(enzo_float(dt), std::abs(cooling_time[i]));
        }
      }
    }

    if (delete_cooling_time){
      delete [] cooling_time;
    }
  }
#endif

  return dt * courant_;
}

//----------------------------------------------------------------------

#ifdef CONFIG_USE_GRACKLE
void EnzoMethodGrackle::ResetEnergies ( EnzoBlock * enzo_block) throw()
{
   const EnzoConfig * enzo_config = enzo::config();
   EnzoUnits * enzo_units = enzo::units();

   chemistry_data * grackle_chemistry =
    enzo::config()->method_grackle_chemistry;

   /* Only need to do this if tracking chemistry */
   if (grackle_chemistry->primordial_chemistry < 1)
     return;

   Field field = enzo_block->data()->field();

   enzo_float * density     = (enzo_float*) field.values("density");
   enzo_float * internal_energy = (enzo_float*) field.values("internal_energy");
   enzo_float * total_energy    = (enzo_float*) field.values("total_energy");

   enzo_float * pressure    = (enzo_float*) field.values("pressure");
   enzo_float * temperature = (enzo_float*) field.values("temperature");

   enzo_float * HI_density    = (enzo_float*) field.values("HI_density");
   enzo_float * HII_density   = (enzo_float*) field.values("HII_density");
   enzo_float * HeI_density   = (enzo_float*) field.values("HeI_density");
   enzo_float * HeII_density  = (enzo_float*) field.values("HeII_density");
   enzo_float * HeIII_density = (enzo_float*) field.values("HeIII_density");
   enzo_float * e_density     = (enzo_float*) field.values("e_density");

   enzo_float * H2I_density   = (enzo_float*) field.values("H2I_density");
   enzo_float * H2II_density  = (enzo_float*) field.values("H2II_density");
   enzo_float * HM_density    = (enzo_float*) field.values("HM_density");

   enzo_float * DI_density    = (enzo_float *) field.values("DI_density");
   enzo_float * DII_density   = (enzo_float *) field.values("DII_density");
   enzo_float * HDI_density   = (enzo_float *) field.values("HDI_density");

   enzo_float * metal_density = (enzo_float*) field.values("metal_density");

   // Field size
   int nx,ny,nz;
   field.size(&nx,&ny,&nz);

   // Cell widths
   double xm,ym,zm;
   enzo_block->data()->lower(&xm,&ym,&zm);
   double xp,yp,zp;
   enzo_block->data()->upper(&xp,&yp,&zp);

   // Ghost depths
   int gx,gy,gz;
   field.ghost_depth(0,&gx,&gy,&gz);

   int mx,my,mz;
   field.dimensions(0,&mx,&my,&mz);

   double temperature_slope = log10
     (enzo_config->initial_grackle_test_maximum_temperature/
      enzo_config->initial_grackle_test_minimum_temperature) / double(ny);

   for (int iz=gz; iz<nz+gz; iz++){ // Metallicity
     for (int iy=gy; iy<ny+gy; iy++) { // Temperature
       for (int ix=gx; ix<nx+gx; ix++) { // H Number Density
         int i = INDEX(ix,iy,iz,mx,my);

         enzo_float mu = e_density[i] + HI_density[i] + HII_density[i] +
            (HeI_density[i] + HeII_density[i] + HeIII_density[i])*0.25;

         if (grackle_chemistry->primordial_chemistry > 1){
           mu += HM_density[i] + 0.5 * (H2I_density[i] + H2II_density[i]);
         }

         if (grackle_chemistry->primordial_chemistry > 2){
           mu += (DI_density[i] + DII_density[i])*0.5 + HDI_density[i]/3.0;
         }

         mu = density[i] / mu;

         internal_energy[i] = pow(10.0, ((temperature_slope * (iy-gy)) +
                              log10(enzo_config->initial_grackle_test_minimum_temperature)))/
                              mu / enzo_units->temperature() / (enzo_config->field_gamma - 1.0);
         total_energy[i] = internal_energy[i];

       }
     }
   }

  return;
}

//----------------------------------------------------------------------

void EnzoMethodGrackle::compute_local_property_
(Block * block, enzo_float* values, code_units* grackle_units,
 grackle_field_data* grackle_fields, int i_hist,
 grackle_local_property_func func, std::string func_name) const throw()
{
  EnzoBlock * enzo_block = enzo::block(block);
  const EnzoConfig * enzo_config = enzo::config();

  code_units cur_grackle_units_;
  grackle_field_data cur_grackle_fields_;

  // setup grackle units if they are not already provided
  if (!grackle_units){
    grackle_units = &cur_grackle_units_;
    EnzoMethodGrackle::setup_grackle_units(enzo_block, grackle_units, i_hist);
  }

  // if grackle fields are not provided, define them
  bool delete_grackle_fields = false;
  if (!grackle_fields){
    grackle_fields  = &cur_grackle_fields_;
    EnzoMethodGrackle::setup_grackle_fields(enzo_block, grackle_fields,
					    i_hist);
    delete_grackle_fields = true;
  }

  // because this function is const-qualified, grackle_rates_ currently has
  // the type: const chemistry_data_storage *
  // we need to drop the `const` to be able to pass to to func (this is okay
  // because func will not actually modify the value).
  chemistry_data_storage * grackle_rates_ptr
    = const_cast<chemistry_data_storage *>(&grackle_rates_);

  if ((*func)(enzo_config->method_grackle_chemistry, grackle_rates_ptr,
	      grackle_units, grackle_fields, values) == ENZO_FAIL){
    ERROR1("EnzoMethodGrackle::compute_local_property_()",
	   "Error in call to Grackles's %s routine", func_name.c_str());
  }
  if (delete_grackle_fields){
    EnzoMethodGrackle::delete_grackle_fields(grackle_fields);
  }
  return;
}

#endif //CONFIG_USE_GRACKLE

//----------------------------------------------------------------------

void EnzoMethodGrackle::deallocate_grackle_rates_() throw()
{
  const EnzoConfig * enzo_config = enzo::config();
  // sanity check:
  ASSERT("EnzoMethod::deallocate_grackle_rates_",
	 "enzo::config() must not return NULL",
	 enzo_config != NULL);
#ifdef CONFIG_USE_GRACKLE
  if (time_grackle_data_initialized_ == ENZO_FLOAT_UNDEFINED){
    ERROR("EnzoMethodGrackle::deallocate_grackle_rates_",
	  "grackle_rates_ data has not been allocated");
  }
  
  // deallocate previously the allocated allocated grackle_rates_ (doesn't
  // actually affect the chemistry_data pointer)
  _free_chemistry_data(enzo_config->method_grackle_chemistry, &grackle_rates_);
  // signal that grackle_data_ is not initialized
  time_grackle_data_initialized_ = ENZO_FLOAT_UNDEFINED;
#endif //CONFIG_USE_GRACKLE
}

//======================================================================<|MERGE_RESOLUTION|>--- conflicted
+++ resolved
@@ -30,9 +30,9 @@
   EnzoMethodGrackle::define_required_grackle_fields();
 
   /// Initialize default Refresh
-  int ir = add_refresh(4,0,neighbor_leaf,sync_barrier,
-                       enzo_sync_id_method_grackle);
-  refresh(ir)->add_all_fields();
+  cello::simulation()->new_refresh_set_name(ir_post_,name());
+  Refresh * refresh = cello::refresh(ir_post_);
+  refresh->add_all_fields();
 
   /// Define Grackle's internal data structures
   time_grackle_data_initialized_ = ENZO_FLOAT_UNDEFINED;
@@ -182,20 +182,6 @@
       field_descr->groups()->add( color_fields[ifield] ,"color");
     }
   }
-<<<<<<< HEAD
-=======
-
-  /// Initialize default Refresh
-  cello::simulation()->new_refresh_set_name(ir_post_,name());
-  Refresh * refresh = cello::refresh(ir_post_);
-  refresh->add_all_fields();
-
-  /// Define Grackle's internal data structures
-  time_grackle_data_initialized_ = ENZO_FLOAT_UNDEFINED;
-  this->initialize_grackle_chemistry_data(time);
-
-#endif /* CONFIG_USE_GRACKLE */
->>>>>>> 2a9e6f6c
 }
 
 //----------------------------------------------------------------------
