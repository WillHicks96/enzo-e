--- conflicted
+++ resolved
@@ -49,10 +49,7 @@
 //----------------------------------------------------------------------
 
 #ifdef CONFIG_USE_GRACKLE
-<<<<<<< HEAD
-=======
-
->>>>>>> 8b8192d4
+
 void EnzoMethodGrackle::define_required_grackle_fields()
 {
   // Gather list of fields that MUST be defined for this method and
