// See LICENSE_CELLO file for license and copyright information

/// @file     enzo_EnzoMethodGrackle.cpp
/// @author   James Bordner (jobordner@ucsd.edu)
///           Andrew Emerick (aemerick11@gmail.com)
/// @date     Tues May  7
/// @brief    Implements the EnzoMethodGrackle class

#include "cello.hpp"
#include "enzo.hpp"


//----------------------------------------------------------------------------

EnzoMethodGrackle::EnzoMethodGrackle
(
<<<<<<< HEAD
  const double physics_cosmology_initial_redshift,
  const double time
)
=======
 const double physics_cosmology_initial_redshift,
 const double time)
>>>>>>> 1cfa4721
  : Method()
#ifdef CONFIG_USE_GRACKLE
    , grackle_units_(),
    grackle_rates_(),
    time_grackle_data_initialized_(ENZO_FLOAT_UNDEFINED)
#endif
{
#ifdef CONFIG_USE_GRACKLE

  // Gather list of fields that MUST be defined for this
  // method and check that they are permanent. If not,
  // define them.
  // ----- EnzoMethodGrackle::define_required_grackle_fields();

  FieldDescr * field_descr = cello::field_descr();

  // special container for ensuring color fields are properly grouped
  const int rank = cello::rank();
  std::vector<std::string> color_fields;
  chemistry_data * grackle_chemistry =
      enzo::config()->method_grackle_chemistry;

  this->required_fields_ = std::vector<std::string> {"density","internal_energy",
                                                     "total_energy"};
  if (rank>=0) this->required_fields_.push_back("velocity_x");
  if (rank>=1) this->required_fields_.push_back("velocity_y");
  if (rank>=2) this->required_fields_.push_back("velocity_z");

  if (grackle_chemistry->metal_cooling > 0){
    this->required_fields_.push_back("metal_density");
    color_fields.push_back("metal_density");
  }

  // Define primordial chemistry fields
  if (grackle_chemistry->primordial_chemistry > 0){
    std::vector<std::string> pc1_fields {"HI_density","HII_density",
                                         "HeI_density","HeII_density","HeIII_density",
                                         "e_density"};

    this->required_fields_.insert(this->required_fields_.end(), pc1_fields.begin(), pc1_fields.end());
    color_fields.insert(color_fields.end(), pc1_fields.begin(), pc1_fields.end());

    if(grackle_chemistry->primordial_chemistry > 1){

      std::vector<std::string> pc2_fields {"HM_density", "H2I_density", "H2II_density"};
      this->required_fields_.insert(this->required_fields_.end(), pc2_fields.begin(), pc2_fields.end());
      color_fields.insert(color_fields.end(), pc2_fields.begin(), pc2_fields.end());

      if(grackle_chemistry->primordial_chemistry > 2){
        std::vector<std::string> pc3_fields {"DI_density", "DII_density", "HDI_density"};
        this->required_fields_.insert(this->required_fields_.end(), pc3_fields.begin(), pc3_fields.end());
        color_fields.insert(color_fields.end(), pc3_fields.begin(), pc3_fields.end());
      } // endif primordial_chemistry > 2
    } // endif primordial_chemistry > 1
  } // endif primordial chemistry is on

  if (grackle_chemistry->use_specific_heating_rate)
      this->required_fields_.push_back("specific_heating_rate");

<<<<<<< HEAD
  if (grackle_chemistry->use_volumetric_heating_rate)
      this->required_fields_.push_back("volumetric_heating_rate");

  // Define fields and assign fields to correct
  this->define_fields();
  this->define_group_fields(color_fields, "color");
=======
//  WARNING("EnzoMethodGrackle: ",
//          "Not all fields needed for current Grackle settings are defined. Attempting to define:");

  for (size_t ifield = 0; ifield < fields_to_define.size(); ifield++){
//    WARNING(fields_to_define[ifield].c_str() );
    field_descr->insert_permanent( fields_to_define[ifield] );
  }

  // Set these fields to color if they exist
  //    list of fields belonging to this method that are color
  for (size_t ifield=0; ifield < color_fields.size(); ifield++){
    if (   field_descr->is_permanent(  color_fields[ifield] ) &&
         !(field_descr->groups()->is_in( color_fields[ifield], "color")) ){


      field_descr->groups()->add( color_fields[ifield] ,"color");
    }
  }
>>>>>>> 1cfa4721

  /// Initialize default Refresh
  cello::simulation()->refresh_set_name(ir_post_,name());
  Refresh * refresh = cello::refresh(ir_post_);
  refresh->add_all_fields();

  /// Define Grackle's internal data structures
  time_grackle_data_initialized_ = ENZO_FLOAT_UNDEFINED;
  initialize_grackle_chemistry_data(time);

#endif /* CONFIG_USE_GRACKLE */
}

//----------------------------------------------------------------------

void EnzoMethodGrackle::compute ( Block * block) throw()
{

  if (block->is_leaf()){

  #ifndef CONFIG_USE_GRACKLE

    ERROR("EnzoMethodGrackle::compute()",
    "Trying to use method 'grackle' with "
    "Grackle configuration turned off!");

  #else /* CONFIG_USE_GRACKLE */

    EnzoBlock * enzo_block = enzo::block(block);

    // Start timer
    Simulation * simulation = cello::simulation();
    if (simulation)
      simulation->performance()->start_region(perf_grackle,__FILE__,__LINE__);

    this->compute_(enzo_block);

    enzo_block->compute_done();

    if (simulation)
      simulation->performance()->stop_region(perf_grackle,__FILE__,__LINE__);
  #endif
  }

  return;

}

#ifdef CONFIG_USE_GRACKLE

void EnzoMethodGrackle::define_required_grackle_fields()
{
  // Gather list of fields that MUST be defined for this method and
  // check that they are permanent. If not, define them.

  // This has been split off from the constructor so that other methods that
  // are initialized first and need knowledge of these fields at initialization
  // (e.g. to set up a refresh object), can ensure that the fields are defined

  if (!enzo::config()->method_grackle_use_grackle) {return;}

  FieldDescr * field_descr = cello::field_descr();
  Config   * config  = (Config *) cello::config();  

  // special container for ensuring color fields are properly grouped
  const int rank = cello::rank();
  std::vector<std::string> color_fields;
  chemistry_data * grackle_chemistry =
      enzo::config()->method_grackle_chemistry;

  std::vector<std::string> required_fields = std::vector<std::string> {"density","internal_energy",
                                                     "total_energy"};
  if (rank>=0) required_fields.push_back("velocity_x");
  if (rank>=1) required_fields.push_back("velocity_y");
  if (rank>=2) required_fields.push_back("velocity_z");

  if (grackle_chemistry->metal_cooling > 0){
    required_fields.push_back("metal_density");
    color_fields.push_back("metal_density");
  }

  // Define primordial chemistry fields
  if (grackle_chemistry->primordial_chemistry > 0){
    std::vector<std::string> pc1_fields {"HI_density","HII_density",
                                         "HeI_density","HeII_density","HeIII_density",
                                         "e_density"};

    required_fields.insert(required_fields.end(), pc1_fields.begin(), pc1_fields.end());
    color_fields.insert(color_fields.end(), pc1_fields.begin(), pc1_fields.end());

    if(grackle_chemistry->primordial_chemistry > 1){

      std::vector<std::string> pc2_fields {"HM_density", "H2I_density", "H2II_density"};
      required_fields.insert(required_fields.end(), pc2_fields.begin(), pc2_fields.end());
      color_fields.insert(color_fields.end(), pc2_fields.begin(), pc2_fields.end());

      if(grackle_chemistry->primordial_chemistry > 2){
        std::vector<std::string> pc3_fields {"DI_density", "DII_density", "HDI_density"};
        required_fields.insert(required_fields.end(), pc3_fields.begin(), pc3_fields.end());
        color_fields.insert(color_fields.end(), pc3_fields.begin(), pc3_fields.end());
      } // endif primordial_chemistry > 2
    } // endif primordial_chemistry > 1
  } // endif primordial chemistry is on

  if (grackle_chemistry->use_specific_heating_rate)
      required_fields.push_back("specific_heating_rate");

  if (grackle_chemistry->use_volumetric_heating_rate)
      required_fields.push_back("volumetric_heating_rate");

  // Define fields and assign fields to correct
  //this->define_fields();
  bool added_fields = false;

  for (int ifield = 0; ifield < required_fields.size(); ifield++){
    std::string field = required_fields[ifield];
    if( ! field_descr->is_field( field )){
      int id_field = field_descr->insert_permanent( field );

      field_descr->set_precision(id_field, config->field_precision);
      added_fields = true;
    }
  }

  //this->define_group_fields(color_fields, "color");
  for (int ifield = 0; ifield < color_fields.size(); ifield++){

    // Maybe just throw error here to keep this fully separate from above
    if( ! field_descr->is_field( required_fields[ifield] )){
      int field_id = field_descr->insert_permanent( required_fields[ifield] );
      field_descr->set_precision(field_id, config->field_precision);
      added_fields = true;
    }

    if (!(field_descr->groups()->is_in( color_fields[ifield], "color")) ){
      field_descr->groups()->add( color_fields[ifield], "color");
    }

  }

  // Need to reconstruct history if new fields added
  if (added_fields) field_descr->reset_history(config->field_history);


}

//----------------------------------------------------------------------

void EnzoMethodGrackle::initialize_grackle_chemistry_data
(double current_time, bool preinitialized_units /* default false */)
{

  /* Define Grackle's chemistry data if not yet defined */

  if (this->time_grackle_data_initialized_ == current_time) return;

  if (this->time_grackle_data_initialized_ != ENZO_FLOAT_UNDEFINED){
    // deallocate previously the allocated allocated grackle_rates_ (doesn't
    // actually affect the chemistry_data pointer)
    deallocate_grackle_rates_();
  }

  // Initialize grackle units and data
  TRACE("Calling initialize_chemistry_data from EnzoMethodGrackle::EnzoMethodGrackle() or EnzoMethodGrackle::pup(PUP::er &p)");

  const EnzoConfig * enzo_config = enzo::config();

  if (!preinitialized_units){
    // initialize grackle_units
    setup_grackle_units (current_time, &grackle_units_);
  }

  // Initialize grackle units and data
  TRACE("Calling initialize_chemistry_data from EnzoMethodGrackle::EnzoMethodGrackle()");

  if (_initialize_chemistry_data(enzo_config->method_grackle_chemistry,
				 &grackle_rates_, &grackle_units_)
      == ENZO_FAIL) {
    ERROR("EnzoMethodGrackle::initialize_grackle_chemistry_data",
    "Error in _initialize_chemistry_data");
  }

  this->time_grackle_data_initialized_ = current_time;

  return;
}

//----------------------------------------------------------------------------

void EnzoMethodGrackle::setup_grackle_units (double current_time,
                                             code_units * grackle_units
                                             ) throw()
{
  EnzoUnits * enzo_units = enzo::units();
  const EnzoConfig * enzo_config = enzo::config();

  /* Set code units for use in grackle */

  grackle_units->comoving_coordinates = enzo_config->physics_cosmology;
  grackle_units->density_units = enzo_units->density();
  grackle_units->length_units  = enzo_units->length();
  grackle_units->time_units    = enzo_units->time();
  grackle_units->velocity_units = enzo_units->velocity();

  grackle_units->a_units       = 1.0;
  grackle_units->a_value       = 1.0;
  if (grackle_units->comoving_coordinates){
    enzo_float cosmo_a  = 1.0;
    enzo_float cosmo_dt = 0.0;

    EnzoPhysicsCosmology * cosmology = enzo::cosmology();

    cosmology->compute_expansion_factor(&cosmo_a, &cosmo_dt, current_time);
    grackle_units->a_units
         = 1.0 / (1.0 + enzo_config->physics_cosmology_initial_redshift);
    grackle_units->a_value = cosmo_a;

  } else if (enzo_config->method_grackle_radiation_redshift > -1){
    grackle_units->a_value = 1.0 /
                         (1.0 + enzo_config->method_grackle_radiation_redshift);
  }

  return;
}

//--------------------------------------------------------------------------

void EnzoMethodGrackle::setup_grackle_fields(EnzoBlock * enzo_block,
<<<<<<< HEAD
  // Setup Grackle field struct for storing field data that will be passed
  // into Grackle. Initialize fields, if true, will also assign values to
  // the fields (equal to uniform background values). This is meant to be
  // used at initialization, and is by default false.
                                             grackle_field_data * grackle_fields_,
=======
                                             grackle_field_data * grackle_fields,
>>>>>>> 1cfa4721
                                             int i_hist /*default 0 */
                                             ) throw()
  {

  Field field = enzo_block->data()->field();

  int gx,gy,gz;
  field.ghost_depth (0,&gx,&gy,&gz);

  int nx,ny,nz;
  field.size (&nx,&ny,&nz);

  int ngx = nx + 2*gx;
  int ngy = ny + 2*gy;
  int ngz = nz + 2*gz;

  gr_int grid_dimension[3] = {ngx, ngy, ngz};
  gr_int grid_start[3]     = {gx,      gy,      gz};
  gr_int grid_end[3]       = {gx+nx-1, gy+ny-1, gz+nz-1} ;

  const gr_int rank = cello::rank();

  // Grackle grid dimenstion and grid size
  grackle_fields->grid_rank      = rank;
  grackle_fields->grid_dimension = new int[3];
  grackle_fields->grid_start     = new int[3];
  grackle_fields->grid_end       = new int[3];

  for (int i=0; i<3; i++){
    grackle_fields->grid_dimension[i] = grid_dimension[i];
    grackle_fields->grid_start[i]     = grid_start[i];
    grackle_fields->grid_end[i]       = grid_end[i];
  }

  double hx, hy, hz;
  enzo_block->cell_width(&hx,&hy,&hz);
  grackle_fields->grid_dx = hx;

  // Setup all fields to be passed into grackle
  grackle_fields->density         = (gr_float *) field.values("density", i_hist);
  grackle_fields->internal_energy = (gr_float *) field.values("internal_energy", i_hist);
  grackle_fields->x_velocity      = (gr_float *) field.values("velocity_x", i_hist);
  grackle_fields->y_velocity      = (gr_float *) field.values("velocity_y", i_hist);
  grackle_fields->z_velocity      = (gr_float *) field.values("velocity_z", i_hist);

  // Get chemical species fields if they exist

  // primordial_chemistry == 0 fields
  grackle_fields->HI_density      = field.is_field("HI_density") ?
                       (gr_float *) field.values("HI_density", i_hist)     : NULL;
  grackle_fields->HII_density     = field.is_field("HII_density") ?
                       (gr_float *) field.values("HII_density", i_hist)    : NULL;;
  grackle_fields->HeI_density     = field.is_field("HeI_density") ?
                       (gr_float *) field.values("HeI_density", i_hist)    : NULL;
  grackle_fields->HeII_density    = field.is_field("HeII_density") ?
                       (gr_float *) field.values("HeII_density", i_hist)   : NULL;
  grackle_fields->HeIII_density   = field.is_field("HeIII_density") ?
                       (gr_float *) field.values("HeIII_density", i_hist)  : NULL;
  grackle_fields->e_density       = field.is_field("e_density") ?
                       (gr_float *) field.values("e_density", i_hist)      : NULL;

  // primordial_chemistry == 1 fields
  grackle_fields->HM_density      = field.is_field("HM_density") ?
                       (gr_float *) field.values("HM_density", i_hist)     : NULL;
  grackle_fields->H2I_density     = field.is_field("H2I_density") ?
                       (gr_float *) field.values("H2I_density", i_hist) : NULL;
  grackle_fields->H2II_density    = field.is_field("H2II_density") ?
                       (gr_float *) field.values("H2II_density", i_hist) : NULL;

  // primordial_chemistry == 2 fields
  grackle_fields->DI_density      = field.is_field("DI_density") ?
                       (gr_float *) field.values("DI_density", i_hist) : NULL;
  grackle_fields->DII_density     = field.is_field("DII_density") ?
                       (gr_float *) field.values("DII_density", i_hist) : NULL;
  grackle_fields->HDI_density     = field.is_field("HDI_density") ?
                       (gr_float *) field.values("HDI_density", i_hist) : NULL;

  grackle_fields->metal_density   = field.is_field("metal_density") ?
                       (gr_float *) field.values("metal_density", i_hist) : NULL;

  /* Leave these as NULL for now and save for future development */
  gr_float * volumetric_heating_rate = NULL;
  gr_float * specific_heating_rate = NULL;

  grackle_fields->volumetric_heating_rate = volumetric_heating_rate;
  grackle_fields->specific_heating_rate   = specific_heating_rate;

  return;
}

//----------------------------------------------------------------------------

void EnzoMethodGrackle::update_grackle_density_fields(
                               EnzoBlock * enzo_block,
                               grackle_field_data * grackle_fields
                               ) throw() {

  // Intended for use at problem initialization. Scale species
  // density fields to be sensible mass fractions of the initial
  // density field. Problem types that require finer-tuned control
  // over individual species fields should adapt this function
  // in their initialization routines.

  Field field = enzo_block->data()->field();

  int gx,gy,gz;
  field.ghost_depth (0,&gx,&gy,&gz);

  int nx,ny,nz;
  field.size (&nx,&ny,&nz);

  int ngx = nx + 2*gx;
  int ngy = ny + 2*gy;
  int ngz = nz + 2*gz;

  double tiny_number = 1.0E-10;

  chemistry_data * grackle_chemistry =
    enzo::config()->method_grackle_chemistry;

  for (int iz = 0; iz<ngz; iz++){
    for (int iy=0; iy<ngy; iy++){
      for (int ix=0; ix<ngx; ix++){
        int i = INDEX(ix,iy,iz,ngx,ngy);

        if(grackle_chemistry->primordial_chemistry > 0){
          grackle_fields->HI_density[i]   = grackle_fields->density[i] * grackle_chemistry->HydrogenFractionByMass;
          grackle_fields->HII_density[i]   = grackle_fields->density[i] * tiny_number;
          grackle_fields->HeI_density[i]   = grackle_fields->density[i] * (1.0 - grackle_chemistry->HydrogenFractionByMass);
          grackle_fields->HeII_density[i]  = grackle_fields->density[i] * tiny_number;
          grackle_fields->HeIII_density[i] = grackle_fields->density[i] * tiny_number;
          grackle_fields->e_density[i]     = grackle_fields->density[i] * tiny_number;
        }

        if (grackle_chemistry->primordial_chemistry > 1){
          grackle_fields->HM_density[i]    = grackle_fields->density[i] * tiny_number;
          grackle_fields->H2I_density[i]   = grackle_fields->density[i] * tiny_number;
          grackle_fields->H2II_density[i]  = grackle_fields->density[i] * tiny_number;
        }

        if (grackle_chemistry->primordial_chemistry > 2){
          grackle_fields->DI_density[i]    = grackle_fields->density[i] * grackle_chemistry->DeuteriumToHydrogenRatio;
          grackle_fields->DII_density[i]   = grackle_fields->density[i] * tiny_number;
          grackle_fields->HDI_density[i]   = grackle_fields->density[i] * tiny_number;
        }

      }
    }
  }

  return;
}

//----------------------------------------------------------------------

void EnzoMethodGrackle::compute_ ( EnzoBlock * enzo_block) throw()
{

  const EnzoConfig * enzo_config = enzo::config();

  Field field = enzo_block->data()->field();

  int gx,gy,gz;
  field.ghost_depth (0,&gx,&gy,&gz);

  int nx,ny,nz;
  field.size (&nx,&ny,&nz);

  int ngx = nx + 2*gx;
  int ngy = ny + 2*gy;
  int ngz = nz + 2*gz;

  const int rank = cello::rank();

  /* Set code units for use in grackle */
  grackle_field_data grackle_fields;

  setup_grackle_units(enzo_block, &this->grackle_units_);
  setup_grackle_fields(enzo_block, &grackle_fields);

  chemistry_data * grackle_chemistry =
    enzo::config()->method_grackle_chemistry;

  // Solve chemistry
  double dt = enzo_block->dt;
  if (local_solve_chemistry(grackle_chemistry, &grackle_rates_,
			    &grackle_units_, &grackle_fields, dt)
      == ENZO_FAIL) {
    ERROR("EnzoMethodGrackle::compute()",
    "Error in local_solve_chemistry.\n");
  }

  /* Correct total energy for changes in internal energy */
  gr_float * v3[3];
  v3[0] = grackle_fields_.x_velocity;
  v3[1] = grackle_fields_.y_velocity;
  v3[2] = grackle_fields_.z_velocity;

  const bool mhd = field.is_field("bfield_x");
  enzo_float * b3[3] = {NULL, NULL, NULL};
  if (mhd) {
    b3[0]                = (enzo_float*) field.values("bfield_x");
    if (rank >= 2) b3[1] = (enzo_float*) field.values("bfield_y");
    if (rank >= 3) b3[2] = (enzo_float*) field.values("bfield_z");
  }

  enzo_float * total_energy    = (enzo_float *) field.values("total_energy");
  for (int i = 0; i < ngx*ngy*ngz; i++){
<<<<<<< HEAD
    total_energy[i] = grackle_fields_.internal_energy[i];

    enzo_float inv_density;
    if (mhd) inv_density = 1.0 / grackle_fields_.density[i];
    for (int dim = 0; dim < rank; dim++){
      total_energy[i] += 0.5 * v3[dim][i] * v3[dim][i];
      if (mhd) total_energy[i] += 0.5 * b3[dim][i] * b3[dim][i] * inv_density;
    }
=======
    total_energy[i] = grackle_fields.internal_energy[i] +
            0.5 * grackle_fields.x_velocity[i] * grackle_fields.x_velocity[i];
    if (rank > 1) total_energy[i] += 0.5 * grackle_fields.y_velocity[i] * grackle_fields.y_velocity[i];
    if (rank > 2) total_energy[i] += 0.5 * grackle_fields.z_velocity[i] * grackle_fields.z_velocity[i];
>>>>>>> 1cfa4721
  }

  // For testing purposes - reset internal energies with changes in mu
  if (enzo_config->initial_grackle_test_reset_energies){
    this->ResetEnergies(enzo_block);
  }

  delete_grackle_fields(&grackle_fields_);

  return;
}
#endif // config use grackle

//----------------------------------------------------------------------

double EnzoMethodGrackle::timestep ( Block * block ) throw()
{
  const EnzoConfig * config = enzo::config();

  double dt = std::numeric_limits<double>::max();;

#ifdef CONFIG_USE_GRACKLE
  if (config->method_grackle_use_cooling_timestep){
    EnzoBlock * enzo_block = enzo::block(block);
    Field field = enzo_block->data()->field();

    enzo_float * cooling_time = field.is_field("cooling_time") ?
                        (enzo_float *) field.values("cooling_time") : NULL;

    // make it if it doesn't exist
    bool delete_cooling_time = false;
    int gx,gy,gz;
    field.ghost_depth (0,&gx,&gy,&gz);

    int nx,ny,nz;
    field.size (&nx,&ny,&nz);

    int ngx = nx + 2*gx;
    int ngy = ny + 2*gy;
    int ngz = nz + 2*gz;

    int size = ngx*ngy*ngz;

    if (!(cooling_time)){
      cooling_time = new enzo_float [size];
      delete_cooling_time = true;
    }

    calculate_cooling_time(block, cooling_time, NULL, NULL, 0);

    // make sure to exclude the ghost zone. Because there is no refresh before
    // this method is called (at least during the very first cycle) - this can
    // including ghost zones can lead to timesteps of 0
    for (int iz = gz; iz < ngz - gz; iz++) {   // if rank < 3: gz = 0, ngz = 1
      for (int iy = gy; iy < ngy - gy; iy++) { // if rank < 2: gy = 0, ngy = 1
        for (int ix = gx; ix < ngx - gx; ix++) {
	  int i = INDEX(ix, iy, iz, ngx, ngy);
          dt = std::min(enzo_float(dt), std::abs(cooling_time[i]));
        }
      }
    }

    if (delete_cooling_time){
      delete [] cooling_time;
    }
  }
#endif

  return dt * courant_;
}

//----------------------------------------------------------------------

#ifdef CONFIG_USE_GRACKLE
void EnzoMethodGrackle::ResetEnergies ( EnzoBlock * enzo_block) throw()
{
   const EnzoConfig * enzo_config = enzo::config();
   EnzoUnits * enzo_units = enzo::units();

   chemistry_data * grackle_chemistry =
    enzo::config()->method_grackle_chemistry;

   /* Only need to do this if tracking chemistry */
   if (grackle_chemistry->primordial_chemistry < 1)
     return;

   Field field = enzo_block->data()->field();

   enzo_float * density     = (enzo_float*) field.values("density");
   enzo_float * internal_energy = (enzo_float*) field.values("internal_energy");
   enzo_float * total_energy    = (enzo_float*) field.values("total_energy");

<<<<<<< HEAD
   enzo_float * HI_density    = field.is_field("HI_density") ?
                                (enzo_float*) field.values("HI_density")    : NULL;
   enzo_float * HII_density   = field.is_field("HII_density") ?
                                (enzo_float*) field.values("HII_density")   : NULL;
   enzo_float * HeI_density   = field.is_field("HeI_density") ?
                                (enzo_float*) field.values("HeI_density")   : NULL;
   enzo_float * HeII_density  = field.is_field("HeII_density") ?
                                (enzo_float*) field.values("HeII_density")  : NULL;
   enzo_float * HeIII_density = field.is_field("HeIII_density") ?
                                (enzo_float*) field.values("HeIII_density") : NULL;
   enzo_float * e_density     = field.is_field("e_density") ?
                                (enzo_float*) field.values("e_density")     : NULL;

   enzo_float * H2I_density   = field.is_field("H2I_density") ?
                                (enzo_float*) field.values("H2I_density")   : NULL;
   enzo_float * H2II_density  = field.is_field("H2II_density") ?
                                (enzo_float*) field.values("H2II_density")  : NULL;
   enzo_float * HM_density    = field.is_field("HM_density") ?
                                (enzo_float*) field.values("HM_density")    : NULL;

   enzo_float * DI_density    = field.is_field("DI_density") ?
                               (enzo_float *) field.values("DI_density")    : NULL;
   enzo_float * DII_density   = field.is_field("DII_density") ?
                               (enzo_float *) field.values("DII_density")   : NULL;
   enzo_float * HDI_density   = field.is_field("HDI_density") ?
                               (enzo_float *) field.values("HDI_density")   : NULL;


   enzo_float * metal_density = field.is_field("metal_density") ?
                                (enzo_float*) field.values("metal_density") : NULL;
=======
   enzo_float * HI_density    = (enzo_float*) field.values("HI_density");
   enzo_float * HII_density   = (enzo_float*) field.values("HII_density");
   enzo_float * HeI_density   = (enzo_float*) field.values("HeI_density");
   enzo_float * HeII_density  = (enzo_float*) field.values("HeII_density");
   enzo_float * HeIII_density = (enzo_float*) field.values("HeIII_density");
   enzo_float * e_density     = (enzo_float*) field.values("e_density");

   enzo_float * H2I_density   = (enzo_float*) field.values("H2I_density");
   enzo_float * H2II_density  = (enzo_float*) field.values("H2II_density");
   enzo_float * HM_density    = (enzo_float*) field.values("HM_density");

   enzo_float * DI_density    = (enzo_float *) field.values("DI_density");
   enzo_float * DII_density   = (enzo_float *) field.values("DII_density");
   enzo_float * HDI_density   = (enzo_float *) field.values("HDI_density");
>>>>>>> 1cfa4721

   // Field size
   int nx,ny,nz;
   field.size(&nx,&ny,&nz);

   // Cell widths
   double xm,ym,zm;
   enzo_block->data()->lower(&xm,&ym,&zm);
   double xp,yp,zp;
   enzo_block->data()->upper(&xp,&yp,&zp);

   // Ghost depths
   int gx,gy,gz;
   field.ghost_depth(0,&gx,&gy,&gz);

   int mx,my,mz;
   field.dimensions(0,&mx,&my,&mz);

   double temperature_slope = log10
     (enzo_config->initial_grackle_test_maximum_temperature/
      enzo_config->initial_grackle_test_minimum_temperature) / double(ny);

   for (int iz=gz; iz<nz+gz; iz++){ // Metallicity
     for (int iy=gy; iy<ny+gy; iy++) { // Temperature
       for (int ix=gx; ix<nx+gx; ix++) { // H Number Density
         int i = INDEX(ix,iy,iz,mx,my);

         enzo_float mu = e_density[i] + HI_density[i] + HII_density[i] +
            (HeI_density[i] + HeII_density[i] + HeIII_density[i])*0.25;

         if (grackle_chemistry->primordial_chemistry > 1){
           mu += HM_density[i] + 0.5 * (H2I_density[i] + H2II_density[i]);
         }

         if (grackle_chemistry->primordial_chemistry > 2){
           mu += (DI_density[i] + DII_density[i])*0.5 + HDI_density[i]/3.0;
         }

         mu = density[i] / mu;

         internal_energy[i] = pow(10.0, ((temperature_slope * (iy-gy)) +
                              log10(enzo_config->initial_grackle_test_minimum_temperature)))/
                              mu / enzo_units->temperature() / (enzo_config->field_gamma - 1.0);
         total_energy[i] = internal_energy[i];

       }
     }
   }

  return;
}

//----------------------------------------------------------------------

void EnzoMethodGrackle::compute_local_property_
(Block * block, enzo_float* values, code_units* grackle_units,
 grackle_field_data* grackle_fields, int i_hist,
 grackle_local_property_func func, std::string func_name) const throw()
{
  EnzoBlock * enzo_block = enzo::block(block);
  const EnzoConfig * enzo_config = enzo::config();

  code_units cur_grackle_units_;
  grackle_field_data cur_grackle_fields;

  // setup grackle units if they are not already provided
  if (!grackle_units){
    grackle_units = &cur_grackle_units_;
    EnzoMethodGrackle::setup_grackle_units(enzo_block, grackle_units, i_hist);
  }

  // if grackle fields are not provided, define them
  bool delete_grackle_fields = false;
  if (!grackle_fields){
    grackle_fields  = &cur_grackle_fields;
    EnzoMethodGrackle::setup_grackle_fields(enzo_block, grackle_fields,
					    i_hist);
    delete_grackle_fields = true;
  }

  // because this function is const-qualified, grackle_rates_ currently has
  // the type: const chemistry_data_storage *
  // we need to drop the `const` to be able to pass to to func (this is okay
  // because func will not actually modify the value).
  chemistry_data_storage * grackle_rates_ptr
    = const_cast<chemistry_data_storage *>(&grackle_rates_);

  if ((*func)(enzo_config->method_grackle_chemistry, grackle_rates_ptr,
	      grackle_units, grackle_fields, values) == ENZO_FAIL){
    ERROR1("EnzoMethodGrackle::compute_local_property_()",
	   "Error in call to Grackles's %s routine", func_name.c_str());
  }
  if (delete_grackle_fields){
    EnzoMethodGrackle::delete_grackle_fields(grackle_fields);
  }
  return;
}

#endif //CONFIG_USE_GRACKLE

//----------------------------------------------------------------------

void EnzoMethodGrackle::deallocate_grackle_rates_() throw()
{
  const EnzoConfig * enzo_config = enzo::config();
  // sanity check:
  ASSERT("EnzoMethod::deallocate_grackle_rates_",
	 "enzo::config() must not return NULL",
	 enzo_config != NULL);
#ifdef CONFIG_USE_GRACKLE
  if (time_grackle_data_initialized_ == ENZO_FLOAT_UNDEFINED){
    ERROR("EnzoMethodGrackle::deallocate_grackle_rates_",
	  "grackle_rates_ data has not been allocated");
  }

  // deallocate previously the allocated allocated grackle_rates_ (doesn't
  // actually affect the chemistry_data pointer)
  _free_chemistry_data(enzo_config->method_grackle_chemistry, &grackle_rates_);
  // signal that grackle_data_ is not initialized
  time_grackle_data_initialized_ = ENZO_FLOAT_UNDEFINED;
#endif //CONFIG_USE_GRACKLE
}

//======================================================================<|MERGE_RESOLUTION|>--- conflicted
+++ resolved
@@ -14,17 +14,13 @@
 
 EnzoMethodGrackle::EnzoMethodGrackle
 (
-<<<<<<< HEAD
-  const double physics_cosmology_initial_redshift,
-  const double time
+ const double physics_cosmology_initial_redshift,
+ const double time
 )
-=======
- const double physics_cosmology_initial_redshift,
- const double time)
->>>>>>> 1cfa4721
   : Method()
 #ifdef CONFIG_USE_GRACKLE
-    , grackle_units_(),
+    ,
+    grackle_units_(),
     grackle_rates_(),
     time_grackle_data_initialized_(ENZO_FLOAT_UNDEFINED)
 #endif
@@ -34,80 +30,8 @@
   // Gather list of fields that MUST be defined for this
   // method and check that they are permanent. If not,
   // define them.
-  // ----- EnzoMethodGrackle::define_required_grackle_fields();
-
-  FieldDescr * field_descr = cello::field_descr();
-
-  // special container for ensuring color fields are properly grouped
-  const int rank = cello::rank();
-  std::vector<std::string> color_fields;
-  chemistry_data * grackle_chemistry =
-      enzo::config()->method_grackle_chemistry;
-
-  this->required_fields_ = std::vector<std::string> {"density","internal_energy",
-                                                     "total_energy"};
-  if (rank>=0) this->required_fields_.push_back("velocity_x");
-  if (rank>=1) this->required_fields_.push_back("velocity_y");
-  if (rank>=2) this->required_fields_.push_back("velocity_z");
-
-  if (grackle_chemistry->metal_cooling > 0){
-    this->required_fields_.push_back("metal_density");
-    color_fields.push_back("metal_density");
-  }
-
-  // Define primordial chemistry fields
-  if (grackle_chemistry->primordial_chemistry > 0){
-    std::vector<std::string> pc1_fields {"HI_density","HII_density",
-                                         "HeI_density","HeII_density","HeIII_density",
-                                         "e_density"};
-
-    this->required_fields_.insert(this->required_fields_.end(), pc1_fields.begin(), pc1_fields.end());
-    color_fields.insert(color_fields.end(), pc1_fields.begin(), pc1_fields.end());
-
-    if(grackle_chemistry->primordial_chemistry > 1){
-
-      std::vector<std::string> pc2_fields {"HM_density", "H2I_density", "H2II_density"};
-      this->required_fields_.insert(this->required_fields_.end(), pc2_fields.begin(), pc2_fields.end());
-      color_fields.insert(color_fields.end(), pc2_fields.begin(), pc2_fields.end());
-
-      if(grackle_chemistry->primordial_chemistry > 2){
-        std::vector<std::string> pc3_fields {"DI_density", "DII_density", "HDI_density"};
-        this->required_fields_.insert(this->required_fields_.end(), pc3_fields.begin(), pc3_fields.end());
-        color_fields.insert(color_fields.end(), pc3_fields.begin(), pc3_fields.end());
-      } // endif primordial_chemistry > 2
-    } // endif primordial_chemistry > 1
-  } // endif primordial chemistry is on
-
-  if (grackle_chemistry->use_specific_heating_rate)
-      this->required_fields_.push_back("specific_heating_rate");
-
-<<<<<<< HEAD
-  if (grackle_chemistry->use_volumetric_heating_rate)
-      this->required_fields_.push_back("volumetric_heating_rate");
-
-  // Define fields and assign fields to correct
-  this->define_fields();
-  this->define_group_fields(color_fields, "color");
-=======
-//  WARNING("EnzoMethodGrackle: ",
-//          "Not all fields needed for current Grackle settings are defined. Attempting to define:");
-
-  for (size_t ifield = 0; ifield < fields_to_define.size(); ifield++){
-//    WARNING(fields_to_define[ifield].c_str() );
-    field_descr->insert_permanent( fields_to_define[ifield] );
-  }
-
-  // Set these fields to color if they exist
-  //    list of fields belonging to this method that are color
-  for (size_t ifield=0; ifield < color_fields.size(); ifield++){
-    if (   field_descr->is_permanent(  color_fields[ifield] ) &&
-         !(field_descr->groups()->is_in( color_fields[ifield], "color")) ){
-
-
-      field_descr->groups()->add( color_fields[ifield] ,"color");
-    }
-  }
->>>>>>> 1cfa4721
+
+  define_required_grackle_fields();
 
   /// Initialize default Refresh
   cello::simulation()->refresh_set_name(ir_post_,name());
@@ -123,18 +47,102 @@
 
 //----------------------------------------------------------------------
 
+#ifdef CONFIG_USE_GRACKLE
+
+void EnzoMethodGrackle::define_required_grackle_fields()
+{
+  // Gather list of fields that MUST be defined for this method and
+  // check that they are permanent. If not, define them.
+
+  // This has been split off from the constructor so that other methods that
+  // are initialized first and need knowledge of these fields at initialization
+  // (e.g. to set up a refresh object), can ensure that the fields are defined
+
+  if (!enzo::config()->method_grackle_use_grackle) {return;}
+
+  FieldDescr * field_descr = cello::field_descr();
+  Config   * config  = (Config *) cello::config();  
+
+  // special container for ensuring color fields are properly grouped
+
+  std::vector<std::string> fields_to_define;
+  std::vector<std::string> color_fields;
+
+  chemistry_data * grackle_chemistry =
+    enzo::config()->method_grackle_chemistry;
+
+  const int rank = cello::rank();
+
+  cello::define_field ("density");
+  cello::define_field ("internal_energy");
+  cello::define_field ("total_energy");
+
+  if (rank>=1) cello::define_field ("velocity_x");
+  if (rank>=2) cello::define_field ("velocity_y");
+  if (rank>=3) cello::define_field ("velocity_z");
+
+  // Get Grackle parameters defining fields to define
+  
+  const int metal_cooling      = grackle_chemistry->metal_cooling;
+  const int chemistry_level    = grackle_chemistry->primordial_chemistry;
+  const int specific_heating   = grackle_chemistry->use_specific_heating_rate;
+  const int volumetric_heating = grackle_chemistry->use_volumetric_heating_rate;
+
+  // Metal cooling fields
+  
+  if (metal_cooling > 0) {
+    cello::define_field_in_group ("metal_density", "color");
+  }
+
+  // Primordial chemistry fields
+
+  if (chemistry_level >= 1) {
+    cello::define_field_in_group ("density",       "color");
+    cello::define_field_in_group ("HI_density",    "color");
+    cello::define_field_in_group ("HII_density",   "color");
+    cello::define_field_in_group ("HeI_density",   "color");
+    cello::define_field_in_group ("HeII_density",  "color");
+    cello::define_field_in_group ("HeIII_density", "color");
+    cello::define_field_in_group ("e_density",     "color");
+  }
+
+  if (chemistry_level >= 2) {
+    cello::define_field_in_group ("HM_density",   "color");
+    cello::define_field_in_group ("H2I_density",  "color");
+    cello::define_field_in_group ("H2II_density", "color");
+  }
+
+  if (chemistry_level >= 3) {
+    cello::define_field_in_group ("DI_density",  "color");
+    cello::define_field_in_group ("DII_density", "color" );
+    cello::define_field_in_group ("HDI_density", "color");
+  }
+
+  if (specific_heating) {
+    cello::define_field("specific_heating_rate");
+  }
+
+  if (volumetric_heating) {
+    cello::define_field("volumetric_heating_rate");
+  }    
+
+}
+#endif /* CONFIG_USE_GRACKLE */
+
+//----------------------------------------------------------------------
+
 void EnzoMethodGrackle::compute ( Block * block) throw()
 {
 
   if (block->is_leaf()){
 
-  #ifndef CONFIG_USE_GRACKLE
+#ifndef CONFIG_USE_GRACKLE
 
     ERROR("EnzoMethodGrackle::compute()",
-    "Trying to use method 'grackle' with "
-    "Grackle configuration turned off!");
-
-  #else /* CONFIG_USE_GRACKLE */
+          "Trying to use method 'grackle' with "
+          "Grackle configuration turned off!");
+
+#else /* CONFIG_USE_GRACKLE */
 
     EnzoBlock * enzo_block = enzo::block(block);
 
@@ -145,112 +153,14 @@
 
     this->compute_(enzo_block);
 
-    enzo_block->compute_done();
-
     if (simulation)
       simulation->performance()->stop_region(perf_grackle,__FILE__,__LINE__);
-  #endif
-  }
+#endif
+  }
+
+  block->compute_done();
 
   return;
-
-}
-
-#ifdef CONFIG_USE_GRACKLE
-
-void EnzoMethodGrackle::define_required_grackle_fields()
-{
-  // Gather list of fields that MUST be defined for this method and
-  // check that they are permanent. If not, define them.
-
-  // This has been split off from the constructor so that other methods that
-  // are initialized first and need knowledge of these fields at initialization
-  // (e.g. to set up a refresh object), can ensure that the fields are defined
-
-  if (!enzo::config()->method_grackle_use_grackle) {return;}
-
-  FieldDescr * field_descr = cello::field_descr();
-  Config   * config  = (Config *) cello::config();  
-
-  // special container for ensuring color fields are properly grouped
-  const int rank = cello::rank();
-  std::vector<std::string> color_fields;
-  chemistry_data * grackle_chemistry =
-      enzo::config()->method_grackle_chemistry;
-
-  std::vector<std::string> required_fields = std::vector<std::string> {"density","internal_energy",
-                                                     "total_energy"};
-  if (rank>=0) required_fields.push_back("velocity_x");
-  if (rank>=1) required_fields.push_back("velocity_y");
-  if (rank>=2) required_fields.push_back("velocity_z");
-
-  if (grackle_chemistry->metal_cooling > 0){
-    required_fields.push_back("metal_density");
-    color_fields.push_back("metal_density");
-  }
-
-  // Define primordial chemistry fields
-  if (grackle_chemistry->primordial_chemistry > 0){
-    std::vector<std::string> pc1_fields {"HI_density","HII_density",
-                                         "HeI_density","HeII_density","HeIII_density",
-                                         "e_density"};
-
-    required_fields.insert(required_fields.end(), pc1_fields.begin(), pc1_fields.end());
-    color_fields.insert(color_fields.end(), pc1_fields.begin(), pc1_fields.end());
-
-    if(grackle_chemistry->primordial_chemistry > 1){
-
-      std::vector<std::string> pc2_fields {"HM_density", "H2I_density", "H2II_density"};
-      required_fields.insert(required_fields.end(), pc2_fields.begin(), pc2_fields.end());
-      color_fields.insert(color_fields.end(), pc2_fields.begin(), pc2_fields.end());
-
-      if(grackle_chemistry->primordial_chemistry > 2){
-        std::vector<std::string> pc3_fields {"DI_density", "DII_density", "HDI_density"};
-        required_fields.insert(required_fields.end(), pc3_fields.begin(), pc3_fields.end());
-        color_fields.insert(color_fields.end(), pc3_fields.begin(), pc3_fields.end());
-      } // endif primordial_chemistry > 2
-    } // endif primordial_chemistry > 1
-  } // endif primordial chemistry is on
-
-  if (grackle_chemistry->use_specific_heating_rate)
-      required_fields.push_back("specific_heating_rate");
-
-  if (grackle_chemistry->use_volumetric_heating_rate)
-      required_fields.push_back("volumetric_heating_rate");
-
-  // Define fields and assign fields to correct
-  //this->define_fields();
-  bool added_fields = false;
-
-  for (int ifield = 0; ifield < required_fields.size(); ifield++){
-    std::string field = required_fields[ifield];
-    if( ! field_descr->is_field( field )){
-      int id_field = field_descr->insert_permanent( field );
-
-      field_descr->set_precision(id_field, config->field_precision);
-      added_fields = true;
-    }
-  }
-
-  //this->define_group_fields(color_fields, "color");
-  for (int ifield = 0; ifield < color_fields.size(); ifield++){
-
-    // Maybe just throw error here to keep this fully separate from above
-    if( ! field_descr->is_field( required_fields[ifield] )){
-      int field_id = field_descr->insert_permanent( required_fields[ifield] );
-      field_descr->set_precision(field_id, config->field_precision);
-      added_fields = true;
-    }
-
-    if (!(field_descr->groups()->is_in( color_fields[ifield], "color")) ){
-      field_descr->groups()->add( color_fields[ifield], "color");
-    }
-
-  }
-
-  // Need to reconstruct history if new fields added
-  if (added_fields) field_descr->reset_history(config->field_history);
-
 
 }
 
@@ -335,19 +245,16 @@
 
 //--------------------------------------------------------------------------
 
-void EnzoMethodGrackle::setup_grackle_fields(EnzoBlock * enzo_block,
-<<<<<<< HEAD
-  // Setup Grackle field struct for storing field data that will be passed
-  // into Grackle. Initialize fields, if true, will also assign values to
-  // the fields (equal to uniform background values). This is meant to be
-  // used at initialization, and is by default false.
-                                             grackle_field_data * grackle_fields_,
-=======
-                                             grackle_field_data * grackle_fields,
->>>>>>> 1cfa4721
-                                             int i_hist /*default 0 */
-                                             ) throw()
-  {
+void EnzoMethodGrackle::setup_grackle_fields
+(EnzoBlock * enzo_block,
+ // Setup Grackle field struct for storing field data that will be passed
+ // into Grackle. Initialize fields, if true, will also assign values to
+ // the fields (equal to uniform background values). This is meant to be
+ // used at initialization, and is by default false.
+ grackle_field_data * grackle_fields,
+ int i_hist /*default 0 */
+ ) throw()
+{
 
   Field field = enzo_block->data()->field();
 
@@ -500,6 +407,8 @@
 
 //----------------------------------------------------------------------
 
+#ifdef CONFIG_USE_GRACKLE
+
 void EnzoMethodGrackle::compute_ ( EnzoBlock * enzo_block) throw()
 {
 
@@ -539,9 +448,9 @@
 
   /* Correct total energy for changes in internal energy */
   gr_float * v3[3];
-  v3[0] = grackle_fields_.x_velocity;
-  v3[1] = grackle_fields_.y_velocity;
-  v3[2] = grackle_fields_.z_velocity;
+  v3[0] = grackle_fields.x_velocity;
+  v3[1] = grackle_fields.y_velocity;
+  v3[2] = grackle_fields.z_velocity;
 
   const bool mhd = field.is_field("bfield_x");
   enzo_float * b3[3] = {NULL, NULL, NULL};
@@ -553,21 +462,14 @@
 
   enzo_float * total_energy    = (enzo_float *) field.values("total_energy");
   for (int i = 0; i < ngx*ngy*ngz; i++){
-<<<<<<< HEAD
-    total_energy[i] = grackle_fields_.internal_energy[i];
+    total_energy[i] = grackle_fields.internal_energy[i];
 
     enzo_float inv_density;
-    if (mhd) inv_density = 1.0 / grackle_fields_.density[i];
+    if (mhd) inv_density = 1.0 / grackle_fields.density[i];
     for (int dim = 0; dim < rank; dim++){
       total_energy[i] += 0.5 * v3[dim][i] * v3[dim][i];
       if (mhd) total_energy[i] += 0.5 * b3[dim][i] * b3[dim][i] * inv_density;
     }
-=======
-    total_energy[i] = grackle_fields.internal_energy[i] +
-            0.5 * grackle_fields.x_velocity[i] * grackle_fields.x_velocity[i];
-    if (rank > 1) total_energy[i] += 0.5 * grackle_fields.y_velocity[i] * grackle_fields.y_velocity[i];
-    if (rank > 2) total_energy[i] += 0.5 * grackle_fields.z_velocity[i] * grackle_fields.z_velocity[i];
->>>>>>> 1cfa4721
   }
 
   // For testing purposes - reset internal energies with changes in mu
@@ -575,7 +477,7 @@
     this->ResetEnergies(enzo_block);
   }
 
-  delete_grackle_fields(&grackle_fields_);
+  delete_grackle_fields(&grackle_fields);
 
   return;
 }
@@ -660,38 +562,6 @@
    enzo_float * internal_energy = (enzo_float*) field.values("internal_energy");
    enzo_float * total_energy    = (enzo_float*) field.values("total_energy");
 
-<<<<<<< HEAD
-   enzo_float * HI_density    = field.is_field("HI_density") ?
-                                (enzo_float*) field.values("HI_density")    : NULL;
-   enzo_float * HII_density   = field.is_field("HII_density") ?
-                                (enzo_float*) field.values("HII_density")   : NULL;
-   enzo_float * HeI_density   = field.is_field("HeI_density") ?
-                                (enzo_float*) field.values("HeI_density")   : NULL;
-   enzo_float * HeII_density  = field.is_field("HeII_density") ?
-                                (enzo_float*) field.values("HeII_density")  : NULL;
-   enzo_float * HeIII_density = field.is_field("HeIII_density") ?
-                                (enzo_float*) field.values("HeIII_density") : NULL;
-   enzo_float * e_density     = field.is_field("e_density") ?
-                                (enzo_float*) field.values("e_density")     : NULL;
-
-   enzo_float * H2I_density   = field.is_field("H2I_density") ?
-                                (enzo_float*) field.values("H2I_density")   : NULL;
-   enzo_float * H2II_density  = field.is_field("H2II_density") ?
-                                (enzo_float*) field.values("H2II_density")  : NULL;
-   enzo_float * HM_density    = field.is_field("HM_density") ?
-                                (enzo_float*) field.values("HM_density")    : NULL;
-
-   enzo_float * DI_density    = field.is_field("DI_density") ?
-                               (enzo_float *) field.values("DI_density")    : NULL;
-   enzo_float * DII_density   = field.is_field("DII_density") ?
-                               (enzo_float *) field.values("DII_density")   : NULL;
-   enzo_float * HDI_density   = field.is_field("HDI_density") ?
-                               (enzo_float *) field.values("HDI_density")   : NULL;
-
-
-   enzo_float * metal_density = field.is_field("metal_density") ?
-                                (enzo_float*) field.values("metal_density") : NULL;
-=======
    enzo_float * HI_density    = (enzo_float*) field.values("HI_density");
    enzo_float * HII_density   = (enzo_float*) field.values("HII_density");
    enzo_float * HeI_density   = (enzo_float*) field.values("HeI_density");
@@ -706,7 +576,9 @@
    enzo_float * DI_density    = (enzo_float *) field.values("DI_density");
    enzo_float * DII_density   = (enzo_float *) field.values("DII_density");
    enzo_float * HDI_density   = (enzo_float *) field.values("HDI_density");
->>>>>>> 1cfa4721
+
+   // JB: NOTE note metal_density field accessed
+   enzo_float * metal_density = (enzo_float*) field.values("metal_density");
 
    // Field size
    int nx,ny,nz;
