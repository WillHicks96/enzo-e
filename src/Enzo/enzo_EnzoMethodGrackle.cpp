// See LICENSE_CELLO file for license and copyright information

/// @file     enzo_EnzoMethodGrackle.cpp
/// @author   James Bordner (jobordner@ucsd.edu)
///           Andrew Emerick (aemerick11@gmail.com)
/// @date     Tues May  7
/// @brief    Implements the EnzoMethodGrackle class

#include "cello.hpp"
#include "enzo.hpp"


//----------------------------------------------------------------------------

EnzoMethodGrackle::EnzoMethodGrackle
(
  const double physics_cosmology_initial_redshift,
  const double time
)
  : Method()
#ifdef CONFIG_USE_GRACKLE
    , grackle_units_(),
    grackle_rates_(),
    time_grackle_data_initialized_(ENZO_FLOAT_UNDEFINED)
#endif
{
#ifdef CONFIG_USE_GRACKLE

  FieldDescr * field_descr = cello::field_descr();

  // Gather list of fields that MUST be defined for this
  // method and check that they are permanent. If not,
  // define them. In the future, maybe have this be a separate
  // Method function that can be called to obtain a list of
  // needed field

  // special container for ensuring color fields are properly grouped
  const int rank = cello::rank();
  std::vector<std::string> color_fields;
  chemistry_data * grackle_chemistry =
      enzo::config()->method_grackle_chemistry;

  this->required_fields_ = std::vector<std::string> {"density","internal_energy",
                                                     "total_energy"};
  if (rank>=0) this->required_fields_.push_back("velocity_x");
  if (rank>=1) this->required_fields_.push_back("velocity_y");
  if (rank>=2) this->required_fields_.push_back("velocity_z");

  if (grackle_chemistry->metal_cooling > 0){
    this->required_fields_.push_back("metal_density");
    color_fields.push_back("metal_density");
  }

  // Define primordial chemistry fields
  if (grackle_chemistry->primordial_chemistry > 0){
    std::vector<std::string> pc1_fields {"HI_density","HII_density",
                                         "HeI_density","HeII_density","HeIII_density",
                                         "e_density"};

    this->required_fields_.insert(this->required_fields_.end(), pc1_fields.begin(), pc1_fields.end());
    color_fields.insert(color_fields.end(), pc1_fields.begin(), pc1_fields.end());

    if(grackle_chemistry->primordial_chemistry > 1){

      std::vector<std::string> pc2_fields {"HM_density", "H2I_density", "H2II_density"};
      this->required_fields_.insert(this->required_fields_.end(), pc2_fields.begin(), pc2_fields.end());
      color_fields.insert(color_fields.end(), pc2_fields.begin(), pc2_fields.end());

      if(grackle_chemistry->primordial_chemistry > 2){
        std::vector<std::string> pc3_fields {"DI_density", "DII_density", "HDI_density"};
        this->required_fields_.insert(this->required_fields_.end(), pc3_fields.begin(), pc3_fields.end());
        color_fields.insert(color_fields.end(), pc3_fields.begin(), pc3_fields.end());
      } // endif primordial_chemistry > 2
    } // endif primordial_chemistry > 1
  } // endif primordial chemistry is on

  if (grackle_chemistry->use_specific_heating_rate)
      this->required_fields_.push_back("specific_heating_rate");

  if (grackle_chemistry->use_volumetric_heating_rate)
      this->required_fields_.push_back("volumetric_heating_rate");

  // Define fields and assign fields to correct
  this->define_fields();
  this->define_group_fields(color_fields, "color");

  /// Initialize default Refresh
  cello::simulation()->new_refresh_set_name(ir_post_,name());
  Refresh * refresh = cello::refresh(ir_post_);
  refresh->add_all_fields();

  /// Define Grackle's internal data structures
  time_grackle_data_initialized_ = ENZO_FLOAT_UNDEFINED;
  this->initialize_grackle_chemistry_data(time);

#endif /* CONFIG_USE_GRACKLE */
}

//----------------------------------------------------------------------

void EnzoMethodGrackle::compute ( Block * block) throw()
{

  if (block->is_leaf()){

  #ifndef CONFIG_USE_GRACKLE

    ERROR("EnzoMethodGrackle::compute()",
    "Trying to use method 'grackle' with "
    "Grackle configuration turned off!");

  #else /* CONFIG_USE_GRACKLE */

    EnzoBlock * enzo_block = enzo::block(block);

    // Start timer
    Simulation * simulation = cello::simulation();
    if (simulation)
      simulation->performance()->start_region(perf_grackle,__FILE__,__LINE__);

    this->compute_(enzo_block);

    if (simulation)
      simulation->performance()->stop_region(perf_grackle,__FILE__,__LINE__);
  #endif
  }

  block->compute_done();

  return;

}

#ifdef CONFIG_USE_GRACKLE

void EnzoMethodGrackle::initialize_grackle_chemistry_data(double current_time)
{

  /* Define Grackle's chemistry data if not yet defined */

  if (this->time_grackle_data_initialized_ == current_time) return;

  if (this->time_grackle_data_initialized_ != ENZO_FLOAT_UNDEFINED){
    // deallocate previously the allocated allocated grackle_rates_ (doesn't
    // actually affect the chemistry_data pointer)
    deallocate_grackle_rates_();
  }

  EnzoUnits * enzo_units = enzo::units();
  const EnzoConfig * enzo_config = enzo::config();

  grackle_units_.comoving_coordinates = enzo_config->physics_cosmology;

  // Copy over code units to grackle units struct
  grackle_units_.density_units  = enzo_units->density();
  grackle_units_.length_units   = enzo_units->length();
  grackle_units_.time_units     = enzo_units->time();
  grackle_units_.velocity_units = enzo_units->velocity();
  grackle_units_.a_units        = 1.0;
  grackle_units_.a_value        = 1.0;

  if (grackle_units_.comoving_coordinates){
    enzo_float cosmo_a  = 1.0;
    enzo_float cosmo_dt = 0.0;

    EnzoPhysicsCosmology * cosmology = enzo::cosmology();

    cosmology->compute_expansion_factor(&cosmo_a, &cosmo_dt,
                                        current_time);
    grackle_units_.a_units
         = 1.0 / (1.0 + enzo_config->physics_cosmology_initial_redshift);
    grackle_units_.a_value = cosmo_a;

  } else if (enzo_config->method_grackle_radiation_redshift > -1){
    grackle_units_.a_value = 1.0 /
                         (1.0 + enzo_config->method_grackle_radiation_redshift);
  }

  // Initialize grackle units and data
  TRACE("Calling initialize_chemistry_data from EnzoMethodGrackle::EnzoMethodGrackle()");

  if (_initialize_chemistry_data(enzo_config->method_grackle_chemistry,
				 &grackle_rates_, &grackle_units_)
      == ENZO_FAIL) {
    ERROR("EnzoMethodGrackle::initialize_grackle_chemistry_data",
    "Error in _initialize_chemistry_data");
  }

  this->time_grackle_data_initialized_ = current_time;

  return;
}

//----------------------------------------------------------------------------

void EnzoMethodGrackle::setup_grackle_units (EnzoBlock * enzo_block,
                                             code_units * grackle_units,
                                             int i_hist /* default 0 */
                                             ) throw()
{
  EnzoUnits * enzo_units = enzo::units();
  const EnzoConfig * enzo_config = enzo::config();

  /* Set code units for use in grackle */

  grackle_units->comoving_coordinates = enzo_config->physics_cosmology;
  grackle_units->density_units = enzo_units->density();
  grackle_units->length_units  = enzo_units->length();
  grackle_units->time_units    = enzo_units->time();
  grackle_units->velocity_units = enzo_units->velocity();

  grackle_units->a_units       = 1.0;
  grackle_units->a_value       = 1.0;
  if (grackle_units->comoving_coordinates){
    enzo_float cosmo_a  = 1.0;
    enzo_float cosmo_dt = 0.0;

    EnzoPhysicsCosmology * cosmology = enzo::cosmology();

    enzo_float compute_time;
    if (i_hist == 0) {
      compute_time = enzo_block->time();
    } else {
      Field field = enzo_block->data()->field();
      compute_time = field.history_time(i_hist);
    }

    cosmology->compute_expansion_factor(&cosmo_a, &cosmo_dt,
                                        compute_time);
    grackle_units->a_units
         = 1.0 / (1.0 + enzo_config->physics_cosmology_initial_redshift);
    grackle_units->a_value = cosmo_a;

  } else if (enzo_config->method_grackle_radiation_redshift > -1){
    grackle_units->a_value = 1.0 /
                         (1.0 + enzo_config->method_grackle_radiation_redshift);
  }

  return;
}

//--------------------------------------------------------------------------

void EnzoMethodGrackle::setup_grackle_fields(EnzoBlock * enzo_block,
  // Setup Grackle field struct for storing field data that will be passed
  // into Grackle. Initialize fields, if true, will also assign values to
  // the fields (equal to uniform background values). This is meant to be
  // used at initialization, and is by default false.
                                             grackle_field_data * grackle_fields_,
                                             int i_hist /*default 0 */
                                             ) throw()
  {

  Field field = enzo_block->data()->field();

  int gx,gy,gz;
  field.ghost_depth (0,&gx,&gy,&gz);

  int nx,ny,nz;
  field.size (&nx,&ny,&nz);

  int ngx = nx + 2*gx;
  int ngy = ny + 2*gy;
  int ngz = nz + 2*gz;

  gr_int grid_dimension[3] = {ngx, ngy, ngz};
  gr_int grid_start[3]     = {gx,      gy,      gz};
  gr_int grid_end[3]       = {gx+nx-1, gy+ny-1, gz+nz-1} ;

  const gr_int rank = cello::rank();

  // Grackle grid dimenstion and grid size
  grackle_fields_->grid_rank      = rank;
  grackle_fields_->grid_dimension = new int[3];
  grackle_fields_->grid_start     = new int[3];
  grackle_fields_->grid_end       = new int[3];

  for (int i=0; i<3; i++){
    grackle_fields_->grid_dimension[i] = grid_dimension[i];
    grackle_fields_->grid_start[i]     = grid_start[i];
    grackle_fields_->grid_end[i]       = grid_end[i];
  }

  double hx, hy, hz;
  enzo_block->cell_width(&hx,&hy,&hz);
  grackle_fields_->grid_dx = hx;

  // Setup all fields to be passed into grackle
  grackle_fields_->density         = (gr_float *) field.values("density", i_hist);
  grackle_fields_->internal_energy = (gr_float *) field.values("internal_energy", i_hist);
  grackle_fields_->x_velocity      = (gr_float *) field.values("velocity_x", i_hist);
  grackle_fields_->y_velocity      = (gr_float *) field.values("velocity_y", i_hist);
  grackle_fields_->z_velocity      = (gr_float *) field.values("velocity_z", i_hist);

  // Get chemical species fields if they exist

  // primordial_chemistry == 0 fields
  grackle_fields_->HI_density      = field.is_field("HI_density") ?
                       (gr_float *) field.values("HI_density", i_hist)     : NULL;
  grackle_fields_->HII_density     = field.is_field("HII_density") ?
                       (gr_float *) field.values("HII_density", i_hist)    : NULL;;
  grackle_fields_->HeI_density     = field.is_field("HeI_density") ?
                       (gr_float *) field.values("HeI_density", i_hist)    : NULL;
  grackle_fields_->HeII_density    = field.is_field("HeII_density") ?
                       (gr_float *) field.values("HeII_density", i_hist)   : NULL;
  grackle_fields_->HeIII_density   = field.is_field("HeIII_density") ?
                       (gr_float *) field.values("HeIII_density", i_hist)  : NULL;
  grackle_fields_->e_density       = field.is_field("e_density") ?
                       (gr_float *) field.values("e_density", i_hist)      : NULL;

  // primordial_chemistry == 1 fields
  grackle_fields_->HM_density      = field.is_field("HM_density") ?
                       (gr_float *) field.values("HM_density", i_hist)     : NULL;
  grackle_fields_->H2I_density     = field.is_field("H2I_density") ?
                       (gr_float *) field.values("H2I_density", i_hist) : NULL;
  grackle_fields_->H2II_density    = field.is_field("H2II_density") ?
                       (gr_float *) field.values("H2II_density", i_hist) : NULL;

  // primordial_chemistry == 2 fields
  grackle_fields_->DI_density      = field.is_field("DI_density") ?
                       (gr_float *) field.values("DI_density", i_hist) : NULL;
  grackle_fields_->DII_density     = field.is_field("DII_density") ?
                       (gr_float *) field.values("DII_density", i_hist) : NULL;
  grackle_fields_->HDI_density     = field.is_field("HDI_density") ?
                       (gr_float *) field.values("HDI_density", i_hist) : NULL;

  grackle_fields_->metal_density   = field.is_field("metal_density") ?
                       (gr_float *) field.values("metal_density", i_hist) : NULL;

  /* Leave these as NULL for now and save for future development */
  gr_float * volumetric_heating_rate = NULL;
  gr_float * specific_heating_rate = NULL;

  grackle_fields_->volumetric_heating_rate = volumetric_heating_rate;
  grackle_fields_->specific_heating_rate   = specific_heating_rate;

  return;
}

//----------------------------------------------------------------------------

void EnzoMethodGrackle::update_grackle_density_fields(
                               EnzoBlock * enzo_block,
                               grackle_field_data * grackle_fields_
                               ) throw() {

  // Intended for use at problem initialization. Scale species
  // density fields to be sensible mass fractions of the initial
  // density field. Problem types that require finer-tuned control
  // over individual species fields should adapt this function
  // in their initialization routines.

  Field field = enzo_block->data()->field();

  int gx,gy,gz;
  field.ghost_depth (0,&gx,&gy,&gz);

  int nx,ny,nz;
  field.size (&nx,&ny,&nz);

  int ngx = nx + 2*gx;
  int ngy = ny + 2*gy;
  int ngz = nz + 2*gz;

  double tiny_number = 1.0E-10;

  chemistry_data * grackle_chemistry =
    enzo::config()->method_grackle_chemistry;

  for (int iz = 0; iz<ngz; iz++){
    for (int iy=0; iy<ngy; iy++){
      for (int ix=0; ix<ngx; ix++){
        int i = INDEX(ix,iy,iz,ngx,ngy);

        if(grackle_chemistry->primordial_chemistry > 0){
          grackle_fields_->HI_density[i]   = grackle_fields_->density[i] * grackle_chemistry->HydrogenFractionByMass;
          grackle_fields_->HII_density[i]   = grackle_fields_->density[i] * tiny_number;
          grackle_fields_->HeI_density[i]   = grackle_fields_->density[i] * (1.0 - grackle_chemistry->HydrogenFractionByMass);
          grackle_fields_->HeII_density[i]  = grackle_fields_->density[i] * tiny_number;
          grackle_fields_->HeIII_density[i] = grackle_fields_->density[i] * tiny_number;
          grackle_fields_->e_density[i]     = grackle_fields_->density[i] * tiny_number;
        }

        if (grackle_chemistry->primordial_chemistry > 1){
          grackle_fields_->HM_density[i]    = grackle_fields_->density[i] * tiny_number;
          grackle_fields_->H2I_density[i]   = grackle_fields_->density[i] * tiny_number;
          grackle_fields_->H2II_density[i]  = grackle_fields_->density[i] * tiny_number;
        }

        if (grackle_chemistry->primordial_chemistry > 2){
          grackle_fields_->DI_density[i]    = grackle_fields_->density[i] * grackle_chemistry->DeuteriumToHydrogenRatio;
          grackle_fields_->DII_density[i]   = grackle_fields_->density[i] * tiny_number;
          grackle_fields_->HDI_density[i]   = grackle_fields_->density[i] * tiny_number;
        }

      }
    }
  }

  return;
}

//----------------------------------------------------------------------

void EnzoMethodGrackle::compute_ ( EnzoBlock * enzo_block) throw()
{

  EnzoUnits * enzo_units = enzo::units();
  const EnzoConfig * enzo_config = enzo::config();

  Field field = enzo_block->data()->field();

  int gx,gy,gz;
  field.ghost_depth (0,&gx,&gy,&gz);

  int nx,ny,nz;
  field.size (&nx,&ny,&nz);

  int ngx = nx + 2*gx;
  int ngy = ny + 2*gy;
  int ngz = nz + 2*gz;

  const int rank = cello::rank();

  /* Set code units for use in grackle */
  grackle_field_data grackle_fields_;

  setup_grackle_units(enzo_block, &this->grackle_units_);
  setup_grackle_fields(enzo_block, &grackle_fields_);

  chemistry_data * grackle_chemistry =
    enzo::config()->method_grackle_chemistry;

  // Solve chemistry
  double dt = enzo_block->dt;
  if (local_solve_chemistry(grackle_chemistry, &grackle_rates_,
			    &grackle_units_, &grackle_fields_, dt)
      == ENZO_FAIL) {
    ERROR("EnzoMethodGrackle::compute()",
    "Error in local_solve_chemistry.\n");
  }

  /* Correct total energy for changes in internal energy */
  enzo_float * total_energy    = (enzo_float *) field.values("total_energy");
  for (int i = 0; i < ngx*ngy*ngz; i++){
    total_energy[i] = grackle_fields_.internal_energy[i] +
            0.5 * grackle_fields_.x_velocity[i] * grackle_fields_.x_velocity[i];
    if (rank > 1) total_energy[i] += 0.5 * grackle_fields_.y_velocity[i] * grackle_fields_.y_velocity[i];
    if (rank > 2) total_energy[i] += 0.5 * grackle_fields_.z_velocity[i] * grackle_fields_.z_velocity[i];
  }

  // For testing purposes - reset internal energies with changes in mu
  if (enzo_config->initial_grackle_test_reset_energies){
    this->ResetEnergies(enzo_block);
  }

  delete_grackle_fields(&grackle_fields_);

  return;
}
#endif // config use grackle

//----------------------------------------------------------------------

double EnzoMethodGrackle::timestep ( Block * block ) const throw()
{
  const EnzoConfig * config = enzo::config();

  double dt = std::numeric_limits<double>::max();;

#ifdef CONFIG_USE_GRACKLE
  if (config->method_grackle_use_cooling_timestep){
    EnzoBlock * enzo_block = enzo::block(block);
    Field field = enzo_block->data()->field();

    enzo_float * cooling_time = field.is_field("cooling_time") ?
                        (enzo_float *) field.values("cooling_time") : NULL;

    // make it if it doesn't exist
    bool delete_cooling_time = false;
    int gx,gy,gz;
    field.ghost_depth (0,&gx,&gy,&gz);

    int nx,ny,nz;
    field.size (&nx,&ny,&nz);

    int ngx = nx + 2*gx;
    int ngy = ny + 2*gy;
    int ngz = nz + 2*gz;

    int size = ngx*ngy*ngz;

    if (!(cooling_time)){
      cooling_time = new enzo_float [size];
      delete_cooling_time = true;
    }

    calculate_cooling_time(block, cooling_time, NULL, NULL, 0);

    // make sure to exclude the ghost zone. Because there is no refresh before
    // this method is called (at least during the very first cycle) - this can
    // including ghost zones can lead to timesteps of 0
    for (int iz = gz; iz < ngz - gz; iz++) {   // if rank < 3: gz = 0, ngz = 1
      for (int iy = gy; iy < ngy - gy; iy++) { // if rank < 2: gy = 0, ngy = 1
        for (int ix = gx; ix < ngx - gx; ix++) {
	  int i = INDEX(ix, iy, iz, ngx, ngy);
          dt = std::min(enzo_float(dt), std::abs(cooling_time[i]));
        }
      }
    }

    if (delete_cooling_time){
      delete [] cooling_time;
    }
  }
#endif

  return dt * courant_;
}

//----------------------------------------------------------------------

#ifdef CONFIG_USE_GRACKLE
void EnzoMethodGrackle::ResetEnergies ( EnzoBlock * enzo_block) throw()
{
   const EnzoConfig * enzo_config = enzo::config();
   EnzoUnits * enzo_units = enzo::units();

   chemistry_data * grackle_chemistry =
    enzo::config()->method_grackle_chemistry;

   /* Only need to do this if tracking chemistry */
   if (grackle_chemistry->primordial_chemistry < 1)
     return;

   Field field = enzo_block->data()->field();

   enzo_float * density     = (enzo_float*) field.values("density");
   enzo_float * internal_energy = (enzo_float*) field.values("internal_energy");
   enzo_float * total_energy    = (enzo_float*) field.values("total_energy");

<<<<<<< HEAD
   enzo_float * HI_density    = field.is_field("HI_density") ?
                                (enzo_float*) field.values("HI_density")    : NULL;
   enzo_float * HII_density   = field.is_field("HII_density") ?
                                (enzo_float*) field.values("HII_density")   : NULL;
   enzo_float * HeI_density   = field.is_field("HeI_density") ?
                                (enzo_float*) field.values("HeI_density")   : NULL;
   enzo_float * HeII_density  = field.is_field("HeII_density") ?
                                (enzo_float*) field.values("HeII_density")  : NULL;
   enzo_float * HeIII_density = field.is_field("HeIII_density") ?
                                (enzo_float*) field.values("HeIII_density") : NULL;
   enzo_float * e_density     = field.is_field("e_density") ?
                                (enzo_float*) field.values("e_density")     : NULL;

   enzo_float * H2I_density   = field.is_field("H2I_density") ?
                                (enzo_float*) field.values("H2I_density")   : NULL;
   enzo_float * H2II_density  = field.is_field("H2II_density") ?
                                (enzo_float*) field.values("H2II_density")  : NULL;
   enzo_float * HM_density    = field.is_field("HM_density") ?
                                (enzo_float*) field.values("HM_density")    : NULL;

   enzo_float * DI_density    = field.is_field("DI_density") ?
                               (enzo_float *) field.values("DI_density")    : NULL;
   enzo_float * DII_density   = field.is_field("DII_density") ?
                               (enzo_float *) field.values("DII_density")   : NULL;
   enzo_float * HDI_density   = field.is_field("HDI_density") ?
                               (enzo_float *) field.values("HDI_density")   : NULL;


   enzo_float * metal_density = field.is_field("metal_density") ?
                                (enzo_float*) field.values("metal_density") : NULL;
=======
   enzo_float * pressure    = (enzo_float*) field.values("pressure");
   enzo_float * temperature = (enzo_float*) field.values("temperature");

   enzo_float * HI_density    = (enzo_float*) field.values("HI_density");
   enzo_float * HII_density   = (enzo_float*) field.values("HII_density");
   enzo_float * HeI_density   = (enzo_float*) field.values("HeI_density");
   enzo_float * HeII_density  = (enzo_float*) field.values("HeII_density");
   enzo_float * HeIII_density = (enzo_float*) field.values("HeIII_density");
   enzo_float * e_density     = (enzo_float*) field.values("e_density");

   enzo_float * H2I_density   = (enzo_float*) field.values("H2I_density");
   enzo_float * H2II_density  = (enzo_float*) field.values("H2II_density");
   enzo_float * HM_density    = (enzo_float*) field.values("HM_density");

   enzo_float * DI_density    = (enzo_float *) field.values("DI_density");
   enzo_float * DII_density   = (enzo_float *) field.values("DII_density");
   enzo_float * HDI_density   = (enzo_float *) field.values("HDI_density");

   enzo_float * metal_density = (enzo_float*) field.values("metal_density");
>>>>>>> 1a79e211

   // Field size
   int nx,ny,nz;
   field.size(&nx,&ny,&nz);

   // Cell widths
   double xm,ym,zm;
   enzo_block->data()->lower(&xm,&ym,&zm);
   double xp,yp,zp;
   enzo_block->data()->upper(&xp,&yp,&zp);

   // Ghost depths
   int gx,gy,gz;
   field.ghost_depth(0,&gx,&gy,&gz);

   int mx,my,mz;
   field.dimensions(0,&mx,&my,&mz);

   double temperature_slope = log10
     (enzo_config->initial_grackle_test_maximum_temperature/
      enzo_config->initial_grackle_test_minimum_temperature) / double(ny);

   for (int iz=gz; iz<nz+gz; iz++){ // Metallicity
     for (int iy=gy; iy<ny+gy; iy++) { // Temperature
       for (int ix=gx; ix<nx+gx; ix++) { // H Number Density
         int i = INDEX(ix,iy,iz,mx,my);

         enzo_float mu = e_density[i] + HI_density[i] + HII_density[i] +
            (HeI_density[i] + HeII_density[i] + HeIII_density[i])*0.25;

         if (grackle_chemistry->primordial_chemistry > 1){
           mu += HM_density[i] + 0.5 * (H2I_density[i] + H2II_density[i]);
         }

         if (grackle_chemistry->primordial_chemistry > 2){
           mu += (DI_density[i] + DII_density[i])*0.5 + HDI_density[i]/3.0;
         }

         mu = density[i] / mu;

         internal_energy[i] = pow(10.0, ((temperature_slope * (iy-gy)) +
                              log10(enzo_config->initial_grackle_test_minimum_temperature)))/
                              mu / enzo_units->temperature() / (enzo_config->field_gamma - 1.0);
         total_energy[i] = internal_energy[i];

       }
     }
   }

  return;
}

//----------------------------------------------------------------------

void EnzoMethodGrackle::compute_local_property_
(Block * block, enzo_float* values, code_units* grackle_units,
 grackle_field_data* grackle_fields, int i_hist,
 grackle_local_property_func func, std::string func_name) const throw()
{
  EnzoBlock * enzo_block = enzo::block(block);
  const EnzoConfig * enzo_config = enzo::config();

  code_units cur_grackle_units_;
  grackle_field_data cur_grackle_fields_;

  // setup grackle units if they are not already provided
  if (!grackle_units){
    grackle_units = &cur_grackle_units_;
    EnzoMethodGrackle::setup_grackle_units(enzo_block, grackle_units, i_hist);
  }

  // if grackle fields are not provided, define them
  bool delete_grackle_fields = false;
  if (!grackle_fields){
    grackle_fields  = &cur_grackle_fields_;
    EnzoMethodGrackle::setup_grackle_fields(enzo_block, grackle_fields,
					    i_hist);
    delete_grackle_fields = true;
  }

  // because this function is const-qualified, grackle_rates_ currently has
  // the type: const chemistry_data_storage *
  // we need to drop the `const` to be able to pass to to func (this is okay
  // because func will not actually modify the value).
  chemistry_data_storage * grackle_rates_ptr
    = const_cast<chemistry_data_storage *>(&grackle_rates_);

  if ((*func)(enzo_config->method_grackle_chemistry, grackle_rates_ptr,
	      grackle_units, grackle_fields, values) == ENZO_FAIL){
    ERROR1("EnzoMethodGrackle::compute_local_property_()",
	   "Error in call to Grackles's %s routine", func_name.c_str());
  }
  if (delete_grackle_fields){
    EnzoMethodGrackle::delete_grackle_fields(grackle_fields);
  }
  return;
}

#endif //CONFIG_USE_GRACKLE

//----------------------------------------------------------------------

void EnzoMethodGrackle::deallocate_grackle_rates_() throw()
{
  const EnzoConfig * enzo_config = enzo::config();
  // sanity check:
  ASSERT("EnzoMethod::deallocate_grackle_rates_",
	 "enzo::config() must not return NULL",
	 enzo_config != NULL);
#ifdef CONFIG_USE_GRACKLE
  if (time_grackle_data_initialized_ == ENZO_FLOAT_UNDEFINED){
    ERROR("EnzoMethodGrackle::deallocate_grackle_rates_",
	  "grackle_rates_ data has not been allocated");
  }

  // deallocate previously the allocated allocated grackle_rates_ (doesn't
  // actually affect the chemistry_data pointer)
  _free_chemistry_data(enzo_config->method_grackle_chemistry, &grackle_rates_);
  // signal that grackle_data_ is not initialized
  time_grackle_data_initialized_ = ENZO_FLOAT_UNDEFINED;
#endif //CONFIG_USE_GRACKLE
}

//======================================================================<|MERGE_RESOLUTION|>--- conflicted
+++ resolved
@@ -539,7 +539,6 @@
    enzo_float * internal_energy = (enzo_float*) field.values("internal_energy");
    enzo_float * total_energy    = (enzo_float*) field.values("total_energy");
 
-<<<<<<< HEAD
    enzo_float * HI_density    = field.is_field("HI_density") ?
                                 (enzo_float*) field.values("HI_density")    : NULL;
    enzo_float * HII_density   = field.is_field("HII_density") ?
@@ -570,27 +569,6 @@
 
    enzo_float * metal_density = field.is_field("metal_density") ?
                                 (enzo_float*) field.values("metal_density") : NULL;
-=======
-   enzo_float * pressure    = (enzo_float*) field.values("pressure");
-   enzo_float * temperature = (enzo_float*) field.values("temperature");
-
-   enzo_float * HI_density    = (enzo_float*) field.values("HI_density");
-   enzo_float * HII_density   = (enzo_float*) field.values("HII_density");
-   enzo_float * HeI_density   = (enzo_float*) field.values("HeI_density");
-   enzo_float * HeII_density  = (enzo_float*) field.values("HeII_density");
-   enzo_float * HeIII_density = (enzo_float*) field.values("HeIII_density");
-   enzo_float * e_density     = (enzo_float*) field.values("e_density");
-
-   enzo_float * H2I_density   = (enzo_float*) field.values("H2I_density");
-   enzo_float * H2II_density  = (enzo_float*) field.values("H2II_density");
-   enzo_float * HM_density    = (enzo_float*) field.values("HM_density");
-
-   enzo_float * DI_density    = (enzo_float *) field.values("DI_density");
-   enzo_float * DII_density   = (enzo_float *) field.values("DII_density");
-   enzo_float * HDI_density   = (enzo_float *) field.values("HDI_density");
-
-   enzo_float * metal_density = (enzo_float*) field.values("metal_density");
->>>>>>> 1a79e211
 
    // Field size
    int nx,ny,nz;
