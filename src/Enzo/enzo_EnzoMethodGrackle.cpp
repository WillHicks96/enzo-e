// See LICENSE_CELLO file for license and copyright information

/// @file     enzo_EnzoMethodGrackle.cpp
/// @author   James Bordner (jobordner@ucsd.edu)
///           Andrew Emerick (aemerick11@gmail.com)
/// @date     Tues May  7
/// @brief    Implements the EnzoMethodGrackle class

#include "cello.hpp"
#include "enzo.hpp"


//----------------------------------------------------------------------------

EnzoMethodGrackle::EnzoMethodGrackle
(
 const double physics_cosmology_initial_redshift,
 const double time
)
  : Method()
#ifdef CONFIG_USE_GRACKLE
    ,
    grackle_units_(),
    grackle_rates_(),
    time_grackle_data_initialized_(ENZO_FLOAT_UNDEFINED)
#endif
{
#ifdef CONFIG_USE_GRACKLE

  // Gather list of fields that MUST be defined for this
  // method and check that they are permanent. If not,
  // define them.

  define_required_grackle_fields();

  /// Initialize default Refresh
  cello::simulation()->refresh_set_name(ir_post_,name());
  Refresh * refresh = cello::refresh(ir_post_);
  refresh->add_all_fields();

  this->metallicity_floor_ = enzo::config()->method_grackle_metallicity_floor;

  /// Define Grackle's internal data structures
  time_grackle_data_initialized_ = ENZO_FLOAT_UNDEFINED;
  initialize_grackle_chemistry_data(time);
<<<<<<< HEAD

=======
>>>>>>> 0d20e200
#endif /* CONFIG_USE_GRACKLE */
}

//----------------------------------------------------------------------

#ifdef CONFIG_USE_GRACKLE

void EnzoMethodGrackle::define_required_grackle_fields()
{
  // Gather list of fields that MUST be defined for this method and
  // check that they are permanent. If not, define them.

  // This has been split off from the constructor so that other methods that
  // are initialized first and need knowledge of these fields at initialization
  // (e.g. to set up a refresh object), can ensure that the fields are defined

  if (!enzo::config()->method_grackle_use_grackle) {return;}

<<<<<<< HEAD
  FieldDescr * field_descr = cello::field_descr();
  Config   * config  = (Config *) cello::config();

=======
>>>>>>> 0d20e200
  // special container for ensuring color fields are properly grouped

  std::vector<std::string> fields_to_define;
  std::vector<std::string> color_fields;

  chemistry_data * grackle_chemistry =
    enzo::config()->method_grackle_chemistry;

  const int rank = cello::rank();

  cello::define_field ("density");
  cello::define_field ("internal_energy");
  cello::define_field ("total_energy");

  if (rank>=1) cello::define_field ("velocity_x");
  if (rank>=2) cello::define_field ("velocity_y");
  if (rank>=3) cello::define_field ("velocity_z");

  // Get Grackle parameters defining fields to define

  const int metal_cooling      = grackle_chemistry->metal_cooling;
  const int chemistry_level    = grackle_chemistry->primordial_chemistry;
  const int specific_heating   = grackle_chemistry->use_specific_heating_rate;
  const int volumetric_heating = grackle_chemistry->use_volumetric_heating_rate;

  // Metal cooling fields

  if (metal_cooling > 0) {
    cello::define_field_in_group ("metal_density", "color");
  }

  // Primordial chemistry fields

  if (chemistry_level >= 1) {
    cello::define_field_in_group ("HI_density",    "color");
    cello::define_field_in_group ("HII_density",   "color");
    cello::define_field_in_group ("HeI_density",   "color");
    cello::define_field_in_group ("HeII_density",  "color");
    cello::define_field_in_group ("HeIII_density", "color");
    cello::define_field_in_group ("e_density",     "color");
  }

  if (chemistry_level >= 2) {
    cello::define_field_in_group ("HM_density",   "color");
    cello::define_field_in_group ("H2I_density",  "color");
    cello::define_field_in_group ("H2II_density", "color");
  }

  if (chemistry_level >= 3) {
    cello::define_field_in_group ("DI_density",  "color");
    cello::define_field_in_group ("DII_density", "color" );
    cello::define_field_in_group ("HDI_density", "color");
  }

  if (specific_heating) {
    cello::define_field("specific_heating_rate");
  }

  if (volumetric_heating) {
    cello::define_field("volumetric_heating_rate");
  }

}
#endif /* CONFIG_USE_GRACKLE */

//----------------------------------------------------------------------

void EnzoMethodGrackle::compute ( Block * block) throw()
{

  if (block->is_leaf()){

#ifndef CONFIG_USE_GRACKLE

    ERROR("EnzoMethodGrackle::compute()",
          "Trying to use method 'grackle' with "
          "Grackle configuration turned off!");

#else /* CONFIG_USE_GRACKLE */

    EnzoBlock * enzo_block = enzo::block(block);

    // Start timer
    Simulation * simulation = cello::simulation();
    if (simulation)
      simulation->performance()->start_region(perf_grackle,__FILE__,__LINE__);

    this->compute_(enzo_block);

    if (simulation)
      simulation->performance()->stop_region(perf_grackle,__FILE__,__LINE__);
#endif
  }

  block->compute_done();

  return;

}

//----------------------------------------------------------------------

#ifdef CONFIG_USE_GRACKLE

void EnzoMethodGrackle::initialize_grackle_chemistry_data
(double current_time, bool preinitialized_units /* default false */)
{

  /* Define Grackle's chemistry data if not yet defined */

  if (this->time_grackle_data_initialized_ == current_time) return;

  if (this->time_grackle_data_initialized_ != ENZO_FLOAT_UNDEFINED){
    // deallocate previously the allocated allocated grackle_rates_ (doesn't
    // actually affect the chemistry_data pointer)
    deallocate_grackle_rates_();
  }

  // Initialize grackle units and data
  TRACE("Calling initialize_chemistry_data from EnzoMethodGrackle::EnzoMethodGrackle() or EnzoMethodGrackle::pup(PUP::er &p)");

  const EnzoConfig * enzo_config = enzo::config();

  if (!preinitialized_units){
    // initialize grackle_units
    setup_grackle_units (current_time, &grackle_units_);
  }

  // Initialize grackle units and data
  TRACE("Calling initialize_chemistry_data from EnzoMethodGrackle::EnzoMethodGrackle()");

  if (_initialize_chemistry_data(enzo_config->method_grackle_chemistry,
				 &grackle_rates_, &grackle_units_)
      == ENZO_FAIL) {
    ERROR("EnzoMethodGrackle::initialize_grackle_chemistry_data",
    "Error in _initialize_chemistry_data");
  }

  this->time_grackle_data_initialized_ = current_time;

  return;
}

#endif

//----------------------------------------------------------------------------

#ifdef CONFIG_USE_GRACKLE

void EnzoMethodGrackle::setup_grackle_units (double current_time,
                                             code_units * grackle_units
                                             ) throw()
{
  EnzoUnits * enzo_units = enzo::units();
  const EnzoConfig * enzo_config = enzo::config();

  /* Set code units for use in grackle */

  grackle_units->comoving_coordinates = enzo_config->physics_cosmology;
  grackle_units->density_units = enzo_units->density();
  grackle_units->length_units  = enzo_units->length();
  grackle_units->time_units    = enzo_units->time();
  grackle_units->velocity_units = enzo_units->velocity();

  grackle_units->a_units       = 1.0;
  grackle_units->a_value       = 1.0;
  if (grackle_units->comoving_coordinates){
    if (current_time < 0){
      ERROR("EnzoMethodGrackle::setup_grackle_units",
            "A valid current_time value is required");
    }

    enzo_float cosmo_a  = 1.0;
    enzo_float cosmo_dt = 0.0;

    EnzoPhysicsCosmology * cosmology = enzo::cosmology();
<<<<<<< HEAD

    // Have to explicitly initialize current_time and current_redshift here because
    // this function is called in the constructor, and cosmology units are not initialized
    // until after Simulation::initialize() completes (see EnzoSimulation::r_startup_begun()).

    if (current_time == 0) {
       current_time = cosmology->time_from_redshift(enzo::config()->physics_cosmology_initial_redshift);
       cosmology->set_current_redshift(cosmology->redshift_from_time(current_time));
    }

    grackle_units->density_units  = cosmology->density_units();
=======
 
    grackle_units->density_units  = cosmology->density_units(); 
>>>>>>> 0d20e200
    grackle_units->length_units = cosmology->length_units();
    grackle_units->time_units  = cosmology->time_units();
    grackle_units->velocity_units = cosmology->velocity_units();

    cosmology->compute_expansion_factor(&cosmo_a, &cosmo_dt, current_time);
    grackle_units->a_units
         = 1.0 / (1.0 + enzo_config->physics_cosmology_initial_redshift);
    grackle_units->a_value = cosmo_a;

  } else if (enzo_config->method_grackle_radiation_redshift > -1){
    grackle_units->a_value = 1.0 /
                         (1.0 + enzo_config->method_grackle_radiation_redshift);
  }

  return;
}

#endif

//----------------------------------------------------------------------------

#ifdef CONFIG_USE_GRACKLE

void EnzoMethodGrackle::setup_grackle_units (const EnzoFieldAdaptor& fadaptor,
                                             code_units * grackle_units
                                             ) throw()
{
  const EnzoConfig * config = enzo::config();
    double current_time =
      (config->physics_cosmology) ? fadaptor.compute_time() : -1.0;
    setup_grackle_units(current_time, grackle_units);
}

#endif

//--------------------------------------------------------------------------

#ifdef CONFIG_USE_GRACKLE

void EnzoMethodGrackle::setup_grackle_fields
(const EnzoFieldAdaptor& fadaptor,
 grackle_field_data * grackle_fields,
 int stale_depth, /* default: 0 */
 bool omit_cell_width /* default false */
 ) const throw()
{

  // Grackle grid dimenstion and grid size
  grackle_fields->grid_rank      = cello::rank();
  grackle_fields->grid_dimension = new int[3];
  grackle_fields->grid_start     = new int[3];
  grackle_fields->grid_end       = new int[3];

  fadaptor.get_grackle_field_grid_props(grackle_fields->grid_dimension,
                                        grackle_fields->grid_start,
                                        grackle_fields->grid_end);

  if (stale_depth > 0){
    ERROR("EnzoMethodGrackle::setup_grackle_fields", "untested");
    for (int i = 1; i <= grackle_fields->grid_rank; i++){
      grackle_fields->grid_start[i-1] += stale_depth;
      grackle_fields->grid_end[i-1] -= stale_depth;

      // reminder for following check: grackle_fields->grid_end is inclusive
      if (grackle_fields->grid_end[i-1] < grackle_fields->grid_start[i-1]){
        ERROR("EnzoMethodGrackle::setup_grackle_fields",
              "stale_depth is too large");
      }
    }
  } else if (stale_depth < 0){
    ERROR("EnzoMethodGrackle::setup_grackle_fields",
          "can't handle negative stale_depth");
  }

  if (omit_cell_width){
    grackle_fields->grid_dx = 0.0;
  } else {
    double hx, hy, hz;
    fadaptor.cell_width(&hx,&hy,&hz);
    grackle_fields->grid_dx = hx;
  }

  // Setup all fields to be passed into grackle
  grackle_fields->density         = fadaptor.ptr_for_grackle("density", true);
  grackle_fields->internal_energy = fadaptor.ptr_for_grackle("internal_energy",
                                                             true);
  grackle_fields->x_velocity      = fadaptor.ptr_for_grackle("velocity_x");
  grackle_fields->y_velocity      = fadaptor.ptr_for_grackle("velocity_y");
  grackle_fields->z_velocity      = fadaptor.ptr_for_grackle("velocity_z");

  // Get chemical species fields if they exist

  // primordial_chemistry > 0 fields
  grackle_fields->HI_density      = fadaptor.ptr_for_grackle("HI_density");
  grackle_fields->HII_density     = fadaptor.ptr_for_grackle("HII_density");
  grackle_fields->HeI_density     = fadaptor.ptr_for_grackle("HeI_density");
  grackle_fields->HeII_density    = fadaptor.ptr_for_grackle("HeII_density");
  grackle_fields->HeIII_density   = fadaptor.ptr_for_grackle("HeIII_density");
  grackle_fields->e_density       = fadaptor.ptr_for_grackle("e_density");

  // primordial_chemistry > 1 fields
  grackle_fields->HM_density      = fadaptor.ptr_for_grackle("HM_density");
  grackle_fields->H2I_density     = fadaptor.ptr_for_grackle("H2I_density");
  grackle_fields->H2II_density    = fadaptor.ptr_for_grackle("H2II_density");

  // primordial_chemistry > 2 fields
  grackle_fields->DI_density      = fadaptor.ptr_for_grackle("DI_density");
  grackle_fields->DII_density     = fadaptor.ptr_for_grackle("DII_density");
  grackle_fields->HDI_density     = fadaptor.ptr_for_grackle("HDI_density");

  grackle_fields->metal_density   = fadaptor.ptr_for_grackle("metal_density");

  /* Leave these as NULL for now and save for future development */
  gr_float * volumetric_heating_rate = NULL;
  gr_float * specific_heating_rate = NULL;

  grackle_fields->volumetric_heating_rate = volumetric_heating_rate;
  grackle_fields->specific_heating_rate   = specific_heating_rate;

  return;
}

#endif

//----------------------------------------------------------------------------

#ifdef CONFIG_USE_GRACKLE

void EnzoMethodGrackle::update_grackle_density_fields(
                               EnzoBlock * enzo_block,
                               grackle_field_data * grackle_fields
                               ) const throw() {

  // Intended for use at problem initialization. Scale species
  // density fields to be sensible mass fractions of the initial
  // density field. Problem types that require finer-tuned control
  // over individual species fields should adapt this function
  // in their initialization routines.

  grackle_field_data tmp_grackle_fields;
  bool cleanup_grackle_fields = false;
  if (grackle_fields == nullptr){
    grackle_fields = &tmp_grackle_fields;
    setup_grackle_fields(enzo_block, grackle_fields);
    cleanup_grackle_fields = true;
  }

  Field field = enzo_block->data()->field();

  int gx,gy,gz;
  field.ghost_depth (0,&gx,&gy,&gz);

  int nx,ny,nz;
  field.size (&nx,&ny,&nz);

  int ngx = nx + 2*gx;
  int ngy = ny + 2*gy;
  int ngz = nz + 2*gz;

  double tiny_number = 1.0E-10;

  chemistry_data * grackle_chemistry =
    enzo::config()->method_grackle_chemistry;
  double metallicity_floor_ = enzo::config()->method_grackle_metallicity_floor;

  for (int iz = 0; iz<ngz; iz++){
    for (int iy=0; iy<ngy; iy++){
      for (int ix=0; ix<ngx; ix++){
        int i = INDEX(ix,iy,iz,ngx,ngy);

        if(grackle_chemistry->primordial_chemistry > 0){
          grackle_fields->HI_density[i]   = grackle_fields->density[i] * grackle_chemistry->HydrogenFractionByMass;
          grackle_fields->HII_density[i]   = grackle_fields->density[i] * tiny_number;
          grackle_fields->HeI_density[i]   = grackle_fields->density[i] * (1.0 - grackle_chemistry->HydrogenFractionByMass);
          grackle_fields->HeII_density[i]  = grackle_fields->density[i] * tiny_number;
          grackle_fields->HeIII_density[i] = grackle_fields->density[i] * tiny_number;
          grackle_fields->e_density[i]     = grackle_fields->density[i] * tiny_number;
        }

        if (grackle_chemistry->primordial_chemistry > 1){
          grackle_fields->HM_density[i]    = grackle_fields->density[i] * tiny_number;
          grackle_fields->H2I_density[i]   = grackle_fields->density[i] * tiny_number;
          grackle_fields->H2II_density[i]  = grackle_fields->density[i] * tiny_number;
        }

        if (grackle_chemistry->primordial_chemistry > 2){
          grackle_fields->DI_density[i]    = grackle_fields->density[i] * grackle_chemistry->DeuteriumToHydrogenRatio;
          grackle_fields->DII_density[i]   = grackle_fields->density[i] * tiny_number;
          grackle_fields->HDI_density[i]   = grackle_fields->density[i] * tiny_number;
        }

       if (grackle_chemistry->metal_cooling == 1){
          grackle_fields->metal_density[i] = grackle_fields->density[i] * metallicity_floor_ * enzo_constants::metallicity_solar;
       }

      }
    }
  }

  if (cleanup_grackle_fields){
    EnzoMethodGrackle::delete_grackle_fields(grackle_fields);
  }

  return;
}

#endif

//----------------------------------------------------------------------

#ifdef CONFIG_USE_GRACKLE

void EnzoMethodGrackle::compute_ ( EnzoBlock * enzo_block) throw()
{
  const EnzoConfig * enzo_config = enzo::config();

  Field field = enzo_block->data()->field();

  int gx,gy,gz;
  field.ghost_depth (0,&gx,&gy,&gz);

  int nx,ny,nz;
  field.size (&nx,&ny,&nz);

  int ngx = nx + 2*gx;
  int ngy = ny + 2*gy;
  int ngz = nz + 2*gz;

  const int rank = cello::rank();

  /* Set code units for use in grackle */
  grackle_field_data grackle_fields;

  ASSERT("EnzoMethodGrackle::compute_",
         "The implementation currently requires that the dual-energy-formalism"
         "is in use",
         enzo::uses_dual_energy_formalism(true));

  EnzoFieldAdaptor fadaptor((Block*) enzo_block, 0);

  setup_grackle_units(fadaptor, &this->grackle_units_);
  setup_grackle_fields(fadaptor, &grackle_fields);

  chemistry_data * grackle_chemistry =
    enzo::config()->method_grackle_chemistry;

  // Solve chemistry
  double dt = enzo_block->dt;
  if (local_solve_chemistry(grackle_chemistry, &grackle_rates_,
			    &grackle_units_, &grackle_fields, dt)
      == ENZO_FAIL) {
    ERROR("EnzoMethodGrackle::compute()",
    "Error in local_solve_chemistry.\n");
  }

  if (metallicity_floor_ > 0.0)
  {
     enforce_metallicity_floor(enzo_block);
  }


  /* Correct total energy for changes in internal energy */
  gr_float * v3[3];
  v3[0] = grackle_fields.x_velocity;
  v3[1] = grackle_fields.y_velocity;
  v3[2] = grackle_fields.z_velocity;

  const bool mhd = field.is_field("bfield_x");
  enzo_float * b3[3] = {NULL, NULL, NULL};
  if (mhd) {
    b3[0]                = (enzo_float*) field.values("bfield_x");
    if (rank >= 2) b3[1] = (enzo_float*) field.values("bfield_y");
    if (rank >= 3) b3[2] = (enzo_float*) field.values("bfield_z");
  }

  enzo_float * total_energy    = (enzo_float *) field.values("total_energy");
  for (int i = 0; i < ngx*ngy*ngz; i++){
    total_energy[i] = grackle_fields.internal_energy[i];

    enzo_float inv_density;
    if (mhd) inv_density = 1.0 / grackle_fields.density[i];
    for (int dim = 0; dim < rank; dim++){
      total_energy[i] += 0.5 * v3[dim][i] * v3[dim][i];
      if (mhd) total_energy[i] += 0.5 * b3[dim][i] * b3[dim][i] * inv_density;
    }
  }

  // For testing purposes - reset internal energies with changes in mu
  if (enzo_config->initial_grackle_test_reset_energies){
    this->ResetEnergies(enzo_block);
  }

  delete_grackle_fields(&grackle_fields);

  return;
}
#endif // config use grackle

//----------------------------------------------------------------------

double EnzoMethodGrackle::timestep ( Block * block ) throw()
{
  const EnzoConfig * config = enzo::config();

  double dt = std::numeric_limits<double>::max();;

#ifdef CONFIG_USE_GRACKLE
  if (config->method_grackle_use_cooling_timestep){
    EnzoBlock * enzo_block = enzo::block(block);
    Field field = enzo_block->data()->field();

    enzo_float * cooling_time = field.is_field("cooling_time") ?
                        (enzo_float *) field.values("cooling_time") : NULL;

    // make it if it doesn't exist
    bool delete_cooling_time = false;
    int gx,gy,gz;
    field.ghost_depth (0,&gx,&gy,&gz);

    int nx,ny,nz;
    field.size (&nx,&ny,&nz);

    int ngx = nx + 2*gx;
    int ngy = ny + 2*gy;
    int ngz = nz + 2*gz;

    int size = ngx*ngy*ngz;

    if (!(cooling_time)){
      cooling_time = new enzo_float [size];
      delete_cooling_time = true;
    }

    calculate_cooling_time(EnzoFieldAdaptor(block,0), cooling_time, 0,
                           nullptr, nullptr);

    // make sure to exclude the ghost zone. Because there is no refresh before
    // this method is called (at least during the very first cycle) - this can
    // including ghost zones can lead to timesteps of 0
    for (int iz = gz; iz < ngz - gz; iz++) {   // if rank < 3: gz = 0, ngz = 1
      for (int iy = gy; iy < ngy - gy; iy++) { // if rank < 2: gy = 0, ngy = 1
        for (int ix = gx; ix < ngx - gx; ix++) {
	  int i = INDEX(ix, iy, iz, ngx, ngy);
          dt = std::min(enzo_float(dt), std::abs(cooling_time[i]));
        }
      }
    }

    if (delete_cooling_time){
      delete [] cooling_time;
    }
  }
#endif

  return dt * courant_;
}

//----------------------------------------------------------------------

#ifdef CONFIG_USE_GRACKLE

void EnzoMethodGrackle::enforce_metallicity_floor(EnzoBlock * enzo_block) throw()
{
  // MUST have metal_density field tracked
  Field field = enzo_block->data()->field();
  enzo_float * density = (enzo_float*) field.values("density");
  enzo_float * metal_density  = (enzo_float*) field.values("metal_density");

  int gx,gy,gz;
  field.ghost_depth (0,&gx,&gy,&gz);

  int nx,ny,nz;
  field.size (&nx,&ny,&nz);

  int ngx = nx + 2*gx;
  int ngy = ny + 2*gy;
  int ngz = nz + 2*gz;

  for (int iz=0; iz<ngz; iz++){
    for (int iy=0; iy<ngy; iy++){
      for (int ix=0; ix<ngx; ix++){
        int i = INDEX(ix,iy,iz,ngx,ngy);
        double Z = metal_density[i] / density[i] / enzo_constants::metallicity_solar;
        if (Z < metallicity_floor_) metal_density[i] = density[i] * metallicity_floor_ * enzo_constants::metallicity_solar;
      }
    }
  }
  return;
}
#endif
//----------------------------------------------------------------------

#ifdef CONFIG_USE_GRACKLE
void EnzoMethodGrackle::ResetEnergies ( EnzoBlock * enzo_block) throw()
{
   const EnzoConfig * enzo_config = enzo::config();
   EnzoUnits * enzo_units = enzo::units();

   chemistry_data * grackle_chemistry =
    enzo::config()->method_grackle_chemistry;

   /* Only need to do this if tracking chemistry */
   if (grackle_chemistry->primordial_chemistry < 1)
     return;

   Field field = enzo_block->data()->field();

   enzo_float * density     = (enzo_float*) field.values("density");
   enzo_float * internal_energy = (enzo_float*) field.values("internal_energy");
   enzo_float * total_energy    = (enzo_float*) field.values("total_energy");

   enzo_float * HI_density    = (enzo_float*) field.values("HI_density");
   enzo_float * HII_density   = (enzo_float*) field.values("HII_density");
   enzo_float * HeI_density   = (enzo_float*) field.values("HeI_density");
   enzo_float * HeII_density  = (enzo_float*) field.values("HeII_density");
   enzo_float * HeIII_density = (enzo_float*) field.values("HeIII_density");
   enzo_float * e_density     = (enzo_float*) field.values("e_density");

   enzo_float * H2I_density   = (enzo_float*) field.values("H2I_density");
   enzo_float * H2II_density  = (enzo_float*) field.values("H2II_density");
   enzo_float * HM_density    = (enzo_float*) field.values("HM_density");

   enzo_float * DI_density    = (enzo_float *) field.values("DI_density");
   enzo_float * DII_density   = (enzo_float *) field.values("DII_density");
   enzo_float * HDI_density   = (enzo_float *) field.values("HDI_density");

   // JB: NOTE note metal_density field accessed
   enzo_float * metal_density = (enzo_float*) field.values("metal_density");

   // Field size
   int nx,ny,nz;
   field.size(&nx,&ny,&nz);

   // Cell widths
   double xm,ym,zm;
   enzo_block->data()->lower(&xm,&ym,&zm);
   double xp,yp,zp;
   enzo_block->data()->upper(&xp,&yp,&zp);

   // Ghost depths
   int gx,gy,gz;
   field.ghost_depth(0,&gx,&gy,&gz);

   int mx,my,mz;
   field.dimensions(0,&mx,&my,&mz);

   double temperature_slope = log10
     (enzo_config->initial_grackle_test_maximum_temperature/
      enzo_config->initial_grackle_test_minimum_temperature) / double(ny);

   for (int iz=gz; iz<nz+gz; iz++){ // Metallicity
     for (int iy=gy; iy<ny+gy; iy++) { // Temperature
       for (int ix=gx; ix<nx+gx; ix++) { // H Number Density
         int i = INDEX(ix,iy,iz,mx,my);

         enzo_float mu = e_density[i] + HI_density[i] + HII_density[i] +
            (HeI_density[i] + HeII_density[i] + HeIII_density[i])*0.25;

         if (grackle_chemistry->primordial_chemistry > 1){
           mu += HM_density[i] + 0.5 * (H2I_density[i] + H2II_density[i]);
         }

         if (grackle_chemistry->primordial_chemistry > 2){
           mu += (DI_density[i] + DII_density[i])*0.5 + HDI_density[i]/3.0;
         }

         mu = density[i] / mu;

         internal_energy[i] =
           (pow(10.0, ((temperature_slope * (iy-gy)) +
                       log10(enzo_config->initial_grackle_test_minimum_temperature)))/
            mu / enzo_units->kelvin_per_energy_units() /
            (enzo_config->field_gamma - 1.0));
         total_energy[i] = internal_energy[i];

       }
     }
   }

  return;
}

//----------------------------------------------------------------------

void EnzoMethodGrackle::compute_local_property_
(const EnzoFieldAdaptor& fadaptor, enzo_float* values, int stale_depth,
 code_units* grackle_units, grackle_field_data* grackle_fields,
 grackle_local_property_func func, std::string func_name) const throw()
{
  const EnzoConfig * enzo_config = enzo::config();

  code_units cur_grackle_units_;
  grackle_field_data cur_grackle_fields;

  // setup grackle units if they are not already provided
  if (!grackle_units){
    grackle_units = &cur_grackle_units_;
    EnzoMethodGrackle::setup_grackle_units(fadaptor, grackle_units);
  }

  // if grackle fields are not provided, define them
  bool delete_grackle_fields = false;
  if (!grackle_fields){
    // the cell width is not used for computing for local properties. Thus, we
    // don't require it (for cases where fadaptor wraps EnzoEFltArrayMap)
    bool omit_cell_width = true;

    grackle_fields  = &cur_grackle_fields;
    EnzoMethodGrackle::setup_grackle_fields(fadaptor, grackle_fields,
                                            stale_depth, omit_cell_width);
    delete_grackle_fields = true;
  }

  for (int i = 1; i <= grackle_fields->grid_rank; i++){
    int ax_start = grackle_fields->grid_start[i-1];
    int ax_end = grackle_fields->grid_end[i-1];
    int ax_dim = grackle_fields->grid_dimension[i-1];

    // currently, Grackle's local_calculate_pressure, local_calculate_gamma,
    // & local_calculate_temperature functions ignore grid_start & grid_end
    // This assertion makes sure users won't get unexpected results...
    ASSERT("EnzoMethodGrackle::compute_local_property_",
           ("until PR #106 is merged into Grackle, we require "
            "grackle_fields->grid_start & grackle_fields->grid_end to include "
            "all data"),
           (ax_start == 0) & ((ax_end+1) == ax_dim));
  }

  // because this function is const-qualified, grackle_rates_ currently has
  // the type: const chemistry_data_storage *
  // we need to drop the `const` to be able to pass to to func (this is okay
  // because func will not actually modify the value).
  chemistry_data_storage * grackle_rates_ptr
    = const_cast<chemistry_data_storage *>(&grackle_rates_);

  if ((*func)(enzo_config->method_grackle_chemistry, grackle_rates_ptr,
	      grackle_units, grackle_fields, values) == ENZO_FAIL){
    ERROR1("EnzoMethodGrackle::compute_local_property_()",
	   "Error in call to Grackles's %s routine", func_name.c_str());
  }
  if (delete_grackle_fields){
    EnzoMethodGrackle::delete_grackle_fields(grackle_fields);
  }
  return;
}

#endif //CONFIG_USE_GRACKLE

//----------------------------------------------------------------------

void EnzoMethodGrackle::deallocate_grackle_rates_() throw()
{
  const EnzoConfig * enzo_config = enzo::config();
  // sanity check:
  ASSERT("EnzoMethod::deallocate_grackle_rates_",
	 "enzo::config() must not return NULL",
	 enzo_config != NULL);
#ifdef CONFIG_USE_GRACKLE
  if (time_grackle_data_initialized_ == ENZO_FLOAT_UNDEFINED){
    ERROR("EnzoMethodGrackle::deallocate_grackle_rates_",
	  "grackle_rates_ data has not been allocated");
  }

  // deallocate previously the allocated allocated grackle_rates_ (doesn't
  // actually affect the chemistry_data pointer)
  _free_chemistry_data(enzo_config->method_grackle_chemistry, &grackle_rates_);
  // signal that grackle_data_ is not initialized
  time_grackle_data_initialized_ = ENZO_FLOAT_UNDEFINED;
#endif //CONFIG_USE_GRACKLE
}

//======================================================================<|MERGE_RESOLUTION|>--- conflicted
+++ resolved
@@ -43,10 +43,6 @@
   /// Define Grackle's internal data structures
   time_grackle_data_initialized_ = ENZO_FLOAT_UNDEFINED;
   initialize_grackle_chemistry_data(time);
-<<<<<<< HEAD
-
-=======
->>>>>>> 0d20e200
 #endif /* CONFIG_USE_GRACKLE */
 }
 
@@ -65,12 +61,6 @@
 
   if (!enzo::config()->method_grackle_use_grackle) {return;}
 
-<<<<<<< HEAD
-  FieldDescr * field_descr = cello::field_descr();
-  Config   * config  = (Config *) cello::config();
-
-=======
->>>>>>> 0d20e200
   // special container for ensuring color fields are properly grouped
 
   std::vector<std::string> fields_to_define;
@@ -247,22 +237,8 @@
     enzo_float cosmo_dt = 0.0;
 
     EnzoPhysicsCosmology * cosmology = enzo::cosmology();
-<<<<<<< HEAD
-
-    // Have to explicitly initialize current_time and current_redshift here because
-    // this function is called in the constructor, and cosmology units are not initialized
-    // until after Simulation::initialize() completes (see EnzoSimulation::r_startup_begun()).
-
-    if (current_time == 0) {
-       current_time = cosmology->time_from_redshift(enzo::config()->physics_cosmology_initial_redshift);
-       cosmology->set_current_redshift(cosmology->redshift_from_time(current_time));
-    }
 
     grackle_units->density_units  = cosmology->density_units();
-=======
- 
-    grackle_units->density_units  = cosmology->density_units(); 
->>>>>>> 0d20e200
     grackle_units->length_units = cosmology->length_units();
     grackle_units->time_units  = cosmology->time_units();
     grackle_units->velocity_units = cosmology->velocity_units();
