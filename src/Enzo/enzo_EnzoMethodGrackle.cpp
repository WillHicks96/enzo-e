// See LICENSE_CELLO file for license and copyright information

/// @file     enzo_EnzoMethodGrackle.cpp
/// @author   James Bordner (jobordner@ucsd.edu)
///           Andrew Emerick (aemerick11@gmail.com)
/// @date     Tues May  7
/// @brief    Implements the EnzoMethodGrackle class

#include "cello.hpp"
#include "enzo.hpp"


//----------------------------------------------------------------------------

EnzoMethodGrackle::EnzoMethodGrackle
(
 const double physics_cosmology_initial_redshift,
 const double time
)
  : Method()
#ifdef CONFIG_USE_GRACKLE
    ,
    grackle_units_(),
    grackle_rates_(),
    time_grackle_data_initialized_(ENZO_FLOAT_UNDEFINED)
#endif
{
#ifdef CONFIG_USE_GRACKLE

  // Gather list of fields that MUST be defined for this
  // method and check that they are permanent. If not,
  // define them.

  define_required_grackle_fields();

  /// Initialize default Refresh
  cello::simulation()->refresh_set_name(ir_post_,name());
  Refresh * refresh = cello::refresh(ir_post_);
  refresh->add_all_fields();

  this->metallicity_floor_ = enzo::config()->method_grackle_metallicity_floor;

  /// Define Grackle's internal data structures
  time_grackle_data_initialized_ = ENZO_FLOAT_UNDEFINED;
  initialize_grackle_chemistry_data(time);
  
#endif /* CONFIG_USE_GRACKLE */
}

//----------------------------------------------------------------------

#ifdef CONFIG_USE_GRACKLE
 
void EnzoMethodGrackle::define_required_grackle_fields()
{
  // Gather list of fields that MUST be defined for this method and
  // check that they are permanent. If not, define them.

  // This has been split off from the constructor so that other methods that
  // are initialized first and need knowledge of these fields at initialization
  // (e.g. to set up a refresh object), can ensure that the fields are defined

  if (!enzo::config()->method_grackle_use_grackle) {return;}

  FieldDescr * field_descr = cello::field_descr();
  Config   * config  = (Config *) cello::config();  

  // special container for ensuring color fields are properly grouped

  std::vector<std::string> fields_to_define;
  std::vector<std::string> color_fields;

  chemistry_data * grackle_chemistry =
    enzo::config()->method_grackle_chemistry;

  const int rank = cello::rank();

  cello::define_field ("density");
  cello::define_field ("internal_energy");
  cello::define_field ("total_energy");

  if (rank>=1) cello::define_field ("velocity_x");
  if (rank>=2) cello::define_field ("velocity_y");
  if (rank>=3) cello::define_field ("velocity_z");

  // Get Grackle parameters defining fields to define
  
  const int metal_cooling      = grackle_chemistry->metal_cooling;
  const int chemistry_level    = grackle_chemistry->primordial_chemistry;
  const int specific_heating   = grackle_chemistry->use_specific_heating_rate;
  const int volumetric_heating = grackle_chemistry->use_volumetric_heating_rate;

  // Metal cooling fields
  
  if (metal_cooling > 0) {
    cello::define_field_in_group ("metal_density", "color");
  }

  // Primordial chemistry fields

  if (chemistry_level >= 1) {
    cello::define_field_in_group ("HI_density",    "color");
    cello::define_field_in_group ("HII_density",   "color");
    cello::define_field_in_group ("HeI_density",   "color");
    cello::define_field_in_group ("HeII_density",  "color");
    cello::define_field_in_group ("HeIII_density", "color");
    cello::define_field_in_group ("e_density",     "color");
  }

  if (chemistry_level >= 2) {
    cello::define_field_in_group ("HM_density",   "color");
    cello::define_field_in_group ("H2I_density",  "color");
    cello::define_field_in_group ("H2II_density", "color");
  }

  if (chemistry_level >= 3) {
    cello::define_field_in_group ("DI_density",  "color");
    cello::define_field_in_group ("DII_density", "color" );
    cello::define_field_in_group ("HDI_density", "color");
  }

  if (specific_heating) {
    cello::define_field("specific_heating_rate");
  }

  if (volumetric_heating) {
    cello::define_field("volumetric_heating_rate");
  }    

}
#endif /* CONFIG_USE_GRACKLE */

//----------------------------------------------------------------------

void EnzoMethodGrackle::compute ( Block * block) throw()
{

  if (block->is_leaf()){

#ifndef CONFIG_USE_GRACKLE

    ERROR("EnzoMethodGrackle::compute()",
          "Trying to use method 'grackle' with "
          "Grackle configuration turned off!");

#else /* CONFIG_USE_GRACKLE */

    EnzoBlock * enzo_block = enzo::block(block);

    // Start timer
    Simulation * simulation = cello::simulation();
    if (simulation)
      simulation->performance()->start_region(perf_grackle,__FILE__,__LINE__);

    this->compute_(enzo_block);

    if (simulation)
      simulation->performance()->stop_region(perf_grackle,__FILE__,__LINE__);
#endif
  }

  block->compute_done();

  return;

}

//----------------------------------------------------------------------

#ifdef CONFIG_USE_GRACKLE

void EnzoMethodGrackle::initialize_grackle_chemistry_data
(double current_time, bool preinitialized_units /* default false */)
{

  /* Define Grackle's chemistry data if not yet defined */

  if (this->time_grackle_data_initialized_ == current_time) return;

  if (this->time_grackle_data_initialized_ != ENZO_FLOAT_UNDEFINED){
    // deallocate previously the allocated allocated grackle_rates_ (doesn't
    // actually affect the chemistry_data pointer)
    deallocate_grackle_rates_();
  }

  // Initialize grackle units and data
  TRACE("Calling initialize_chemistry_data from EnzoMethodGrackle::EnzoMethodGrackle() or EnzoMethodGrackle::pup(PUP::er &p)");

  const EnzoConfig * enzo_config = enzo::config();

  if (!preinitialized_units){
    // initialize grackle_units
    setup_grackle_units (current_time, &grackle_units_);
  }

  // Initialize grackle units and data
  TRACE("Calling initialize_chemistry_data from EnzoMethodGrackle::EnzoMethodGrackle()");

  if (_initialize_chemistry_data(enzo_config->method_grackle_chemistry,
				 &grackle_rates_, &grackle_units_)
      == ENZO_FAIL) {
    ERROR("EnzoMethodGrackle::initialize_grackle_chemistry_data",
    "Error in _initialize_chemistry_data");
  }

  this->time_grackle_data_initialized_ = current_time;

  return;
}

#endif

//----------------------------------------------------------------------------

#ifdef CONFIG_USE_GRACKLE

void EnzoMethodGrackle::setup_grackle_units (double current_time,
                                             code_units * grackle_units
                                             ) throw()
{
  EnzoUnits * enzo_units = enzo::units();
  const EnzoConfig * enzo_config = enzo::config();

  /* Set code units for use in grackle */

  grackle_units->comoving_coordinates = enzo_config->physics_cosmology;
  grackle_units->density_units = enzo_units->density();
  grackle_units->length_units  = enzo_units->length();
  grackle_units->time_units    = enzo_units->time();
  grackle_units->velocity_units = enzo_units->velocity();

  grackle_units->a_units       = 1.0;
  grackle_units->a_value       = 1.0;
  if (grackle_units->comoving_coordinates){
    if (current_time < 0){
      ERROR("EnzoMethodGrackle::setup_grackle_units",
            "A valid current_time value is required");
    }

    enzo_float cosmo_a  = 1.0;
    enzo_float cosmo_dt = 0.0;

    EnzoPhysicsCosmology * cosmology = enzo::cosmology();

    // Have to explicitly initialize current_time and current_redshift here because 
    // this function is called in the constructor, and cosmology units are not initialized 
    // until after Simulation::initialize() completes (see EnzoSimulation::r_startup_begun()). 

    if (current_time == 0) {
       current_time = cosmology->time_from_redshift(enzo::config()->physics_cosmology_initial_redshift);
       cosmology->set_current_redshift(cosmology->redshift_from_time(current_time));
    }

    grackle_units->density_units  = cosmology->density_units(); 
    grackle_units->length_units = cosmology->length_units();
    grackle_units->time_units  = cosmology->time_units();
    grackle_units->velocity_units = cosmology->velocity_units();

    cosmology->compute_expansion_factor(&cosmo_a, &cosmo_dt, current_time);
    grackle_units->a_units
         = 1.0 / (1.0 + enzo_config->physics_cosmology_initial_redshift);
    grackle_units->a_value = cosmo_a;

  } else if (enzo_config->method_grackle_radiation_redshift > -1){
    grackle_units->a_value = 1.0 /
                         (1.0 + enzo_config->method_grackle_radiation_redshift);
  }

  return;
}

#endif

//----------------------------------------------------------------------------

#ifdef CONFIG_USE_GRACKLE

<<<<<<< HEAD
void EnzoMethodGrackle::setup_grackle_units (const EnzoFieldAdaptor& fadaptor,
                                             code_units * grackle_units
                                             ) throw()
=======
void EnzoMethodGrackle::setup_grackle_fields
(EnzoBlock * enzo_block,
 // Setup Grackle field struct for storing field data that will be passed
 // into Grackle. Initialize fields, if true, will also assign values to
 // the fields (equal to uniform background values). This is meant to be
 // used at initialization, and is by default false.
 grackle_field_data * grackle_fields,
 int i_hist /*default 0 */
 ) const throw()
>>>>>>> f2efdb84
{
  const EnzoConfig * config = enzo::config();
    double current_time =
      (config->physics_cosmology) ? fadaptor.compute_time() : -1.0;
    setup_grackle_units(current_time, grackle_units);
}

#endif

//--------------------------------------------------------------------------

#ifdef CONFIG_USE_GRACKLE

void EnzoMethodGrackle::setup_grackle_fields
(const EnzoFieldAdaptor& fadaptor,
 grackle_field_data * grackle_fields,
 int stale_depth, /* default: 0 */
 bool omit_cell_width /* default false */
 ) throw()
{

  // Grackle grid dimenstion and grid size
  grackle_fields->grid_rank      = cello::rank();
  grackle_fields->grid_dimension = new int[3];
  grackle_fields->grid_start     = new int[3];
  grackle_fields->grid_end       = new int[3];

  fadaptor.get_grackle_field_grid_props(grackle_fields->grid_dimension,
                                        grackle_fields->grid_start,
                                        grackle_fields->grid_end);

  if (stale_depth > 0){
    ERROR("EnzoMethodGrackle::setup_grackle_fields", "untested");
    for (int i = 1; i <= grackle_fields->grid_rank; i++){
      grackle_fields->grid_start[i-1] += stale_depth;
      grackle_fields->grid_end[i-1] -= stale_depth;

      // reminder for following check: grackle_fields->grid_end is inclusive
      if (grackle_fields->grid_end[i-1] < grackle_fields->grid_start[i-1]){
        ERROR("EnzoMethodGrackle::setup_grackle_fields",
              "stale_depth is too large");
      }
    }
  } else if (stale_depth < 0){
    ERROR("EnzoMethodGrackle::setup_grackle_fields",
          "can't handle negative stale_depth");
  }

  if (omit_cell_width){
    grackle_fields->grid_dx = 0.0;
  } else {
    double hx, hy, hz;
    fadaptor.cell_width(&hx,&hy,&hz);
    grackle_fields->grid_dx = hx;
  }

  // Setup all fields to be passed into grackle
  grackle_fields->density         = fadaptor.ptr_for_grackle("density", true);
  grackle_fields->internal_energy = fadaptor.ptr_for_grackle("internal_energy",
                                                             true);
  grackle_fields->x_velocity      = fadaptor.ptr_for_grackle("velocity_x");
  grackle_fields->y_velocity      = fadaptor.ptr_for_grackle("velocity_y");
  grackle_fields->z_velocity      = fadaptor.ptr_for_grackle("velocity_z");

  // Get chemical species fields if they exist

  // primordial_chemistry > 0 fields
  grackle_fields->HI_density      = fadaptor.ptr_for_grackle("HI_density");
  grackle_fields->HII_density     = fadaptor.ptr_for_grackle("HII_density");
  grackle_fields->HeI_density     = fadaptor.ptr_for_grackle("HeI_density");
  grackle_fields->HeII_density    = fadaptor.ptr_for_grackle("HeII_density");
  grackle_fields->HeIII_density   = fadaptor.ptr_for_grackle("HeIII_density");
  grackle_fields->e_density       = fadaptor.ptr_for_grackle("e_density");

  // primordial_chemistry > 1 fields
  grackle_fields->HM_density      = fadaptor.ptr_for_grackle("HM_density");
  grackle_fields->H2I_density     = fadaptor.ptr_for_grackle("H2I_density");
  grackle_fields->H2II_density    = fadaptor.ptr_for_grackle("H2II_density");

  // primordial_chemistry > 2 fields
  grackle_fields->DI_density      = fadaptor.ptr_for_grackle("DI_density");
  grackle_fields->DII_density     = fadaptor.ptr_for_grackle("DII_density");
  grackle_fields->HDI_density     = fadaptor.ptr_for_grackle("HDI_density");

  grackle_fields->metal_density   = fadaptor.ptr_for_grackle("metal_density");

  /* Leave these as NULL for now and save for future development */
  gr_float * volumetric_heating_rate = NULL;
  gr_float * specific_heating_rate = NULL;

  grackle_fields->volumetric_heating_rate = volumetric_heating_rate;
  grackle_fields->specific_heating_rate   = specific_heating_rate;

  return;
}

#endif

//----------------------------------------------------------------------------

#ifdef CONFIG_USE_GRACKLE

void EnzoMethodGrackle::update_grackle_density_fields(
                               EnzoBlock * enzo_block,
                               grackle_field_data * grackle_fields
                               ) const throw() {

  // Intended for use at problem initialization. Scale species
  // density fields to be sensible mass fractions of the initial
  // density field. Problem types that require finer-tuned control
  // over individual species fields should adapt this function
  // in their initialization routines.

  grackle_field_data tmp_grackle_fields;
  bool cleanup_grackle_fields = false;
  if (grackle_fields == nullptr){
    grackle_fields = &tmp_grackle_fields;
    setup_grackle_fields(enzo_block, grackle_fields);
    cleanup_grackle_fields = true;
  }

  Field field = enzo_block->data()->field();

  int gx,gy,gz;
  field.ghost_depth (0,&gx,&gy,&gz);

  int nx,ny,nz;
  field.size (&nx,&ny,&nz);

  int ngx = nx + 2*gx;
  int ngy = ny + 2*gy;
  int ngz = nz + 2*gz;

  double tiny_number = 1.0E-10;

  const EnzoConfig * enzo_config = enzo::config();
  chemistry_data * grackle_chemistry =
    enzo::config()->method_grackle_chemistry;

  for (int iz = 0; iz<ngz; iz++){
    for (int iy=0; iy<ngy; iy++){
      for (int ix=0; ix<ngx; ix++){
        int i = INDEX(ix,iy,iz,ngx,ngy);

        if(grackle_chemistry->primordial_chemistry > 0){
          grackle_fields->HI_density[i]   = grackle_fields->density[i] * grackle_chemistry->HydrogenFractionByMass;
          grackle_fields->HII_density[i]   = grackle_fields->density[i] * tiny_number;
          grackle_fields->HeI_density[i]   = grackle_fields->density[i] * (1.0 - grackle_chemistry->HydrogenFractionByMass);
          grackle_fields->HeII_density[i]  = grackle_fields->density[i] * tiny_number;
          grackle_fields->HeIII_density[i] = grackle_fields->density[i] * tiny_number;
          grackle_fields->e_density[i]     = grackle_fields->density[i] * tiny_number;
        }

        if (grackle_chemistry->primordial_chemistry > 1){
          grackle_fields->HM_density[i]    = grackle_fields->density[i] * tiny_number;
          grackle_fields->H2I_density[i]   = grackle_fields->density[i] * tiny_number;
          grackle_fields->H2II_density[i]  = grackle_fields->density[i] * tiny_number;
        }

        if (grackle_chemistry->primordial_chemistry > 2){
          grackle_fields->DI_density[i]    = grackle_fields->density[i] * grackle_chemistry->DeuteriumToHydrogenRatio;
          grackle_fields->DII_density[i]   = grackle_fields->density[i] * tiny_number;
          grackle_fields->HDI_density[i]   = grackle_fields->density[i] * tiny_number;
        }

       if (grackle_chemistry->metal_cooling == 1){
          grackle_fields->metal_density[i] = grackle_fields->density[i] * metallicity_floor_ * enzo_constants::metallicity_solar;
       }

      }
    }
  }

  if (cleanup_grackle_fields){
    EnzoMethodGrackle::delete_grackle_fields(grackle_fields);
  }

  return;
}

#endif

//----------------------------------------------------------------------

#ifdef CONFIG_USE_GRACKLE

void EnzoMethodGrackle::compute_ ( EnzoBlock * enzo_block) throw()
{
  const EnzoConfig * enzo_config = enzo::config();

  Field field = enzo_block->data()->field();

  int gx,gy,gz;
  field.ghost_depth (0,&gx,&gy,&gz);

  int nx,ny,nz;
  field.size (&nx,&ny,&nz);

  int ngx = nx + 2*gx;
  int ngy = ny + 2*gy;
  int ngz = nz + 2*gz;

  const int rank = cello::rank();

  /* Set code units for use in grackle */
  grackle_field_data grackle_fields;

  ASSERT("EnzoMethodGrackle::compute_",
         "The implementation currently requires that the dual-energy-formalism"
         "is in use",
         enzo::uses_dual_energy_formalism(true));

  EnzoFieldAdaptor fadaptor((Block*) enzo_block, 0);

  setup_grackle_units(fadaptor, &this->grackle_units_);
  setup_grackle_fields(fadaptor, &grackle_fields);

  chemistry_data * grackle_chemistry =
    enzo::config()->method_grackle_chemistry;

  // Solve chemistry
  double dt = enzo_block->dt;
  if (local_solve_chemistry(grackle_chemistry, &grackle_rates_,
			    &grackle_units_, &grackle_fields, dt)
      == ENZO_FAIL) {
    ERROR("EnzoMethodGrackle::compute()",
    "Error in local_solve_chemistry.\n");
  }

  if (metallicity_floor_ > 0.0)
  {
     enforce_metallicity_floor(enzo_block);
  }


  /* Correct total energy for changes in internal energy */
  gr_float * v3[3];
  v3[0] = grackle_fields.x_velocity;
  v3[1] = grackle_fields.y_velocity;
  v3[2] = grackle_fields.z_velocity;

  const bool mhd = field.is_field("bfield_x");
  enzo_float * b3[3] = {NULL, NULL, NULL};
  if (mhd) {
    b3[0]                = (enzo_float*) field.values("bfield_x");
    if (rank >= 2) b3[1] = (enzo_float*) field.values("bfield_y");
    if (rank >= 3) b3[2] = (enzo_float*) field.values("bfield_z");
  }

  enzo_float * total_energy    = (enzo_float *) field.values("total_energy");
  for (int i = 0; i < ngx*ngy*ngz; i++){
    total_energy[i] = grackle_fields.internal_energy[i];

    enzo_float inv_density;
    if (mhd) inv_density = 1.0 / grackle_fields.density[i];
    for (int dim = 0; dim < rank; dim++){
      total_energy[i] += 0.5 * v3[dim][i] * v3[dim][i];
      if (mhd) total_energy[i] += 0.5 * b3[dim][i] * b3[dim][i] * inv_density;
    }
  }

  // For testing purposes - reset internal energies with changes in mu
  if (enzo_config->initial_grackle_test_reset_energies){
    this->ResetEnergies(enzo_block);
  }

  delete_grackle_fields(&grackle_fields);

  return;
}
#endif // config use grackle

//----------------------------------------------------------------------

double EnzoMethodGrackle::timestep ( Block * block ) throw()
{
  const EnzoConfig * config = enzo::config();

  double dt = std::numeric_limits<double>::max();;

#ifdef CONFIG_USE_GRACKLE
  if (config->method_grackle_use_cooling_timestep){
    EnzoBlock * enzo_block = enzo::block(block);
    Field field = enzo_block->data()->field();

    enzo_float * cooling_time = field.is_field("cooling_time") ?
                        (enzo_float *) field.values("cooling_time") : NULL;

    // make it if it doesn't exist
    bool delete_cooling_time = false;
    int gx,gy,gz;
    field.ghost_depth (0,&gx,&gy,&gz);

    int nx,ny,nz;
    field.size (&nx,&ny,&nz);

    int ngx = nx + 2*gx;
    int ngy = ny + 2*gy;
    int ngz = nz + 2*gz;

    int size = ngx*ngy*ngz;

    if (!(cooling_time)){
      cooling_time = new enzo_float [size];
      delete_cooling_time = true;
    }

    calculate_cooling_time(EnzoFieldAdaptor(block,0), cooling_time, 0,
                           nullptr, nullptr);

    // make sure to exclude the ghost zone. Because there is no refresh before
    // this method is called (at least during the very first cycle) - this can
    // including ghost zones can lead to timesteps of 0
    for (int iz = gz; iz < ngz - gz; iz++) {   // if rank < 3: gz = 0, ngz = 1
      for (int iy = gy; iy < ngy - gy; iy++) { // if rank < 2: gy = 0, ngy = 1
        for (int ix = gx; ix < ngx - gx; ix++) {
	  int i = INDEX(ix, iy, iz, ngx, ngy);
          dt = std::min(enzo_float(dt), std::abs(cooling_time[i]));
        }
      }
    }

    if (delete_cooling_time){
      delete [] cooling_time;
    }
  }
#endif

  return dt * courant_;
}

//----------------------------------------------------------------------

#ifdef CONFIG_USE_GRACKLE


void EnzoMethodGrackle::enforce_metallicity_floor(EnzoBlock * enzo_block) throw()
{
  // MUST have metal_density field tracked
  Field field = enzo_block->data()->field();
  enzo_float * density = (enzo_float*) field.values("density");
  enzo_float * metal_density  = (enzo_float*) field.values("metal_density");

  int gx,gy,gz;
  field.ghost_depth (0,&gx,&gy,&gz);

  int nx,ny,nz;
  field.size (&nx,&ny,&nz);

  int ngx = nx + 2*gx;
  int ngy = ny + 2*gy;
  int ngz = nz + 2*gz;

  for (int iz=0; iz<ngz; iz++){
    for (int iy=0; iy<ngy; iy++){
      for (int ix=0; ix<ngx; ix++){
        int i = INDEX(ix,iy,iz,ngx,ngy);
        double Z = metal_density[i] / density[i] / enzo_constants::metallicity_solar;
        if (Z < metallicity_floor_) metal_density[i] = density[i] * metallicity_floor_ * enzo_constants::metallicity_solar;
      }
    }
  }     
  return;
}
#endif
//----------------------------------------------------------------------

#ifdef CONFIG_USE_GRACKLE
void EnzoMethodGrackle::ResetEnergies ( EnzoBlock * enzo_block) throw()
{
   const EnzoConfig * enzo_config = enzo::config();
   EnzoUnits * enzo_units = enzo::units();

   chemistry_data * grackle_chemistry =
    enzo::config()->method_grackle_chemistry;

   /* Only need to do this if tracking chemistry */
   if (grackle_chemistry->primordial_chemistry < 1)
     return;

   Field field = enzo_block->data()->field();

   enzo_float * density     = (enzo_float*) field.values("density");
   enzo_float * internal_energy = (enzo_float*) field.values("internal_energy");
   enzo_float * total_energy    = (enzo_float*) field.values("total_energy");

   enzo_float * HI_density    = (enzo_float*) field.values("HI_density");
   enzo_float * HII_density   = (enzo_float*) field.values("HII_density");
   enzo_float * HeI_density   = (enzo_float*) field.values("HeI_density");
   enzo_float * HeII_density  = (enzo_float*) field.values("HeII_density");
   enzo_float * HeIII_density = (enzo_float*) field.values("HeIII_density");
   enzo_float * e_density     = (enzo_float*) field.values("e_density");

   enzo_float * H2I_density   = (enzo_float*) field.values("H2I_density");
   enzo_float * H2II_density  = (enzo_float*) field.values("H2II_density");
   enzo_float * HM_density    = (enzo_float*) field.values("HM_density");

   enzo_float * DI_density    = (enzo_float *) field.values("DI_density");
   enzo_float * DII_density   = (enzo_float *) field.values("DII_density");
   enzo_float * HDI_density   = (enzo_float *) field.values("HDI_density");

   // JB: NOTE note metal_density field accessed
   enzo_float * metal_density = (enzo_float*) field.values("metal_density");

   // Field size
   int nx,ny,nz;
   field.size(&nx,&ny,&nz);

   // Cell widths
   double xm,ym,zm;
   enzo_block->data()->lower(&xm,&ym,&zm);
   double xp,yp,zp;
   enzo_block->data()->upper(&xp,&yp,&zp);

   // Ghost depths
   int gx,gy,gz;
   field.ghost_depth(0,&gx,&gy,&gz);

   int mx,my,mz;
   field.dimensions(0,&mx,&my,&mz);

   double temperature_slope = log10
     (enzo_config->initial_grackle_test_maximum_temperature/
      enzo_config->initial_grackle_test_minimum_temperature) / double(ny);

   for (int iz=gz; iz<nz+gz; iz++){ // Metallicity
     for (int iy=gy; iy<ny+gy; iy++) { // Temperature
       for (int ix=gx; ix<nx+gx; ix++) { // H Number Density
         int i = INDEX(ix,iy,iz,mx,my);

         enzo_float mu = e_density[i] + HI_density[i] + HII_density[i] +
            (HeI_density[i] + HeII_density[i] + HeIII_density[i])*0.25;

         if (grackle_chemistry->primordial_chemistry > 1){
           mu += HM_density[i] + 0.5 * (H2I_density[i] + H2II_density[i]);
         }

         if (grackle_chemistry->primordial_chemistry > 2){
           mu += (DI_density[i] + DII_density[i])*0.5 + HDI_density[i]/3.0;
         }

         mu = density[i] / mu;

         internal_energy[i] =
           (pow(10.0, ((temperature_slope * (iy-gy)) +
                       log10(enzo_config->initial_grackle_test_minimum_temperature)))/
            mu / enzo_units->kelvin_per_energy_units() /
            (enzo_config->field_gamma - 1.0));
         total_energy[i] = internal_energy[i];

       }
     }
   }

  return;
}

//----------------------------------------------------------------------

void EnzoMethodGrackle::compute_local_property_
(const EnzoFieldAdaptor& fadaptor, enzo_float* values, int stale_depth,
 code_units* grackle_units, grackle_field_data* grackle_fields,
 grackle_local_property_func func, std::string func_name) const throw()
{
  const EnzoConfig * enzo_config = enzo::config();

  code_units cur_grackle_units_;
  grackle_field_data cur_grackle_fields;

  // setup grackle units if they are not already provided
  if (!grackle_units){
    grackle_units = &cur_grackle_units_;
    EnzoMethodGrackle::setup_grackle_units(fadaptor, grackle_units);
  }

  // if grackle fields are not provided, define them
  bool delete_grackle_fields = false;
  if (!grackle_fields){
    // the cell width is not used for computing for local properties. Thus, we
    // don't require it (for cases where fadaptor wraps EnzoEFltArrayMap)
    bool omit_cell_width = true;

    grackle_fields  = &cur_grackle_fields;
    EnzoMethodGrackle::setup_grackle_fields(fadaptor, grackle_fields,
                                            stale_depth, omit_cell_width);
    delete_grackle_fields = true;
  }

  for (int i = 1; i <= grackle_fields->grid_rank; i++){
    int ax_start = grackle_fields->grid_start[i-1];
    int ax_end = grackle_fields->grid_end[i-1];
    int ax_dim = grackle_fields->grid_dimension[i-1];

    // currently, Grackle's local_calculate_pressure, local_calculate_gamma,
    // & local_calculate_temperature functions ignore grid_start & grid_end
    // This assertion makes sure users won't get unexpected results...
    ASSERT("EnzoMethodGrackle::compute_local_property_",
           ("until PR #106 is merged into Grackle, we require "
            "grackle_fields->grid_start & grackle_fields->grid_end to include "
            "all data"),
           (ax_start == 0) & ((ax_end+1) == ax_dim));
  }

  // because this function is const-qualified, grackle_rates_ currently has
  // the type: const chemistry_data_storage *
  // we need to drop the `const` to be able to pass to to func (this is okay
  // because func will not actually modify the value).
  chemistry_data_storage * grackle_rates_ptr
    = const_cast<chemistry_data_storage *>(&grackle_rates_);

  if ((*func)(enzo_config->method_grackle_chemistry, grackle_rates_ptr,
	      grackle_units, grackle_fields, values) == ENZO_FAIL){
    ERROR1("EnzoMethodGrackle::compute_local_property_()",
	   "Error in call to Grackles's %s routine", func_name.c_str());
  }
  if (delete_grackle_fields){
    EnzoMethodGrackle::delete_grackle_fields(grackle_fields);
  }
  return;
}

#endif //CONFIG_USE_GRACKLE

//----------------------------------------------------------------------

void EnzoMethodGrackle::deallocate_grackle_rates_() throw()
{
  const EnzoConfig * enzo_config = enzo::config();
  // sanity check:
  ASSERT("EnzoMethod::deallocate_grackle_rates_",
	 "enzo::config() must not return NULL",
	 enzo_config != NULL);
#ifdef CONFIG_USE_GRACKLE
  if (time_grackle_data_initialized_ == ENZO_FLOAT_UNDEFINED){
    ERROR("EnzoMethodGrackle::deallocate_grackle_rates_",
	  "grackle_rates_ data has not been allocated");
  }

  // deallocate previously the allocated allocated grackle_rates_ (doesn't
  // actually affect the chemistry_data pointer)
  _free_chemistry_data(enzo_config->method_grackle_chemistry, &grackle_rates_);
  // signal that grackle_data_ is not initialized
  time_grackle_data_initialized_ = ENZO_FLOAT_UNDEFINED;
#endif //CONFIG_USE_GRACKLE
}

//======================================================================<|MERGE_RESOLUTION|>--- conflicted
+++ resolved
@@ -50,7 +50,7 @@
 //----------------------------------------------------------------------
 
 #ifdef CONFIG_USE_GRACKLE
- 
+
 void EnzoMethodGrackle::define_required_grackle_fields()
 {
   // Gather list of fields that MUST be defined for this method and
@@ -61,9 +61,6 @@
   // (e.g. to set up a refresh object), can ensure that the fields are defined
 
   if (!enzo::config()->method_grackle_use_grackle) {return;}
-
-  FieldDescr * field_descr = cello::field_descr();
-  Config   * config  = (Config *) cello::config();  
 
   // special container for ensuring color fields are properly grouped
 
@@ -275,21 +272,9 @@
 
 #ifdef CONFIG_USE_GRACKLE
 
-<<<<<<< HEAD
 void EnzoMethodGrackle::setup_grackle_units (const EnzoFieldAdaptor& fadaptor,
                                              code_units * grackle_units
                                              ) throw()
-=======
-void EnzoMethodGrackle::setup_grackle_fields
-(EnzoBlock * enzo_block,
- // Setup Grackle field struct for storing field data that will be passed
- // into Grackle. Initialize fields, if true, will also assign values to
- // the fields (equal to uniform background values). This is meant to be
- // used at initialization, and is by default false.
- grackle_field_data * grackle_fields,
- int i_hist /*default 0 */
- ) const throw()
->>>>>>> f2efdb84
 {
   const EnzoConfig * config = enzo::config();
     double current_time =
@@ -308,7 +293,7 @@
  grackle_field_data * grackle_fields,
  int stale_depth, /* default: 0 */
  bool omit_cell_width /* default false */
- ) throw()
+ ) const throw()
 {
 
   // Grackle grid dimenstion and grid size
@@ -425,7 +410,6 @@
 
   double tiny_number = 1.0E-10;
 
-  const EnzoConfig * enzo_config = enzo::config();
   chemistry_data * grackle_chemistry =
     enzo::config()->method_grackle_chemistry;
 
