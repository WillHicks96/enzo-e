--- conflicted
+++ resolved
@@ -72,8 +72,6 @@
   EnzoPhysicsCosmology *    cosmology();
   EnzoPhysicsFluidProps *   fluid_props();
   const EnzoMethodGrackle * grackle_method();
-<<<<<<< HEAD
-=======
 
   /// Returns a pointer of GrackleChemistryData, if grackle is being used by
   /// the simulation, otherwise it returns nullptr.
@@ -81,21 +79,6 @@
   /// For a returnd value, `ret`, it's safe to assume that when
   /// `ret != nullptr` that `ret->get<int>("use_grackle") == 1`.
   const GrackleChemistryData * grackle_chemistry();
-
-  CProxy_EnzoBlock          block_array();
-  EnzoBlock *               block ( Block * block);
-  EnzoPhysicsCosmology *    cosmology();
-  EnzoProblem *             problem();
-  EnzoSimulation *          simulation();
-  EnzoUnits *               units();
-
-  /// Returns whether the dual energy formalism is in use.
-  ///
-  /// @param default_ret[in] The value to return if no hydro methods are used.
-  ///     The default value is false.
-  bool uses_dual_energy_formalism(bool default_ret = false);
-
->>>>>>> 12a06d4f
 }
 
 // this include statement must follow the above function declarations, so that
