// See LICENSE_CELLO file for license and copyright information

/// @file     enzo.hpp
/// @author   James Bordner (jobordner@ucsd.edu)
/// @date     2010-04-02
/// @brief    Include file for the \ref Enzo component

#ifndef ENZO_HPP
#define ENZO_HPP

//----------------------------------------------------------------------
// System includes
//----------------------------------------------------------------------

#include <stdio.h>

#include <vector>
#include <string>
#include <limits>

//----------------------------------------------------------------------
// Component dependencies
//----------------------------------------------------------------------

#include "cello.hpp"
#include "charm.hpp"

#include "_control.hpp"
#include "_error.hpp"
#include "_monitor.hpp"
#include "_parallel.hpp"
#include "_memory.hpp"
#include "_parameters.hpp"
#include "_performance.hpp"
#include "_problem.hpp"
#include "_mesh.hpp"
#include "_view.hpp"
#include "_data.hpp"
#include "_simulation.hpp"
#include "_disk.hpp"
#include "_io.hpp"
#include "_compute.hpp"

//----------------------------------------------------------------------
// Component class includes
//----------------------------------------------------------------------

class CProxy_EnzoBlock;
class EnzoBlock;
class EnzoConfig;
class EnzoFactory;
class EnzoProblem;
class EnzoSimulation;
class EnzoUnits;
class GrackleChemistryData;

class EnzoPhysicsCosmology;
class EnzoPhysicsFluidProps;
class EnzoMethodGrackle;

/// Namespace for Enzo global accessor functions
namespace enzo {

  CProxy_EnzoBlock          block_array();
  EnzoBlock *               block ( Block * block);
  const EnzoConfig *        config();
  const EnzoFactory *       factory();
  EnzoProblem *             problem();
  EnzoSimulation *          simulation();
  EnzoUnits *               units();

  EnzoPhysicsCosmology *    cosmology();
  EnzoPhysicsFluidProps *   fluid_props();
  const EnzoMethodGrackle * grackle_method();

  /// Returns a pointer of GrackleChemistryData, if grackle is being used by
  /// the simulation, otherwise it returns nullptr.
  ///
  /// For a returnd value, `ret`, it's safe to assume that when
  /// `ret != nullptr` that `ret->get<int>("use_grackle") == 1`.
  const GrackleChemistryData * grackle_chemistry();
<<<<<<< HEAD
=======

  /// returns the gravitational constant in code units
  ///
  /// @note
  /// One might naively assume that the gravitational constant is
  /// time-dependent when written in cosmological code units (since they are
  /// comoving). However, the cosmological code units are explicitly defined so
  /// that the gravitational constant is always fixed in code units
  double grav_constant_codeU() noexcept;

  /// returns the gravitational constant in cgs
  ///
  /// This is generally preferable to enzo_constants::standard_grav_constant
  /// since this will return the user-customizable value of the gravitational
  /// constant (the user can only customize the value in non-cosmological sims)
  double grav_constant_cgs() noexcept;
>>>>>>> 2203fa33
}

// this include statement must follow the above function declarations, so that
// they can be used within header files
#include "_enzo.hpp"

extern CProxy_EnzoSimulation proxy_enzo_simulation;
extern CProxy_IoEnzoWriter proxy_io_enzo_writer;
extern CProxy_IoEnzoReader proxy_io_enzo_reader;
extern CProxy_EnzoLevelArray proxy_level_array;
extern void mutex_init();
extern void mutex_init_bcg_iter();
#endif /* ENZO_HPP */
<|MERGE_RESOLUTION|>--- conflicted
+++ resolved
@@ -79,8 +79,6 @@
   /// For a returnd value, `ret`, it's safe to assume that when
   /// `ret != nullptr` that `ret->get<int>("use_grackle") == 1`.
   const GrackleChemistryData * grackle_chemistry();
-<<<<<<< HEAD
-=======
 
   /// returns the gravitational constant in code units
   ///
@@ -97,7 +95,6 @@
   /// since this will return the user-customizable value of the gravitational
   /// constant (the user can only customize the value in non-cosmological sims)
   double grav_constant_cgs() noexcept;
->>>>>>> 2203fa33
 }
 
 // this include statement must follow the above function declarations, so that
