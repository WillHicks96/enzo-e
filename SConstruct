import os
import sys
import subprocess
import time
import socket

#======================================================================
# USER CONFIGURATION
#======================================================================

<<<<<<< HEAD
#----------------------------------------------------------------------
# Temporary setting for using new Output implementation
#----------------------------------------------------------------------

new_output = 0
=======
new_adapt = 1
>>>>>>> 1cfa4721

#----------------------------------------------------------------------
# Maximum number of procesess per shared-memory node (can be larger than needed)
#----------------------------------------------------------------------

node_size = 64

#----------------------------------------------------------------------
# Whether to print out detailed messages with the TRACE() series of statements
#----------------------------------------------------------------------

trace = 0

#----------------------------------------------------------------------
# Whether to trace main phases
#----------------------------------------------------------------------

verbose = 0

#----------------------------------------------------------------------
# Whether to print out messages with the TRACE_CHARM() and TRACEPUP()
#  series of statements
#----------------------------------------------------------------------

trace_charm = 0

#----------------------------------------------------------------------
# Whether to enable displaying messages with the DEBUG() series of
# statements. Also writes messages to out.debug.<P> where P is the
# (physical) process rank. Still requires the "DEBUG" group to be
# enabled in Monitor (that is Monitor::is_active("DEBUG") must be true
# for any output)
#----------------------------------------------------------------------

debug = 0
debug_field = 0
debug_field_face = 0

#----------------------------------------------------------------------
# Do extra run-time checking.  Useful for debugging, but can potentially
# slow calculations down
#----------------------------------------------------------------------

check = 0

#----------------------------------------------------------------------
# Whether to periodically print all field values.  See
# src/Field/field_FieldBlock.cpp
#----------------------------------------------------------------------

debug_verbose = 0

#----------------------------------------------------------------------
# Whether to track dynamic memory statistics.  Can be useful, but can
# cause problems on some systems that also override new [] () / delete
# [] ()
#----------------------------------------------------------------------

memory = 1

#----------------------------------------------------------------------
# Enable charm++ dynamic load balancing
#----------------------------------------------------------------------

balance = 1

balancer = ['CommonLBs']

#----------------------------------------------------------------------
# Whether to compile with -pg to use gprof for performance profiling
#----------------------------------------------------------------------

use_gprof = 0

#----------------------------------------------------------------------
# Whether to compile with the Grackle chemistry and cooling library
#
# WARNING: must update grackle-related lines in src/Enzo/enzo.ci
#----------------------------------------------------------------------

use_grackle = 1

#----------------------------------------------------------------------
# Whether to run the test programs using valgrind to check for memory leaks
#----------------------------------------------------------------------

use_valgrind = 0

#----------------------------------------------------------------------
# Whether to use Cello Performance class for collecting performance
# data (currently requires global reductions, and may not be fully
# functional) (basic time data on root processor is still output)
#----------------------------------------------------------------------

use_performance = 1

#----------------------------------------------------------------------
# Whether to compile the CHARM++ version for use with the Projections
# performance tool.
#----------------------------------------------------------------------

use_projections = 0

#----------------------------------------------------------------------
# How many processors to run parallel unit tests
#----------------------------------------------------------------------

ip_charm = '4'

#----------------------------------------------------------------------
# Whether this is a Git repository
#----------------------------------------------------------------------

have_git = 1

#----------------------------------------------------------------------
# Whether to use the jemalloc library for memory allocation
#----------------------------------------------------------------------

use_jemalloc = 0

#----------------------------------------------------------------------
# AUTO CONFIGURATION
#----------------------------------------------------------------------

# Whether the system has the PAPI performance API installed
# (config include may override use_papi)

use_papi = 0

#-----------------------------------------------------------------------
# COMMAND-LINE ARGUMENTS
#-----------------------------------------------------------------------

# scons command line (overrides CELLO_* environment variables)

arch = ARGUMENTS.get('arch','unknown')
prec = ARGUMENTS.get('prec','unknown')

# use environment variable if scons command line not provided

if (arch == 'unknown' and "CELLO_ARCH" in os.environ):
     arch = os.environ["CELLO_ARCH"]
if (prec == 'unknown' and "CELLO_PREC" in os.environ):
     prec = os.environ["CELLO_PREC"]

print()
print("    CELLO_ARCH scons arch=",arch)
print("    CELLO_PREC scons prec=",prec)
print()

#----------------------------------------------------------------------
# CONFIGURATION DEFINES
#----------------------------------------------------------------------

define = {}

# Temporary defines

# Precision defines

define["single"] =    'CONFIG_PRECISION_SINGLE'
define["double"] =    'CONFIG_PRECISION_DOUBLE'
define_int_size  =    'SMALL_INTS'

# Grackle defines

define_grackle   = 'CONFIG_USE_GRACKLE'
grackle_path     = 'grackle_path_not_set'

# Jemalloc defines
define_jemalloc  = 'CONFIG_USE_JEMALLOC'

# Performance defines

define_memory =       'CONFIG_USE_MEMORY'
define_projections =  'CONFIG_USE_PROJECTIONS'
define_performance =  'CONFIG_USE_PERFORMANCE'
define_papi  =        'CONFIG_USE_PAPI','PAPI3'

# Experimental code defines

# Debugging defines

define_trace =        'CELLO_TRACE'
define_verbose =      'CELLO_VERBOSE'
define_trace_charm =  'CELLO_TRACE_CHARM'
define_debug =        'CELLO_DEBUG'
define_debug_field =  'DEBUG_FIELD'
define_debug_field_face =  'DEBUG_FIELD_FACE'
define_check =        'CELLO_CHECK'

define_debug_verbose = 'CELLO_DEBUG_VERBOSE'

# Library defines

define_png   =        'NO_FREETYPE'

# SMP mode define for safety checking against IO throttling

define_smp =          'CONFIG_SMP_MODE'

# Version control defines

define_have_version_control = 'CONFIG_HAVE_VERSION_CONTROL'

#======================================================================
# ARCHITECTURE SETTINGS
#======================================================================

is_arch_valid = 0

sys.path.append("./config");

flags_arch_cpp = ''
flags_arch_fortran = ''
flags_config = ''
flags_cxx = ''
flags_cc = ''
flags_fc = ''
flags_link = ''
flags_cxx_charm = ''
flags_cc_charm = ''
flags_fc_charm = ''
flags_link_charm = ''
boost_inc = ''
boost_lib = ''
serial_run   = ""
serial_arg   = ""
parallel_run = ""
parallel_arg = ""
smp = 0

if   (arch == "gordon_gnu"):   from gordon_gnu   import *
elif (arch == "gordon_intel"): from gordon_intel import *
elif (arch == "gordon_pgi"):   from gordon_pgi   import *
elif (arch == "comet_gnu"):    from comet_gnu    import *
elif (arch == "linux_gnu"):    from linux_gnu    import *
<<<<<<< HEAD
elif (arch == "linux_illium"): from linux_illium import *
=======
elif (arch == "linux_clang"):  from linux_clang  import *
>>>>>>> 1cfa4721
elif (arch == "linux_gcc_9"):  from linux_gcc_9  import *
elif (arch == "linux_intel"):  from linux_intel  import *
elif (arch == "linux_yt"):     from linux_yt     import *
elif (arch == "linux_gprof"):  from linux_gprof  import *
elif (arch == "linux_mpe"):    from linux_mpe    import *
elif (arch == "linux_tau"):    from linux_tau    import *
elif (arch == "ncsa_bw"):      from ncsa_bw      import *
elif (arch == "ncsa_bw_net"):  from ncsa_bw_net  import *
elif (arch == "ncsa_bw_smp"):  from ncsa_bw_smp  import *
elif (arch == "faraday_gnu"):  from faraday_gnu  import *
elif (arch == "faraday_gnu_debug"):  from faraday_gnu_debug  import *
elif (arch == "frontera_gcc"): from frontera_gcc import *
elif (arch == "frontera_icc"): from frontera_icc import *
elif (arch == "mf_gnu"):       from mf_gnu       import *
elif (arch == "mf_gnu_debug"): from mf_gnu_debug import *
elif (arch == "stampede_gnu"): from stampede_gnu import *
elif (arch == "stampede_intel"): from stampede_intel import *
elif (arch == "frontera_intel"): from frontera_intel import *
elif (arch == "davros_gnu"):   from davros_gnu   import *
elif (arch == "davros_gnu_debug"):  from davros_gnu_debug  import *
elif (arch == "darwin_gnu"):   from darwin_gnu   import *
elif (arch == "darwin_homebrew"):   from darwin_homebrew   import *
elif (arch == "msu_hpcc_gcc"): from msu_hpcc_gcc   import *

#======================================================================
# END ARCHITECTURE SETTINGS
#======================================================================

if (not is_arch_valid):
   print("Unrecognized architecture ",arch)
   sys.exit(1)

#----------------------------------------------------------------------
# ASSEMBLE DEFINES
#----------------------------------------------------------------------

defines = []

# Precision configuration

if (prec == 'single' or prec == 'double'):
     defines.append(define[prec])
else:
     print("Unrecognized precision ",prec)
     print()
     print("Valid precisions are 'single' and 'double'")
     print()
     print("The precision is set using the environment variable $CELLO_PREC")
     print("or by using 'scons prec=<precision>")
     sys.exit(1)

defines.append(define_int_size)

defines.append({'CONFIG_NODE_SIZE' : node_size })
defines.append({'CONFIG_NODE_SIZE_3' : node_size*3 })

defines.append(define_png)

charm_perf = ''

if (new_adapt == 1):
     defines.append('NEW_ADAPT')

if (use_projections == 1):
     defines.append(define_projections)
     charm_perf = '-tracemode projections'

if (use_performance == 1):
     defines.append(define_performance)

if (use_gprof == 1):
     flags_config = flags_config + ' -pg'

if (use_jemalloc == 1):
   defines.append(define_jemalloc)

if (use_papi != 0):      defines.append( define_papi )
if (use_grackle != 0):   defines.append( define_grackle )

if (trace != 0):         defines.append( define_trace )
if (verbose != 0):       defines.append( define_verbose )
if (trace_charm != 0):   defines.append( define_trace_charm )
if (debug != 0):         defines.append( define_debug )
if (debug_field != 0):   defines.append( define_debug_field )
if (debug_field_face != 0): defines.append( define_debug_field_face )
if (check != 0):         defines.append( define_check )
if (debug_verbose != 0): defines.append( define_debug_verbose )
if (memory != 0):        defines.append( define_memory )
if (have_git != 0):      defines.append( define_have_version_control )
if (smp != 0):           defines.append( define_smp )

#======================================================================
# FINAL CHARM SETUP
#======================================================================

charmc = charm_path + '/bin/charmc -language charm++ '

cxx = charmc + charm_perf + ' '

if (balance == 1):
     flags_cxx_charm = flags_cxx_charm + " -balancer " + " -balancer ".join(balancer)
     flags_link_charm = flags_link_charm + " -module " + " -module ".join(balancer)

#======================================================================
# UNIT TEST SETTINGS
#======================================================================


if (parallel_run == ''):
   if (smp == 1):
      parallel_run = charm_path + "/bin/charmrun ++ppn " + ip_charm + " +p" + ip_charm
   else:
      parallel_run = charm_path + "/bin/charmrun +p" + ip_charm

if (use_valgrind):
     valgrind = "valgrind --leak-check=full"
     serial_run   = valgrind + " " + serial_run
     parallel_run = parallel_run + " " + valgrind

#======================================================================
# CELLO PATHS
#======================================================================

bin_path = '#/bin'
lib_path = '#/lib'
inc_path = '#/include'
test_path= 'test'

Export('bin_path')
Export('grackle_path')
Export('use_grackle')
Export('use_jemalloc')
Export('lib_path')
Export('inc_path')
Export('node_size')
Export('test_path')
Export('ip_charm')
Export('smp')
Export('prec')
Export('use_valgrind')


cpppath     = [inc_path]
fortranpath = [inc_path]
libpath     = [lib_path]

#----------------------------------------------------------------------
# PAPI PATHS
#----------------------------------------------------------------------

if (use_papi):
     cpppath = cpppath + [papi_inc]
     libpath = libpath + [papi_lib]

#----------------------------------------------------------------------
# HDF5 PATHS
#----------------------------------------------------------------------

cpppath = cpppath + [ hdf5_inc ]
libpath = libpath + [ hdf5_lib ]

#----------------------------------------------------------------------
# BOOST PATHS
#----------------------------------------------------------------------

cpppath = cpppath + [ boost_inc ]
libpath = libpath + [ boost_lib ]

#----------------------------------------------------------------------
# GRACKLE PATH
#----------------------------------------------------------------------

if (use_grackle != 0):
      cpppath.append(grackle_path + '/include')
      libpath.append(grackle_path + '/lib')

#----------------------------------------------------------------------
# LIBPNG PATHS
#----------------------------------------------------------------------

cpppath = cpppath + [ png_path + '/include' ]
libpath = libpath + [ png_path + '/lib']

#----------------------------------------------------------------------
# FORTRAN LINK PATH
#----------------------------------------------------------------------

libpath = libpath + [libpath_fortran]


#======================================================================
# ENVIRONMENT
#======================================================================

environ  = os.environ

cxxflags = flags_arch + ' ' + flags_arch_cpp
cxxflags = cxxflags + ' ' + flags_cxx
cxxflags = cxxflags + ' ' + flags_config
cxxflags = cxxflags + ' ' + flags_cxx_charm
Export('cxxflags')

cflags   = flags_arch
cflags   = cflags + ' ' + flags_cc
cflags   = cflags + ' ' + flags_config
cflags   = cflags + ' ' + flags_cc_charm

fortranflags = flags_arch + ' ' + flags_arch_fortran
fortranflags = fortranflags + ' ' + flags_fc
fortranflags = fortranflags + ' ' + flags_config
fortranflags = fortranflags + ' ' + flags_fc_charm

linkflags    = flags_arch + ' ' + flags_arch_cpp
linkflags    = linkflags + ' ' + flags_link
linkflags    = linkflags + ' ' + flags_config
linkflags    = linkflags + ' ' + flags_link_charm

if (prec == 'double'):
    fortranflags = fortranflags + ' ' + flags_prec_double
if (prec == 'single'):
    fortranflags = fortranflags + ' ' + flags_prec_single

if not os.path.exists("include"):
     os.makedirs("include")
cello_def = open ("include/auto_config.def", "w")


env = Environment (
     CC           = cc,
     CFLAGS       = cflags,
     CPPDEFINES   = defines,
     CPPPATH      = cpppath,
     CXX          = cxx,
     CXXFLAGS     = cxxflags,
     ENV          = environ,
     FORTRANFLAGS = fortranflags,
     FORTRAN      = f90,
     FORTRANLIBS  = libs_fortran,
     FORTRANPATH  = fortranpath,
     LIBPATH      = libpath,
     LINKFLAGS    = linkflags )

cello_def.write ("#define CELLO_ARCH "
		"\""+arch+"\"\n")
cello_def.write ("#define CELLO_PREC "
		"\""+prec+"\"\n")
cello_def.write ("#define CELLO_CC "
		"\""+cc+"\"\n")
cello_def.write ("#define CELLO_CFLAGS "
		"\""+cflags+"\"\n")
cello_def.write ("#define CELLO_CPPDEFINES "
		"\""+" ".join(map(str,defines))+"\"\n")
cello_def.write ("#define CELLO_CPPPATH "
		"\""+" ".join(map(str,cpppath))+"\"\n")
cello_def.write ("#define CELLO_CXX "
		"\""+cxx+"\"\n")
cello_def.write ("#define CELLO_CXXFLAGS "
		"\""+cxxflags+"\"\n")
cello_def.write ("#define CELLO_FORTRANFLAGS "
		"\""+fortranflags+"\"\n")
cello_def.write ("#define CELLO_FORTRAN "
		"\""+f90+"\"\n")
cello_def.write ("#define CELLO_FORTRANLIBS "
		"\""+" ".join(map(str,libs_fortran))+"\"\n")
cello_def.write ("#define CELLO_FORTRANPATH "
		"\""+" ".join(map(str,fortranpath))+"\"\n")
cello_def.write ("#define CELLO_LIBPATH "
		"\""+" ".join(map(str,libpath))+"\"\n")
cello_def.write ("#define CELLO_LINKFLAGS "
		"\""+linkflags+"\"\n" )
cello_def.write ("#define CELLO_HOST "
		"\""+socket.gethostname()+"\"\n" )
cello_def.write ("#define CELLO_DIR "
		"\""+Dir('.').abspath+"\"\n" )
cello_def.write ("#define CELLO_DATE "
		"\""+time.strftime("%Y-%m-%d",time.gmtime())+"\"\n" )
cello_def.write ("#define CELLO_TIME "
		"\""+time.strftime("%H:%M:%S",time.gmtime())+"\"\n" )

#----------
<<<<<<< HEAD
charm_version = subprocess.check_output (["cat", charm_path + "/VERSION"]).rstrip().decode('utf-8');
cello_def.write ("#define CHARM_VERSION "+charm_version+"\n" )

fp_charm_version = open ("test/CHARM_VERSION", "w")
fp_charm_version.write(charm_version + str("\n"));
fp_charm_version.close()

Clean('.','test/CHARM_VERSION')
=======
>>>>>>> 1cfa4721

cello_def.write ("#define CHARM_PATH \"" + charm_path + "\"\n" )

#----------

if (have_git):

   git_changeset = str(subprocess.check_output(["git", "rev-parse", "HEAD"]).rstrip())
   cello_def.write ("#define CELLO_CHANGESET \""+git_changeset+"\"\n" )

else:

   cello_def.write ("#define CELLO_CHANGESET \"unknown\"\n" )

#----------

# Find how Charm++ was compiled using the bin symbolic link real path

t = os.path.realpath(charm_path + '/bin')
i0=t.rfind('/')
i0=t.rfind('/',0,i0)
i1=t.rfind('/bin')
charm_build = t[i0+1:i1]

cello_def.write ("#define CHARM_BUILD \"" + charm_build + "\"\n")
fp_charm_build = open ("test/CHARM_BUILD", "w")
fp_charm_build.write(charm_build + "\n");
fp_charm_build.close()
cello_def.close()
Clean('.','test/CHARM_BUILD')

#======================================================================
# BUILDERS
#======================================================================

charm_builder = Builder (action="${CXX} $SOURCE; mv ${ARG}.*.h `dirname $SOURCE`")
cpp_builder = Builder (action="/usr/bin/cpp -E -P $_CPPDEFFLAGS $SOURCE > $TARGET")
env.Append(BUILDERS = { 'CharmBuilder' : charm_builder })
env.Append(BUILDERS = { 'CppBuilder'   : cpp_builder })

Export('env')
Export('parallel_run')
Export('parallel_arg')
Export('serial_run')
Export('serial_arg')
Export('use_papi')

# Build in build-<branch> directory if this is a git repository

if (have_git == 1):
   branch = subprocess.check_output(['git', 'rev-parse', '--abbrev-ref', 'HEAD']).rstrip()
   build_dir = 'build-' + branch.decode('utf-8')
else:     
   build_dir = 'build'
   
SConscript( 'src/SConscript',variant_dir=build_dir)
SConscript('test/SConscript')

#======================================================================
# CLEANING
#======================================================================

# non-permanent directories
Clean('.','bin')
Clean('.','lib')
Clean('.','src-html')
Clean('.','src-latex')
Clean('.','src-xml')

# files left behind by enzo-e
Clean('.','Checkpoint')
Clean('.','parameters.out')
Clean('.','parameters.libconfig')

#======================================================================
# PACKAGING
#======================================================================

# env = Environment(tools=['default', 'packaging'])
# title = 'Enzo-E / Cello Extreme AMR Astrophysics and Cosmology'
# env.Package( NAME           = 'cello',
#              VERSION        = '0.5.0',
#              PACKAGEVERSION = 0,
#              PACKAGETYPE    = 'targz',
#              LICENSE        = 'New BSD',
#              SUMMARY        = title,
#              DESCRIPTION    = title
#         )<|MERGE_RESOLUTION|>--- conflicted
+++ resolved
@@ -8,15 +8,7 @@
 # USER CONFIGURATION
 #======================================================================
 
-<<<<<<< HEAD
-#----------------------------------------------------------------------
-# Temporary setting for using new Output implementation
-#----------------------------------------------------------------------
-
-new_output = 0
-=======
 new_adapt = 1
->>>>>>> 1cfa4721
 
 #----------------------------------------------------------------------
 # Maximum number of procesess per shared-memory node (can be larger than needed)
@@ -254,18 +246,15 @@
 elif (arch == "gordon_intel"): from gordon_intel import *
 elif (arch == "gordon_pgi"):   from gordon_pgi   import *
 elif (arch == "comet_gnu"):    from comet_gnu    import *
+elif (arch == "linux_clang"):  from linux_clang  import *
+elif (arch == "linux_gcc_9"):  from linux_gcc_9  import *
 elif (arch == "linux_gnu"):    from linux_gnu    import *
-<<<<<<< HEAD
+elif (arch == "linux_gprof"):  from linux_gprof  import *
 elif (arch == "linux_illium"): from linux_illium import *
-=======
-elif (arch == "linux_clang"):  from linux_clang  import *
->>>>>>> 1cfa4721
-elif (arch == "linux_gcc_9"):  from linux_gcc_9  import *
 elif (arch == "linux_intel"):  from linux_intel  import *
-elif (arch == "linux_yt"):     from linux_yt     import *
-elif (arch == "linux_gprof"):  from linux_gprof  import *
 elif (arch == "linux_mpe"):    from linux_mpe    import *
 elif (arch == "linux_tau"):    from linux_tau    import *
+elif (arch == "linux_yt"):     from linux_yt     import *
 elif (arch == "ncsa_bw"):      from ncsa_bw      import *
 elif (arch == "ncsa_bw_net"):  from ncsa_bw_net  import *
 elif (arch == "ncsa_bw_smp"):  from ncsa_bw_smp  import *
@@ -540,17 +529,6 @@
 		"\""+time.strftime("%H:%M:%S",time.gmtime())+"\"\n" )
 
 #----------
-<<<<<<< HEAD
-charm_version = subprocess.check_output (["cat", charm_path + "/VERSION"]).rstrip().decode('utf-8');
-cello_def.write ("#define CHARM_VERSION "+charm_version+"\n" )
-
-fp_charm_version = open ("test/CHARM_VERSION", "w")
-fp_charm_version.write(charm_version + str("\n"));
-fp_charm_version.close()
-
-Clean('.','test/CHARM_VERSION')
-=======
->>>>>>> 1cfa4721
 
 cello_def.write ("#define CHARM_PATH \"" + charm_path + "\"\n" )
 
